--- conflicted
+++ resolved
@@ -12,11 +12,7 @@
 
 ## Create an application
 
-<<<<<<< HEAD
-- From Visual Studio Code, open command palette and select `Teams: Create New Project`. Or from the CLI, (after `npm install -g @microsoft/teamsfx-cli`) run command `teamsfx new`.
-=======
 - From Visual Studio Code, open command palette and select `Teams - Start a new project`. Or from the CLI, (after `npm install -g @microsoft/teamsfx-cli`) run command `teamsfx new`.
->>>>>>> 5bc7439f
 - Choose the bot capabilities from the prompts.
   > Note: You have the option to reuse an existing bot by entering the credential manually. But make sure that bot is not associated with any AAD apps.
 

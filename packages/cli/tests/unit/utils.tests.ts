// Copyright (c) Microsoft Corporation.
// Licensed under the MIT license.

import "mocha";

import fs from "fs-extra";
import sinon from "sinon";

import * as apis from "@microsoft/teamsfx-api";
import * as core from "@microsoft/teamsfx-core";

import activate from "../../src/activate";
import AzureAccountManager from "../../src/commonlib/azureLogin";
import {
  editDistance,
  getColorizedString,
  getSystemInputs,
  getTemplates,
  getVersion,
  toLocaleLowerCase,
} from "../../src/utils";
import { expect } from "./utils";

describe("Utils Tests", function () {
  const sandbox = sinon.createSandbox();

  afterEach(() => {
    sandbox.restore();
  });

  it("toLocaleLowerCase", () => {
    expect(toLocaleLowerCase("MiNe")).equals("mine");
    expect(toLocaleLowerCase(["ItS", "HiS"])).deep.equals(["its", "his"]);
    expect(toLocaleLowerCase(undefined)).equals(undefined);
  });

  it("getSystemInputs", async () => {
    const inputs = getSystemInputs("real");
    expect(inputs.platform).equals(apis.Platform.CLI);
    expect(inputs.projectPath).equals("real");
  });

  it("getColorizedString", async () => {
    /// TODO: mock chalk and test
    const arr = Object.keys(apis.Colors)
      .filter((v) => isNaN(Number(v)))
      .map((v, i) => i);
    getColorizedString(
      arr.map((v) => {
        return { content: String(v), color: v };
      })
    );
  });

  it("getVersion", async () => {
    getVersion();
  });

  describe("toLocaleLowerCase", () => {
    it("should work for input of type string and array of string", () => {
      expect(toLocaleLowerCase("AB")).equals("ab");
      expect(toLocaleLowerCase(["Ab", "BB"])).deep.equals(["ab", "bb"]);
    });
  });

  describe("getTemplates", async () => {
    const sandbox = sinon.createSandbox();

    before(() => {
      sandbox.stub(fs, "readJsonSync").returns({ version: "2.0.0" });
    });

    this.afterEach(() => {
      sandbox.restore();
    });

    it("filters samples have maximum cli verion", async () => {
      sandbox.stub(core.sampleProvider, "SampleCollection").value(
        Promise.resolve({
          filterOptions: {
            capabilities: ["Tab"],
            languages: ["TS"],
            technologies: ["Azure"],
          },
          samples: [
            {
              id: "test1",
              onboardDate: "2021-05-06",
              title: "test1",
              shortDescription: "test1",
              fullDescription: "test1",
              types: ["Tab"],
              tags: [],
              time: "1hr to run",
              configuration: "",
              thumbnailPath: "",
              suggested: false,
              downloadUrlInfo: {
                owner: "",
                repository: "",
                ref: "",
                dir: "",
              },
            },
            {
              id: "test1",
              onboardDate: "2021-05-06",
              title: "test1",
              shortDescription: "test1",
              fullDescription: "test1",
              types: ["Tab"],
              tags: [],
              time: "1hr to run",
              configuration: "",
              thumbnailPath: "",
              suggested: false,
              maximumCliVersion: "1.0.0",
              downloadUrlInfo: {
                owner: "",
                repository: "",
                ref: "",
                dir: "",
              },
            },
          ],
        })
      );
      const templates = await getTemplates();
      expect(templates.length).equals(1);
    });

    it("filters samples have minimum cli verion", async () => {
      sandbox.stub(core.sampleProvider, "SampleCollection").value(
        Promise.resolve({
          filterOptions: {
            capabilities: ["Tab"],
            languages: ["TS"],
            technologies: ["Azure"],
          },
          samples: [
            {
              id: "test1",
              onboardDate: "2021-05-06",
              title: "test1",
              shortDescription: "test1",
              fullDescription: "test1",
              types: ["Tab"],
              tags: [],
              time: "1hr to run",
              configuration: "",
              thumbnailPath: "",
              suggested: false,
              downloadUrlInfo: {
                owner: "",
                repository: "",
                ref: "",
                dir: "",
              },
            },
            {
              id: "test1",
              onboardDate: "2021-05-06",
              title: "test1",
              shortDescription: "test1",
              fullDescription: "test1",
              types: ["Tab"],
              tags: [],
              time: "1hr to run",
              configuration: "",
              thumbnailPath: "",
              suggested: false,
              minimumCliVersion: "3.1.0",
<<<<<<< HEAD
=======
              downloadUrlInfo: {
                owner: "",
                repository: "",
                ref: "",
                dir: "",
              },
>>>>>>> 08bb7681
            },
          ],
        })
      );
      const templates = await getTemplates();
      expect(templates.length).equals(1);
    });
  });
});

describe("activate", async () => {
  const sandbox = sinon.createSandbox();
  afterEach(() => {
    sandbox.restore();
  });
  it("UnhandledError", async () => {
    sandbox.stub(AzureAccountManager, "setRootPath").throws(new Error("error"));
    const res = await activate(".", false);
    expect(res.isErr()).equals(true);
    if (res.isErr()) {
      expect(res.error instanceof core.UnhandledError).equals(true);
    }
  });
});

describe("editDistance", async () => {
  it("happy", async () => {
    {
      const d = editDistance("a", "b");
      expect(d).equals(1);
    }
    {
      const d = editDistance("abc", "abd");
      expect(d).equals(1);
    }
    {
      const d = editDistance("abc", "aabbc");
      expect(d).equals(2);
    }
    {
      const d = editDistance("", "abc");
      expect(d).equals(3);
    }
    {
      const d = editDistance("abc", "");
      expect(d).equals(3);
    }
  });
});<|MERGE_RESOLUTION|>--- conflicted
+++ resolved
@@ -170,15 +170,12 @@
               thumbnailPath: "",
               suggested: false,
               minimumCliVersion: "3.1.0",
-<<<<<<< HEAD
-=======
-              downloadUrlInfo: {
-                owner: "",
-                repository: "",
-                ref: "",
-                dir: "",
-              },
->>>>>>> 08bb7681
+              downloadUrlInfo: {
+                owner: "",
+                repository: "",
+                ref: "",
+                dir: "",
+              },
             },
           ],
         })

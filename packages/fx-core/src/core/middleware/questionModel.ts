// Copyright (c) Microsoft Corporation.
// Licensed under the MIT license.

import { Middleware, NextFunction } from "@feathersjs/hooks";
import {
  CLIPlatforms,
  err,
  FxError,
  Inputs,
  ok,
  QTreeNode,
  Result,
  traverse,
  Void,
} from "@microsoft/teamsfx-api";
import {
  isCLIDotNetEnabled,
  isOfficeAddinEnabled,
  isPreviewFeaturesEnabled,
} from "../../common/featureFlags";
import { deepCopy, isExistingTabAppEnabled, isV3Enabled } from "../../common/tools";
import { getSPFxScaffoldQuestion } from "../../component/feature/spfx";
import { getNotificationTriggerQuestionNode } from "../../component/question";
import { ExistingTabOptionItem, TabSPFxItem } from "../../component/constants";
import { getQuestionsForGrantPermission, getQuestionsForListCollaborator } from "../collaborator";
import { getQuestionForDeployAadManifest } from "../question";
import { TOOLS } from "../globalVars";
import {
  BotIdsQuestion,
  CoreQuestionNames,
  createAppNameQuestion,
  createCapabilityForDotNet,
  createCapabilityForOfficeAddin,
  createCapabilityQuestion,
  createCapabilityQuestionPreview,
  CreateNewOfficeAddinOption,
  ExistingTabEndpointQuestion,
  getCreateNewOrFromSampleQuestion,
  getRuntimeQuestion,
  ProgrammingLanguageQuestion,
  ProgrammingLanguageQuestionForDotNet,
  QuestionRootFolder,
  RuntimeOptionDotNet,
  RuntimeOptionNodeJs,
  SampleSelect,
  ScratchOptionNo,
  ScratchOptionYes,
  ScratchOptionYesVSC,
  tabsContentUrlQuestion,
  tabsWebsitetUrlQuestion,
} from "../question";
import { CoreHookContext } from "../types";
import { isPersonalApp, needBotCode } from "../../component/resource/appManifest/utils/utils";
import { convertToAlphanumericOnly } from "../../common/utils";
import { AppDefinition } from "../../component/resource/appManifest/interfaces/appDefinition";
import { getQuestionsForScaffolding } from "../../component/generator/officeAddin/question";
import { getTemplateId, isFromDevPortal } from "../../component/developerPortalScaffoldUtils";

/**
 * This middleware will help to collect input from question flow
 */
export const QuestionModelMW: Middleware = async (ctx: CoreHookContext, next: NextFunction) => {
  const inputs: Inputs = ctx.arguments[ctx.arguments.length - 1];
  const method = ctx.method;
  let getQuestionRes: Result<QTreeNode | undefined, FxError> = ok(undefined);
  if (method === "grantPermission") {
    getQuestionRes = await getQuestionsForGrantPermission(inputs);
  } else if (isV3Enabled() && (method === "listCollaborator" || method == "checkPermission")) {
    getQuestionRes = await getQuestionsForListCollaborator(inputs);
  } else if (isV3Enabled() && method === "deployAadManifest") {
    getQuestionRes = await getQuestionForDeployAadManifest(inputs);
  }

  if (getQuestionRes.isErr()) {
    TOOLS?.logProvider.error(
      `[core] failed to get questions for ${method}: ${getQuestionRes.error.message}`
    );
    ctx.result = err(getQuestionRes.error);
    return;
  }
<<<<<<< HEAD

  // TOOLS?.logProvider.debug(`[core] success to get questions for ${method}`);

=======
>>>>>>> 0bfd6676
  const node = getQuestionRes.value;
  if (node) {
    const res = await traverse(node, inputs, TOOLS.ui, TOOLS.telemetryReporter);
    if (res.isErr()) {
<<<<<<< HEAD
      // TOOLS?.logProvider.debug(`[core] failed to run question model for ${method}`);
      ctx.result = err(res.error);
      return;
    }
    // const desensitized = desensitize(node, inputs);
    // TOOLS?.logProvider.info(
    //   `[core] success to run question model for ${method}, answers:${JSON.stringify(desensitized)}`
    // );
=======
      ctx.result = err(res.error);
      return;
    }
>>>>>>> 0bfd6676
  }
  await next();
};

// export function desensitize(node: QTreeNode, input: Inputs): Inputs {
//   const copy = deepCopy(input);
//   const names = new Set<string>();
//   traverseToCollectPasswordNodes(node, names);
//   for (const name of names) {
//     copy[name] = "******";
//   }
//   return copy;
// }

export function traverseToCollectPasswordNodes(node: QTreeNode, names: Set<string>): void {
  if (node.data.type === "text" && node.data.password === true) {
    names.add(node.data.name);
  }
  for (const child of node.children || []) {
    traverseToCollectPasswordNodes(child, names);
  }
}

async function getQuestionsForCreateProjectWithoutDotNet(
  inputs: Inputs
): Promise<Result<QTreeNode | undefined, FxError>> {
  if (isFromDevPortal(inputs)) {
    // If toolkit is activated by a request from Developer Portal, we will always create a project from scratch.
    inputs[CoreQuestionNames.CreateFromScratch] = ScratchOptionYesVSC().id;
    inputs[CoreQuestionNames.Capabilities] =
      inputs[CoreQuestionNames.Capabilities] ?? getTemplateId(inputs.teamsAppFromTdp);
  }
  const node = new QTreeNode(getCreateNewOrFromSampleQuestion(inputs.platform));

  // create new
  const createNew = new QTreeNode({ type: "group" });
  node.addChild(createNew);
  createNew.condition = { equals: ScratchOptionYes().id };

  // capabilities
  let capNode: QTreeNode;
  if (isPreviewFeaturesEnabled()) {
    const capQuestion = createCapabilityQuestionPreview(inputs);
    capNode = new QTreeNode(capQuestion);
  } else {
    const capQuestion = createCapabilityQuestion();
    capNode = new QTreeNode(capQuestion);
  }
  createNew.addChild(capNode);

  const triggerNodeRes = await getNotificationTriggerQuestionNode(inputs);
  if (triggerNodeRes.isErr()) return err(triggerNodeRes.error);
  if (triggerNodeRes.value) {
    capNode.addChild(triggerNodeRes.value);
  }
  const spfxNode = await getSPFxScaffoldQuestion(inputs.platform);
  if (spfxNode) {
    spfxNode.condition = { equals: TabSPFxItem().id };
    capNode.addChild(spfxNode);
  }
  // Language
  const programmingLanguage = new QTreeNode(ProgrammingLanguageQuestion);
  if (isPreviewFeaturesEnabled()) {
    programmingLanguage.condition = {
      notEquals: ExistingTabOptionItem().id,
    };
  } else {
    programmingLanguage.condition = {
      minItems: 1,
      excludes: ExistingTabOptionItem().id,
    };
  }
  capNode.addChild(programmingLanguage);

  // existing tab endpoint
  if (isExistingTabAppEnabled()) {
    const existingTabEndpoint = new QTreeNode(ExistingTabEndpointQuestion());
    existingTabEndpoint.condition = {
      equals: ExistingTabOptionItem().id,
    };
    capNode.addChild(existingTabEndpoint);
  }

  createNew.addChild(new QTreeNode(QuestionRootFolder()));
  const defaultName = !inputs.teamsAppFromTdp?.appName
    ? undefined
    : convertToAlphanumericOnly(inputs.teamsAppFromTdp?.appName);
  createNew.addChild(new QTreeNode(createAppNameQuestion(defaultName)));

  if (isFromDevPortal(inputs)) {
    const updateTabUrls = await getQuestionsForUpdateStaticTabUrls(inputs.teamsAppFromTdp);
    if (updateTabUrls) {
      createNew.addChild(updateTabUrls);
    }

    const updateBotIds = await getQuestionsForUpdateBotIds(inputs.teamsAppFromTdp);
    if (updateBotIds) {
      createNew.addChild(updateBotIds);
    }
  }
  // create from sample
  const sampleNode = new QTreeNode(SampleSelect());
  node.addChild(sampleNode);
  sampleNode.condition = { equals: ScratchOptionNo().id };
  sampleNode.addChild(new QTreeNode(QuestionRootFolder()));

  if (isOfficeAddinEnabled()) {
    addOfficeAddinQuestions(node);
  }

  return ok(node.trim());
}

async function getQuestionsForCreateProjectWithDotNet(
  inputs: Inputs
): Promise<Result<QTreeNode | undefined, FxError>> {
  const runtimeNode = new QTreeNode(getRuntimeQuestion());
  const maybeNode = await getQuestionsForCreateProjectWithoutDotNet(inputs);
  if (maybeNode.isErr()) {
    return err(maybeNode.error);
  }
  const node = maybeNode.value;

  if (node) {
    node.condition = {
      equals: RuntimeOptionNodeJs().id,
    };
    runtimeNode.addChild(node);
  }

  const dotnetNode = new QTreeNode({ type: "group" });
  dotnetNode.condition = {
    equals: RuntimeOptionDotNet().id,
  };
  runtimeNode.addChild(dotnetNode);

  const dotnetCapNode = new QTreeNode(createCapabilityForDotNet());
  dotnetNode.addChild(dotnetCapNode);

  const triggerNodeRes = await getNotificationTriggerQuestionNode(inputs);
  if (triggerNodeRes.isErr()) return err(triggerNodeRes.error);
  if (triggerNodeRes.value) {
    dotnetCapNode.addChild(triggerNodeRes.value);
  }
  const spfxNode = await getSPFxScaffoldQuestion(inputs.platform);
  if (spfxNode) {
    spfxNode.condition = { equals: TabSPFxItem().id };
    dotnetCapNode.addChild(spfxNode);
  }

  dotnetCapNode.addChild(new QTreeNode(ProgrammingLanguageQuestionForDotNet));

  // only CLI need folder input
  if (CLIPlatforms.includes(inputs.platform)) {
    runtimeNode.addChild(new QTreeNode(QuestionRootFolder()));
  }
  runtimeNode.addChild(new QTreeNode(createAppNameQuestion()));

  return ok(runtimeNode.trim());
}

async function getQuestionsForUpdateStaticTabUrls(
  appDefinition: AppDefinition
): Promise<QTreeNode | undefined> {
  if (!isPersonalApp(appDefinition)) {
    return undefined;
  }

  const updateTabUrls = new QTreeNode({ type: "group" });
  const tabs = appDefinition.staticTabs!;
  const tabsWithContentUrls = tabs.filter((o) => !!o.contentUrl);
  const tabsWithWebsiteUrls = tabs.filter((o) => !!o.websiteUrl);
  if (tabsWithWebsiteUrls.length > 0) {
    updateTabUrls.addChild(new QTreeNode(tabsWebsitetUrlQuestion(tabsWithWebsiteUrls)));
  }

  if (tabsWithContentUrls.length > 0) {
    updateTabUrls.addChild(new QTreeNode(tabsContentUrlQuestion(tabsWithContentUrls)));
  }

  return updateTabUrls;
}

async function getQuestionsForUpdateBotIds(
  appDefinition: AppDefinition
): Promise<QTreeNode | undefined> {
  if (!needBotCode(appDefinition)) {
    return undefined;
  }
  const bots = appDefinition.bots;
  const messageExtensions = appDefinition.messagingExtensions;

  // can add only one bot. If existing, the length is 1.
  const botId = !!bots && bots.length > 0 ? bots![0].botId : undefined;
  // can add only one message extension. If existing, the length is 1.
  const messageExtensionId =
    !!messageExtensions && messageExtensions.length > 0 ? messageExtensions![0].botId : undefined;

  return new QTreeNode(BotIdsQuestion(botId, messageExtensionId));
}

export async function getQuestionsForCreateProjectV2(
  inputs: Inputs
): Promise<Result<QTreeNode | undefined, FxError>> {
  if (isCLIDotNetEnabled() && CLIPlatforms.includes(inputs.platform)) {
    return getQuestionsForCreateProjectWithDotNet(inputs);
  } else {
    return getQuestionsForCreateProjectWithoutDotNet(inputs);
  }
}

export function addOfficeAddinQuestions(node: QTreeNode): void {
  const createNewAddin = new QTreeNode({ type: "group" });
  createNewAddin.condition = { equals: CreateNewOfficeAddinOption().id };
  node.addChild(createNewAddin);

  const capNode = new QTreeNode(createCapabilityForOfficeAddin());
  createNewAddin.addChild(capNode);

  capNode.addChild(getQuestionsForScaffolding());

  createNewAddin.addChild(new QTreeNode(QuestionRootFolder()));
  createNewAddin.addChild(new QTreeNode(createAppNameQuestion()));
}<|MERGE_RESOLUTION|>--- conflicted
+++ resolved
@@ -78,30 +78,13 @@
     ctx.result = err(getQuestionRes.error);
     return;
   }
-<<<<<<< HEAD
-
-  // TOOLS?.logProvider.debug(`[core] success to get questions for ${method}`);
-
-=======
->>>>>>> 0bfd6676
   const node = getQuestionRes.value;
   if (node) {
     const res = await traverse(node, inputs, TOOLS.ui, TOOLS.telemetryReporter);
     if (res.isErr()) {
-<<<<<<< HEAD
-      // TOOLS?.logProvider.debug(`[core] failed to run question model for ${method}`);
       ctx.result = err(res.error);
       return;
     }
-    // const desensitized = desensitize(node, inputs);
-    // TOOLS?.logProvider.info(
-    //   `[core] success to run question model for ${method}, answers:${JSON.stringify(desensitized)}`
-    // );
-=======
-      ctx.result = err(res.error);
-      return;
-    }
->>>>>>> 0bfd6676
   }
   await next();
 };

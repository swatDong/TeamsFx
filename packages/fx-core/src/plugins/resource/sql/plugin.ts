// Copyright (c) Microsoft Corporation.
// Licensed under the MIT license.
import {
  PluginContext,
  FxError,
  Result,
  ok,
  Stage,
  QTreeNode,
  Platform,
  AzureSolutionSettings,
  traverse,
} from "@microsoft/teamsfx-api";
import { ManagementClient } from "./managementClient";
import { ErrorMessage } from "./errors";
import { SqlResultFactory } from "./results";
import {
  DialogUtils,
  ProgressTitle,
  ProvisionMessage,
  ConfigureMessage,
} from "./utils/dialogUtils";
import { SqlConfig } from "./config";
import { SqlClient } from "./sqlClient";
import { ContextUtils } from "./utils/contextUtils";
import { formatEndpoint, parseToken, UserType } from "./utils/commonUtils";
import {
  AzureSqlArmOutput,
  AzureSqlBicep,
  AzureSqlBicepFile,
  Constants,
  HelpLinks,
  Telemetry,
} from "./constants";
import { Message } from "./utils/message";
import { TelemetryUtils } from "./utils/telemetryUtils";
import { adminNameQuestion, adminPasswordQuestion, confirmPasswordQuestion } from "./questions";
import { Providers, ResourceManagementClientContext } from "@azure/arm-resources";
import path from "path";
import { generateBicepFiles, getTemplatesFolder } from "../../..";
import { Bicep, ConstantString } from "../../../common/constants";
import { ScaffoldArmTemplateResult } from "../../../common/armInterface";
import * as fs from "fs-extra";
import { getArmOutput } from "../utils4v2";
import { isArmSupportEnabled } from "../../../common";
import { IdentityArmOutput } from "../identity/constants";

export class SqlPluginImpl {
  config: SqlConfig = new SqlConfig();

  async init(ctx: PluginContext) {
    ContextUtils.init(ctx);
    this.config.azureSubscriptionId = ContextUtils.getConfigString(
      Constants.solution,
      Constants.solutionConfigKey.subscriptionId
    );
    this.config.resourceGroup = ContextUtils.getConfigString(
      Constants.solution,
      Constants.solutionConfigKey.resourceGroupName
    );
    this.config.resourceNameSuffix = ContextUtils.getConfigString(
      Constants.solution,
      Constants.solutionConfigKey.resourceNameSuffix
    );
    this.config.location = ContextUtils.getConfigString(
      Constants.solution,
      Constants.solutionConfigKey.location
    );
    this.config.tenantId = ContextUtils.getConfigString(
      Constants.solution,
      Constants.solutionConfigKey.tenantId
    );

    let defaultEndpoint = `${ctx.projectSettings!.appName}-sql-${this.config.resourceNameSuffix}`;
    defaultEndpoint = formatEndpoint(defaultEndpoint);
    this.config.sqlServer = defaultEndpoint;
    this.config.sqlEndpoint = `${this.config.sqlServer}.database.windows.net`;
    // database
    const defaultDatabase = `${ctx.projectSettings!.appName}-db-${this.config.resourceNameSuffix}`;
    this.config.databaseName = defaultDatabase;
  }

  async getQuestions(
    stage: Stage,
    ctx: PluginContext
  ): Promise<Result<QTreeNode | undefined, FxError>> {
<<<<<<< HEAD
    if (stage === Stage.provision) {
      ctx.logProvider?.info(Message.startGetQuestions);
      const sqlNode = new QTreeNode({
        type: "group",
      });
      if (ctx.answers?.platform === Platform.CLI_HELP) {
        this.buildQuestionNode(sqlNode);
        return ok(sqlNode);
      }

      await this.init(ctx);
      this.config.prepareQuestions = true;
      if (isArmSupportEnabled()) {
        this.config.admin = ctx.config.get(Constants.admin) as string;
        this.config.adminPassword = ctx.config.get(Constants.adminPassword) as string;
        if (this.config.admin) {
          this.config.existSql = true;
        }
      } else if (this.config.azureSubscriptionId) {
        const managementClient: ManagementClient = await ManagementClient.create(ctx, this.config);
        this.config.existSql = await managementClient.existAzureSQL();
      }

      if (!this.config.existSql) {
        this.buildQuestionNode(sqlNode);
      }
=======
    if (stage === Stage.provision && ctx.answers?.platform === Platform.CLI_HELP) {
      const sqlNode = this.buildQuestionNode();
>>>>>>> eae7a7a8
      return ok(sqlNode);
    }
    return ok(undefined);
  }

  async preProvision(ctx: PluginContext): Promise<Result<any, FxError>> {
    ctx.logProvider?.info(Message.startPreProvision);
    await this.init(ctx);

    DialogUtils.init(ctx);
    TelemetryUtils.init(ctx);
    TelemetryUtils.sendEvent(Telemetry.stage.preProvision + Telemetry.startSuffix);

    await this.loadSkipAddingUser(ctx);
    await this.checkSqlExisting(ctx);

<<<<<<< HEAD
    if (!this.config.prepareQuestions) {
      this.config.existSql = true;
    }

=======
>>>>>>> eae7a7a8
    if (!this.config.existSql) {
      await this.askInputs(ctx);
      this.config.admin = ctx.answers![Constants.questionKey.adminName] as string;
      this.config.adminPassword = ctx.answers![Constants.questionKey.adminPassword] as string;

      if (!this.config.admin || !this.config.adminPassword) {
        const error = SqlResultFactory.SystemError(
          ErrorMessage.SqlInputError.name,
          ErrorMessage.SqlInputError.message()
        );
        ctx.logProvider?.error(ErrorMessage.SqlInputError.message());
        throw error;
      }
      ctx.config.set(Constants.admin, this.config.admin);
      ctx.config.set(Constants.adminPassword, this.config.adminPassword);
    }

    await this.parseLoginToken(ctx);

    if (isArmSupportEnabled()) {
      this.setContext(ctx);
    }
    TelemetryUtils.sendEvent(Telemetry.stage.preProvision, true);
    ctx.logProvider?.info(Message.endPreProvision);
    return ok(undefined);
  }

  async provision(ctx: PluginContext): Promise<Result<any, FxError>> {
    ctx.logProvider?.info(Message.startProvision);
    DialogUtils.init(ctx, ProgressTitle.Provision, Object.keys(ProvisionMessage).length);
    TelemetryUtils.init(ctx);
    TelemetryUtils.sendEvent(Telemetry.stage.provision + Telemetry.startSuffix);

    const managementClient: ManagementClient = await ManagementClient.create(ctx, this.config);

    await DialogUtils.progressBar?.start();
    await DialogUtils.progressBar?.next(ProvisionMessage.checkProvider);
    if (!this.config.existSql) {
      try {
        ctx.logProvider?.info(Message.checkProvider);
        const credentials = await ctx.azureAccountProvider!.getAccountCredentialAsync();
        const resourceManagementClient = new Providers(
          new ResourceManagementClientContext(credentials!, this.config.azureSubscriptionId)
        );
        await resourceManagementClient.register(Constants.resourceProvider);
      } catch (error: any) {
        ctx.logProvider?.info(Message.registerResourceProviderFailed(error?.message));
      }
    } else {
      ctx.logProvider?.info(Message.skipCheckProvider);
    }

    await DialogUtils.progressBar?.next(ProvisionMessage.provisionSQL);
    if (!this.config.existSql) {
      ctx.logProvider?.info(Message.provisionSql);
      await managementClient.createAzureSQL();
    } else {
      ctx.logProvider?.info(Message.skipProvisionSql);
    }

    await DialogUtils.progressBar?.next(ProvisionMessage.provisionDatabase);
    let existDatabase = false;
    if (this.config.existSql) {
      ctx.logProvider?.info(Message.checkDatabase);
      existDatabase = await managementClient.existDatabase();
    }
    if (!existDatabase) {
      ctx.logProvider?.info(Message.provisionDatabase);
      await managementClient.createDatabase();
    } else {
      ctx.logProvider?.info(Message.skipProvisionDatabase);
    }

    TelemetryUtils.sendEvent(Telemetry.stage.provision, true);
    ctx.logProvider?.info(Message.endProvision);
    await DialogUtils.progressBar?.end(true);
    return ok(undefined);
  }

  async postProvision(ctx: PluginContext): Promise<Result<any, FxError>> {
    ctx.logProvider?.info(Message.startPostProvision);
    DialogUtils.init(ctx, ProgressTitle.PostProvision, Object.keys(ConfigureMessage).length);
    TelemetryUtils.init(ctx);
    TelemetryUtils.sendEvent(Telemetry.stage.postProvision + Telemetry.startSuffix, undefined, {
      [Telemetry.properties.skipAddingUser]: this.config.skipAddingUser
        ? Telemetry.valueYes
        : Telemetry.valueNo,
    });

    if (isArmSupportEnabled()) {
      this.syncArmOutput(ctx);
    }

    ctx.config.set(Constants.sqlEndpoint, this.config.sqlEndpoint);
    ctx.config.set(Constants.databaseName, this.config.databaseName);
    ctx.config.delete(Constants.adminPassword);
    this.config.prepareQuestions = false;

    const managementClient: ManagementClient = await ManagementClient.create(ctx, this.config);

    ctx.logProvider?.info(Message.addFirewall);
    await this.AddFireWallRules(managementClient);

    await DialogUtils.progressBar?.start();
    await DialogUtils.progressBar?.next(ConfigureMessage.postProvisionAddAadmin);
    await this.CheckAndSetAadAdmin(ctx, managementClient);

    this.getIdentity(ctx);

    if (!this.config.skipAddingUser) {
      await DialogUtils.progressBar?.next(ConfigureMessage.postProvisionAddUser);
      // azure sql does not support service principal admin to add databse user currently, so just notice developer if so.
      if (this.config.aadAdminType === UserType.User) {
        ctx.logProvider?.info(Message.connectDatabase);
        const sqlClient = await SqlClient.create(ctx, this.config);

        let existUser = false;
        ctx.logProvider?.info(Message.checkDatabaseUser);
        existUser = await sqlClient.existUser();

        if (!existUser) {
          ctx.logProvider?.info(Message.addDatabaseUser(this.config.identity));
          await sqlClient.addDatabaseUser();
        } else {
          ctx.logProvider?.info(Message.existUser(this.config.identity));
        }
      } else {
        const message = ErrorMessage.ServicePrincipalWarning(
          this.config.identity,
          this.config.databaseName
        );
        ctx.logProvider?.warning(
          `[${Constants.pluginName}] ${message}. You can follow ${HelpLinks.default} to add database user ${this.config.identity}`
        );
      }
    } else {
      ctx.logProvider?.warning(
        `[${Constants.pluginName}] Skip adding database user. You can follow ${HelpLinks.default} to add database user ${this.config.identity}`
      );
    }

    await managementClient.deleteLocalFirewallRule();

    TelemetryUtils.sendEvent(Telemetry.stage.postProvision, true, {
      [Telemetry.properties.skipAddingUser]: this.config.skipAddingUser
        ? Telemetry.valueYes
        : Telemetry.valueNo,
    });
    ctx.logProvider?.info(Message.endPostProvision);
    await DialogUtils.progressBar?.end(true);
    return ok(undefined);
  }

  public async generateArmTemplates(ctx: PluginContext): Promise<Result<any, FxError>> {
    const selectedPlugins = (ctx.projectSettings?.solutionSettings as AzureSolutionSettings)
      .activeResourcePlugins;
    const context = {
      Plugins: selectedPlugins,
    };

    const bicepTemplateDirectory = path.join(
      getTemplatesFolder(),
      "plugins",
      "resource",
      "sql",
      "bicep"
    );

    const moduleTemplateFilePath = path.join(
      bicepTemplateDirectory,
      AzureSqlBicepFile.moduleTemplateFileName
    );
    const moduleContentResult = await generateBicepFiles(moduleTemplateFilePath, context);
    if (moduleContentResult.isErr()) {
      throw moduleContentResult.error;
    }

    const parameterTemplateFilePath = path.join(
      bicepTemplateDirectory,
      Bicep.ParameterOrchestrationFileName
    );
    const moduleOrchestrationFilePath = path.join(
      bicepTemplateDirectory,
      Bicep.ModuleOrchestrationFileName
    );
    const outputTemplateFilePath = path.join(
      bicepTemplateDirectory,
      Bicep.OutputOrchestrationFileName
    );
    const parameterFilePath = path.join(bicepTemplateDirectory, Bicep.ParameterFileName);

    const result: ScaffoldArmTemplateResult = {
      Modules: {
        azureSqlProvision: {
          Content: moduleContentResult.value,
        },
      },
      Orchestration: {
        ParameterTemplate: {
          Content: await fs.readFile(parameterTemplateFilePath, ConstantString.UTF8Encoding),
          ParameterJson: JSON.parse(
            await fs.readFile(parameterFilePath, ConstantString.UTF8Encoding)
          ),
        },
        ModuleTemplate: {
          Content: await fs.readFile(moduleOrchestrationFilePath, ConstantString.UTF8Encoding),
          Outputs: {
            sqlEndpoint: AzureSqlBicep.sqlEndpoint,
            databaseName: AzureSqlBicep.databaseName,
          },
        },
        OutputTemplate: {
          Content: await fs.readFile(outputTemplateFilePath, ConstantString.UTF8Encoding),
        },
      },
    };
    return ok(result);
  }

  private setContext(ctx: PluginContext) {
    ctx.config.set(Constants.admin, this.config.admin);
    ctx.config.set(Constants.adminPassword, this.config.adminPassword);
  }

  private syncArmOutput(ctx: PluginContext) {
    this.config.sqlEndpoint = getArmOutput(ctx, AzureSqlArmOutput.sqlEndpoint)!;
    this.config.databaseName = getArmOutput(ctx, AzureSqlArmOutput.databaseName)!;
    this.config.sqlServer = this.config.sqlEndpoint.split(".")[0];
  }

  private buildQuestionNode() {
    const sqlNode = new QTreeNode({
      type: "group",
    });
    sqlNode.addChild(new QTreeNode(adminNameQuestion));
    sqlNode.addChild(new QTreeNode(adminPasswordQuestion));
    sqlNode.addChild(new QTreeNode(confirmPasswordQuestion));
    return sqlNode;
  }

  private async AddFireWallRules(client: ManagementClient) {
    await client.addLocalFirewallRule();
    if (!isArmSupportEnabled()) {
      await client.addAzureFirewallRule();
    }
  }

  private async CheckAndSetAadAdmin(ctx: PluginContext, client: ManagementClient) {
    let existAdmin = false;
    ctx.logProvider?.info(Message.checkAadAdmin);
    existAdmin = await client.existAadAdmin();
    if (!existAdmin) {
      ctx.logProvider?.info(Message.addSqlAadAdmin);
      await client.addAADadmin();
    } else {
      ctx.logProvider?.info(Message.skipAddAadAdmin);
    }
  }

  private getIdentity(ctx: PluginContext) {
    if (isArmSupportEnabled()) {
      this.config.identity = getArmOutput(ctx, IdentityArmOutput.identity)!;
    } else {
      const identityConfig = ctx.envInfo.profile.get(Constants.identityPlugin);
      this.config.identity = identityConfig!.get(Constants.identity) as string;
      if (!this.config.identity) {
        const error = SqlResultFactory.SystemError(
          ErrorMessage.SqlGetConfigError.name,
          ErrorMessage.SqlGetConfigError.message(Constants.identityPlugin, Constants.identity)
        );
        ctx.logProvider?.error(error.message);
        throw error;
      }
    }
  }

  private async loadSkipAddingUser(ctx: PluginContext) {
    const skipAddingUser = ctx.config.get(Constants.skipAddingUser);
    if (skipAddingUser === undefined) {
      this.config.skipAddingUser = (await ctx.azureAccountProvider?.getIdentityCredentialAsync())
        ? false
        : true;
    } else {
      this.config.skipAddingUser = skipAddingUser as boolean;
    }
  }

  private async checkSqlExisting(ctx: PluginContext) {
    const managementClient: ManagementClient = await ManagementClient.create(ctx, this.config);
    if (isArmSupportEnabled()) {
      this.config.admin = ctx.config.get(Constants.admin) as string;
      this.config.adminPassword = ctx.config.get(Constants.adminPassword) as string;
      this.config.sqlEndpoint = ctx.config.get(Constants.sqlEndpoint);
      if (this.config.sqlEndpoint) {
        this.config.existSql = await managementClient.existAzureSQL();
      }
    } else {
      this.config.existSql = await managementClient.existAzureSQL();
    }
  }

  private async askInputs(ctx: PluginContext) {
    const node = this.buildQuestionNode();
    const res = await traverse(node, ctx.answers!, ctx.ui!);
    if (res.isErr()) {
      throw SqlResultFactory.UserError(
        ErrorMessage.SqlAskInputError.name,
        ErrorMessage.SqlAskInputError.message(),
        res.error
      );
    }
  }

  private async parseLoginToken(ctx: PluginContext) {
    // get login user info to set aad admin in sql
    try {
      const credential = await ctx.azureAccountProvider!.getAccountCredentialAsync();
      const token = await credential!.getToken();
      const accessToken = token.accessToken;
      const tokenInfo = parseToken(accessToken);
      this.config.aadAdmin = tokenInfo.name;
      this.config.aadAdminObjectId = tokenInfo.objectId;
      this.config.aadAdminType = tokenInfo.userType;
      ctx.logProvider?.debug(Message.adminName(tokenInfo.name));
    } catch (error: any) {
      ctx.logProvider?.error(ErrorMessage.SqlUserInfoError.message() + `:${error.message}`);
      throw SqlResultFactory.SystemError(
        ErrorMessage.SqlUserInfoError.name,
        ErrorMessage.SqlUserInfoError.message(),
        error
      );
    }
  }
}<|MERGE_RESOLUTION|>--- conflicted
+++ resolved
@@ -84,37 +84,8 @@
     stage: Stage,
     ctx: PluginContext
   ): Promise<Result<QTreeNode | undefined, FxError>> {
-<<<<<<< HEAD
-    if (stage === Stage.provision) {
-      ctx.logProvider?.info(Message.startGetQuestions);
-      const sqlNode = new QTreeNode({
-        type: "group",
-      });
-      if (ctx.answers?.platform === Platform.CLI_HELP) {
-        this.buildQuestionNode(sqlNode);
-        return ok(sqlNode);
-      }
-
-      await this.init(ctx);
-      this.config.prepareQuestions = true;
-      if (isArmSupportEnabled()) {
-        this.config.admin = ctx.config.get(Constants.admin) as string;
-        this.config.adminPassword = ctx.config.get(Constants.adminPassword) as string;
-        if (this.config.admin) {
-          this.config.existSql = true;
-        }
-      } else if (this.config.azureSubscriptionId) {
-        const managementClient: ManagementClient = await ManagementClient.create(ctx, this.config);
-        this.config.existSql = await managementClient.existAzureSQL();
-      }
-
-      if (!this.config.existSql) {
-        this.buildQuestionNode(sqlNode);
-      }
-=======
     if (stage === Stage.provision && ctx.answers?.platform === Platform.CLI_HELP) {
       const sqlNode = this.buildQuestionNode();
->>>>>>> eae7a7a8
       return ok(sqlNode);
     }
     return ok(undefined);
@@ -131,13 +102,6 @@
     await this.loadSkipAddingUser(ctx);
     await this.checkSqlExisting(ctx);
 
-<<<<<<< HEAD
-    if (!this.config.prepareQuestions) {
-      this.config.existSql = true;
-    }
-
-=======
->>>>>>> eae7a7a8
     if (!this.config.existSql) {
       await this.askInputs(ctx);
       this.config.admin = ctx.answers![Constants.questionKey.adminName] as string;

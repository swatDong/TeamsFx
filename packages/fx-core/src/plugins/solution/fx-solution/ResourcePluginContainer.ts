// Copyright (c) Microsoft Corporation.
// Licensed under the MIT license.
import {
  v2,
  AzureSolutionSettings,
  Plugin,
  ProjectSettings,
  UserError,
} from "@microsoft/teamsfx-api";
import "reflect-metadata";
import { Container } from "typedi";
import { SolutionError, SolutionSource } from "./constants";
export const ResourcePlugins = {
  FrontendPlugin: "FrontendPlugin",
<<<<<<< HEAD
  BotPlugin: "BotPlugin",
=======
  IdentityPlugin: "IdentityPlugin",
>>>>>>> e3859f74
  FunctionPlugin: "FunctionPlugin",
  LocalDebugPlugin: "LocalDebugPlugin",
  ApimPlugin: "ApimPlugin",
};

export const ResourcePluginsV2 = {
  FrontendPlugin: "FrontendPluginV2",
<<<<<<< HEAD
  BotPlugin: "BotPluginV2",
=======
  IdentityPlugin: "IdentityPluginV2",
>>>>>>> e3859f74
  FunctionPlugin: "FunctionPluginV2",
  LocalDebugPlugin: "LocalDebugPluginV2",
  ApimPlugin: "ApimPluginV2",
};

/**
 * @returns all registered resource plugins
 */
export function getAllResourcePlugins(): Plugin[] {
  const plugins: Plugin[] = [];
  for (const k in ResourcePlugins) {
    const plugin = Container.get<Plugin>(k);
    if (plugin) {
      plugins.push(plugin);
    }
  }
  return plugins;
}

/**
 * @returns all resource plugins implemented with v2 API
 */
export function getAllV2ResourcePlugins(): v2.ResourcePlugin[] {
  const plugins: v2.ResourcePlugin[] = [];
  let k: keyof typeof ResourcePluginsV2;
  for (k in ResourcePluginsV2) {
    const pluginName = ResourcePluginsV2[k];
    const plugin = Container.get<v2.ResourcePlugin>(pluginName);
    if (plugin) {
      plugins.push(plugin);
    }
  }
  return plugins;
}

/**
 * @returns all registered resource plugin map
 */
export function getAllResourcePluginMap(): Map<string, Plugin> {
  const map = new Map<string, Plugin>();
  const allPlugins = getAllResourcePlugins();
  for (const p of allPlugins) {
    map.set(p.name, p);
  }
  return map;
}

/**
 * @returns a map from plugin name to resource plugin v2
 */
export function getAllV2ResourcePluginMap(): Map<string, v2.ResourcePlugin> {
  const map = new Map<string, v2.ResourcePlugin>();
  const allPlugins = getAllV2ResourcePlugins();
  for (const p of allPlugins) {
    map.set(p.name, p);
  }
  return map;
}

/**
 * return activated resource plugin according to solution settings
 * @param solutionSettings Azure solution settings
 * @returns activated resource plugins
 */
export function getActivatedResourcePlugins(solutionSettings: AzureSolutionSettings): Plugin[] {
  const activatedPlugins = getAllResourcePlugins().filter(
    (p) => p.activate && p.activate(solutionSettings) === true
  );
  if (activatedPlugins.length === 0) {
    throw new UserError(
      SolutionSource,
      SolutionError.NoResourcePluginSelected,
      "No plugin selected"
    );
  }
  return activatedPlugins;
}

/**
 * return activated resource plugin according to solution settings
 * @param projectSettings project settings
 * @returns activated resource plugins
 */
export function getActivatedV2ResourcePlugins(
  projectSettings: ProjectSettings
): v2.ResourcePlugin[] {
  const activeResourcePlugins = (projectSettings.solutionSettings as AzureSolutionSettings)
    ?.activeResourcePlugins;
  if (!activeResourcePlugins) return [];
  const activatedPlugins = getAllV2ResourcePlugins().filter((p) =>
    activeResourcePlugins.includes(p.name)
  );
  return activatedPlugins;
}<|MERGE_RESOLUTION|>--- conflicted
+++ resolved
@@ -12,11 +12,6 @@
 import { SolutionError, SolutionSource } from "./constants";
 export const ResourcePlugins = {
   FrontendPlugin: "FrontendPlugin",
-<<<<<<< HEAD
-  BotPlugin: "BotPlugin",
-=======
-  IdentityPlugin: "IdentityPlugin",
->>>>>>> e3859f74
   FunctionPlugin: "FunctionPlugin",
   LocalDebugPlugin: "LocalDebugPlugin",
   ApimPlugin: "ApimPlugin",
@@ -24,11 +19,6 @@
 
 export const ResourcePluginsV2 = {
   FrontendPlugin: "FrontendPluginV2",
-<<<<<<< HEAD
-  BotPlugin: "BotPluginV2",
-=======
-  IdentityPlugin: "IdentityPluginV2",
->>>>>>> e3859f74
   FunctionPlugin: "FunctionPluginV2",
   LocalDebugPlugin: "LocalDebugPluginV2",
   ApimPlugin: "ApimPluginV2",

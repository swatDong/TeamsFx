--- conflicted
+++ resolved
@@ -32,11 +32,8 @@
   public static readonly RecommendedLowestSpfxVersion = "v1.14.0";
   public static readonly GeneratorPackageName = "@microsoft/generator-sharepoint";
   public static readonly YeomanPackageName = "yo";
-<<<<<<< HEAD
   public static readonly DEFAULT_WEBPART_NAME = "helloworld";
-=======
   public static readonly ScaffoldHelpLink = "https://aka.ms/teamsfx-spfx-help-v5";
->>>>>>> dfd61358
 }
 
 export class PlaceHolders {

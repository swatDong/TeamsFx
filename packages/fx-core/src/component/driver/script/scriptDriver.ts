--- conflicted
+++ resolved
@@ -101,10 +101,7 @@
     const allOutputStrings: string[] = [];
     const systemEncoding = await getSystemEncoding();
     const stderrStrings: string[] = [];
-<<<<<<< HEAD
     process.env.VSLANG = undefined; // Workaroud to disable VS environment variable to void charset encoding issue for non-English characters
-=======
->>>>>>> dev
     const cp = child_process.exec(
       run,
       {

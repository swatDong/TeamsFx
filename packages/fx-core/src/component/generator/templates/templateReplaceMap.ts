--- conflicted
+++ resolved
@@ -15,10 +15,7 @@
   const llmService: string | undefined = inputs[QuestionNames.LLMService];
   let openAIKey: string | undefined = inputs[QuestionNames.OpenAIKey];
   let azureOpenAIKey: string | undefined = inputs[QuestionNames.AzureOpenAIKey];
-<<<<<<< HEAD
-=======
   let azureAISearchApiKey: string | undefined = inputs[QuestionNames.AzureAISearchApiKey];
->>>>>>> ef0e0262
   const azureOpenAIEndpoint: string | undefined = inputs[QuestionNames.AzureOpenAIEndpoint];
   const azureOpenAIDeploymentName: string | undefined =
     inputs[QuestionNames.AzureOpenAIDeploymentName];
@@ -43,18 +40,6 @@
     }
   }
 
-  if (inputs.projectId !== undefined && (openAIKey || azureOpenAIKey)) {
-    const cryptoProvider = new LocalCrypto(inputs.projectId);
-    if (openAIKey) {
-      const result = cryptoProvider.encrypt(openAIKey);
-      openAIKey = (result as any).value;
-    }
-    if (azureOpenAIKey) {
-      const result = cryptoProvider.encrypt(azureOpenAIKey);
-      azureOpenAIKey = (result as any).value;
-    }
-  }
-
   return {
     appName: appName,
     ProjectName: appName,
@@ -74,10 +59,6 @@
     originalOpenAIKey: inputs[QuestionNames.OpenAIKey] ?? "",
     azureOpenAIKey: azureOpenAIKey ?? "",
     originalAzureOpenAIKey: inputs[QuestionNames.AzureOpenAIKey] ?? "",
-<<<<<<< HEAD
-    azureOpenAIEndpoint: azureOpenAIEndpoint ?? "",
-    azureOpenAIDeploymentName: azureOpenAIDeploymentName ?? "",
-=======
     azureAISearchApiKey: azureAISearchApiKey ?? "",
     originalAzureAISearchApiKey: inputs[QuestionNames.AzureAISearchApiKey] ?? "",
     azureOpenAIEndpoint: azureOpenAIEndpoint ?? "",
@@ -85,7 +66,6 @@
     azureOpenAIEmbeddingDeploymentName: azureOpenAIEmbeddingDeploymentName ?? "",
     azureAISearchEndpoint: azureAISearchEndpoint ?? "",
     openAIEmbeddingModel: openAIEmbeddingModel ?? "",
->>>>>>> ef0e0262
     isNewProjectTypeEnabled: featureFlagManager.getBooleanValue(FeatureFlags.NewProjectType)
       ? "true"
       : "",

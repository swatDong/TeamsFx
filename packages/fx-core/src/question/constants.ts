// Copyright (c) Microsoft Corporation.
// Licensed under the MIT license.

import { Inputs, OptionItem, Platform } from "@microsoft/teamsfx-api";
import {
  FeatureFlags,
  featureFlagManager,
  isCopilotExtensionEnabled,
} from "../common/featureFlags";
import { getLocalizedString } from "../common/localizeUtils";
import { OfficeAddinProjectConfig } from "../component/generator/officeXMLAddin/projectConfig";

export enum QuestionNames {
  Scratch = "scratch",
  SctatchYes = "scratch-yes",
  AppName = "app-name",
  Folder = "folder",
  ProjectPath = "projectPath",
  ProgrammingLanguage = "programming-language",
  ProjectType = "project-type",
  Capabilities = "capabilities",
  BotTrigger = "bot-host-type-trigger",
  Runtime = "runtime",
  SPFxSolution = "spfx-solution",
  SPFxInstallPackage = "spfx-install-latest-package",
  SPFxFramework = "spfx-framework-type",
  SPFxWebpartName = "spfx-webpart-name",
  SPFxWebpartDesc = "spfx-webpart-desp",
  SPFxFolder = "spfx-folder",
  OfficeAddinFolder = "addin-project-folder",
  OfficeAddinManifest = "addin-project-manifest",
  OfficeAddinTemplate = "addin-template-select",
  OfficeAddinHost = "addin-host",
  OfficeAddinImport = "addin-import",
  OfficeAddinFramework = "office-addin-framework-type",
  Samples = "samples",
  ReplaceContentUrl = "replaceContentUrl",
  ReplaceWebsiteUrl = "replaceWebsiteUrl",
  ReplaceBotIds = "replaceBotIds",
  SafeProjectName = "safeProjectName",
  RepalceTabUrl = "tdp-tab-url",
  ValidateMethod = "validate-method",
  AppPackagePath = "appPackagePath",
  FromExistingApi = "from-existing-api", // group name for creating an App from existing api
  ApiSpecLocation = "openapi-spec-location",
  ApiOperation = "api-operation",
  ApiPluginManifestPath = "external-api-plugin-manifest-path", // manifest path for creating project from existing plugin manifest. Use in Kiota integration, etc.
  MeArchitectureType = "me-architecture",
  ApiSpecApiKey = "api-key",
  ApiSpecApiKeyConfirm = "api-key-confirm",
  ApiAuth = "api-auth",
  OauthClientSecret = "oauth-client-secret",
  OauthClientId = "oauth-client-id",
  OauthConfirm = "oauth-confirm",

  CustomCopilotRag = "custom-copilot-rag",
  CustomCopilotAssistant = "custom-copilot-agent",
  LLMService = "llm-service",
  OpenAIKey = "openai-key",
<<<<<<< HEAD
  AzureOpenAIKey = "azure-openai-key",
  AzureOpenAIEndpoint = "azure-openai-endpoint",
  AzureOpenAIDeploymentName = "azure-openai-deployment-name",
=======
  OpenAIEmbeddingModel = "openai-embedding-model",
  AzureOpenAIKey = "azure-openai-key",
  AzureOpenAIEndpoint = "azure-openai-endpoint",
  AzureOpenAIDeploymentName = "azure-openai-deployment-name",
  AzureOpenAIEmbeddingDeploymentName = "azure-openai-embedding-deployment-name",
  AzureAISearchApiKey = "azure-ai-search-api-key",
  AzureAISearchEndpoint = "azure-ai-search-endpoint",
>>>>>>> ef0e0262

  Features = "features",
  Env = "env",
  SourceEnvName = "sourceEnvName",
  TargetEnvName = "targetEnvName",
  TargetResourceGroupName = "targetResourceGroupName",
  NewResourceGroupName = "newResourceGroupName",
  NewResourceGroupLocation = "newResourceGroupLocation",
  NewTargetEnvName = "newTargetEnvName",
  ExistingTabEndpoint = "existing-tab-endpoint",
  TeamsAppManifestFilePath = "manifest-path",
  LocalTeamsAppManifestFilePath = "local-manifest-path",
  AadAppManifestFilePath = "manifest-file-path",
  TeamsAppPackageFilePath = "app-package-file-path",
  ConfirmManifest = "confirmManifest",
  ConfirmLocalManifest = "confirmLocalManifest",
  ConfirmAadManifest = "confirmAadManifest",
  OutputZipPathParamName = "output-zip-path",
  OutputManifestParamName = "output-manifest-path",
  OutputFolderParamName = "output-folder",
  M365Host = "m365-host",

  ManifestPath = "manifest-path",
  ManifestId = "manifest-id",
  TeamsAppId = "teams-app-id",
  TitleId = "title-id",
  UserEmail = "email",

  UninstallMode = "mode",
  UninstallModeManifestId = "manifest-id",
  UninstallModeEnv = "env",
  UninstallModeTitleId = "title-id",
  UninstallOptions = "options",
  UninstallOptionM365 = "m365-app",
  UninstallOptionTDP = "app-registration",
  UninstallOptionBot = "bot-framework-registration",

  collaborationAppType = "collaborationType",
  DestinationApiSpecFilePath = "destination-api-spec-location",

  SyncManifest = "sync-manifest",
  ApiPluginType = "api-plugin-type",
  WithPlugin = "with-plugin",
  ImportPlugin = "import-plugin",
  PluginManifestFilePath = "plugin-manifest-path",
  PluginOpenApiSpecFilePath = "plugin-opeanapi-spec-path",
}

export const AppNamePattern =
  '^(?=(.*[\\da-zA-Z]){2})[a-zA-Z][^"<>:\\?/*&|\u0000-\u001F]*[^"\\s.<>:\\?/*&|\u0000-\u001F]$';

export enum CliQuestionName {
  Capability = "capability",
}

export enum ProgrammingLanguage {
  JS = "javascript",
  TS = "typescript",
  CSharp = "csharp",
  PY = "python",
  Common = "common",
  None = "none",
}

export const apiPluginApiSpecOptionId = "api-spec";
export const capabilitiesHavePythonOption = [
  "custom-copilot-basic",
  "custom-copilot-rag-azureAISearch",
  "custom-copilot-rag-customize",
  "custom-copilot-agent-new",
  "custom-copilot-agent-assistants-api",
  "custom-copilot-rag-customApi",
];

export class RuntimeOptions {
  static NodeJS(): OptionItem {
    return {
      id: "node",
      label: "Node.js",
      detail: getLocalizedString("core.RuntimeOptionNodeJS.detail"),
    };
  }
  static DotNet(): OptionItem {
    return {
      id: "dotnet",
      label: ".NET Core",
      detail: getLocalizedString("core.RuntimeOptionDotNet.detail"),
    };
  }
}

export function getRuntime(inputs: Inputs): string {
  let runtime = RuntimeOptions.NodeJS().id;
  if (inputs?.platform === Platform.VS) {
    runtime = RuntimeOptions.DotNet().id;
  } else if (featureFlagManager.getBooleanValue(FeatureFlags.CLIDotNet)) {
    runtime = inputs[QuestionNames.Runtime] || runtime;
  }
  return runtime;
}

export class ScratchOptions {
  static yes(): OptionItem {
    return {
      id: "yes",
      label: getLocalizedString("core.ScratchOptionYes.label"),
      detail: getLocalizedString("core.ScratchOptionYes.detail"),
    };
  }
  static no(): OptionItem {
    return {
      id: "no",
      label: getLocalizedString("core.ScratchOptionNo.label"),
      detail: getLocalizedString("core.ScratchOptionNo.detail"),
    };
  }
  static all(): OptionItem[] {
    return [ScratchOptions.yes(), ScratchOptions.no()];
  }
}

export class ProjectTypeOptions {
  static getCreateGroupName(): string | undefined {
<<<<<<< HEAD
    return featureFlagManager.getBooleanValue(FeatureFlags.ChatParticipant)
=======
    return featureFlagManager.getBooleanValue(FeatureFlags.ChatParticipantUIEntries)
>>>>>>> ef0e0262
      ? getLocalizedString("core.createProjectQuestion.projectType.createGroup.title")
      : undefined;
  }
  static tab(platform?: Platform): OptionItem {
    return {
      id: "tab-type",
      label: `${platform === Platform.VSCode ? "$(browser) " : ""}${getLocalizedString(
        "core.TabOption.label"
      )}`,
      detail: getLocalizedString("core.createProjectQuestion.projectType.tab.detail"),
      groupName: ProjectTypeOptions.getCreateGroupName(),
    };
  }

  static bot(platform?: Platform): OptionItem {
    return {
      id: "bot-type",
      label: `${platform === Platform.VSCode ? "$(hubot) " : ""}${getLocalizedString(
        "core.createProjectQuestion.projectType.bot.label"
      )}`,
      detail: getLocalizedString("core.createProjectQuestion.projectType.bot.detail"),
      groupName: ProjectTypeOptions.getCreateGroupName(),
    };
  }

  static me(platform?: Platform): OptionItem {
    return {
      id: "me-type",
      label: `${platform === Platform.VSCode ? "$(symbol-keyword) " : ""}${getLocalizedString(
        "core.MessageExtensionOption.label"
      )}`,
      detail: isCopilotExtensionEnabled()
        ? getLocalizedString(
            "core.createProjectQuestion.projectType.messageExtension.copilotEnabled.detail"
          )
        : getLocalizedString("core.createProjectQuestion.projectType.messageExtension.detail"),
      groupName: ProjectTypeOptions.getCreateGroupName(),
    };
  }

  static outlookAddin(platform?: Platform): OptionItem {
    return {
      id: "outlook-addin-type",
      label: `${platform === Platform.VSCode ? "$(mail) " : ""}${getLocalizedString(
        "core.createProjectQuestion.projectType.outlookAddin.label"
      )}`,
      detail: getLocalizedString("core.createProjectQuestion.projectType.outlookAddin.detail"),
      groupName: ProjectTypeOptions.getCreateGroupName(),
    };
  }

<<<<<<< HEAD
=======
  static officeMetaOS(platform?: Platform): OptionItem {
    return {
      id: "office-meta-os-type",
      label: `${platform === Platform.VSCode ? "$(teamsfx-m365) " : ""}${getLocalizedString(
        "core.createProjectQuestion.projectType.officeAddin.label"
      )}`,
      detail: getLocalizedString("core.createProjectQuestion.projectType.officeAddin.detail"),
      groupName: ProjectTypeOptions.getCreateGroupName(),
    };
  }

>>>>>>> ef0e0262
  static officeAddin(platform?: Platform): OptionItem {
    return {
      id: "office-addin-type",
      label: `${platform === Platform.VSCode ? "$(extensions) " : ""}${getLocalizedString(
        "core.createProjectQuestion.projectType.officeAddin.label"
      )}`,
      detail: getLocalizedString("core.createProjectQuestion.projectType.officeAddin.detail"),
      groupName: ProjectTypeOptions.getCreateGroupName(),
    };
  }

  static officeAddinAllIds(platform?: Platform): string[] {
    return [
<<<<<<< HEAD
=======
      ProjectTypeOptions.officeMetaOS(platform).id,
>>>>>>> ef0e0262
      ProjectTypeOptions.officeAddin(platform).id,
      ProjectTypeOptions.outlookAddin(platform).id,
    ];
  }

  static copilotExtension(platform?: Platform): OptionItem {
    return {
      id: "copilot-agent-type",
      label: `${
        platform === Platform.VSCode ? "$(teamsfx-copilot-plugin) " : ""
      }${getLocalizedString("core.createProjectQuestion.projectType.copilotExtension.label")}`,
      detail: getLocalizedString("core.createProjectQuestion.projectType.copilotExtension.detail"),
      groupName: ProjectTypeOptions.getCreateGroupName(),
    };
  }

  static customCopilot(platform?: Platform): OptionItem {
    return {
      id: "custom-copilot-type",
      label: `${
        platform === Platform.VSCode ? "$(teamsfx-custom-copilot) " : ""
      }${getLocalizedString("core.createProjectQuestion.projectType.customCopilot.label")}`,
      detail: getLocalizedString("core.createProjectQuestion.projectType.customCopilot.detail"),
      groupName: ProjectTypeOptions.getCreateGroupName(),
    };
  }

  static startWithGithubCopilot(): OptionItem {
    return {
      id: "start-with-github-copilot",
      label: `$(comment-discussion) ${getLocalizedString(
        "core.createProjectQuestion.projectType.copilotHelp.label"
      )}`,
      detail: getLocalizedString("core.createProjectQuestion.projectType.copilotHelp.detail"),
      groupName: getLocalizedString("core.createProjectQuestion.projectType.copilotGroup.title"),
    };
  }
}

export class CapabilityOptions {
  // empty
  static empty(): OptionItem {
    return {
      id: "empty",
      label: "Empty",
    };
  }

  // bot
  static basicBot(): OptionItem {
    return {
      id: "bot",
      label: `${getLocalizedString("core.BotNewUIOption.label")}`,
      detail: getLocalizedString("core.BotNewUIOption.detail"),
    };
  }
  static notificationBot(): OptionItem {
    return {
      // For default option, id and cliName must be the same
      id: "notification",
      label: `${getLocalizedString("core.NotificationOption.label")}`,
      detail: getLocalizedString("core.NotificationOption.detail"),
      data: "https://aka.ms/teamsfx-send-notification",
      buttons: [
        {
          iconPath: "file-symlink-file",
          tooltip: getLocalizedString("core.option.github"),
          command: "fx-extension.openTutorial",
        },
      ],
    };
  }

  static commandBot(): OptionItem {
    return {
      // id must match cli `yargsHelp`
      id: "command-bot",
      label: `${getLocalizedString("core.CommandAndResponseOption.label")}`,
      detail: getLocalizedString("core.CommandAndResponseOption.detail"),
      data: "https://aka.ms/teamsfx-create-command",
      buttons: [
        {
          iconPath: "file-symlink-file",
          tooltip: getLocalizedString("core.option.github"),
          command: "fx-extension.openTutorial",
        },
      ],
    };
  }

  static workflowBot(inputs?: Inputs): OptionItem {
    const item: OptionItem = {
      // id must match cli `yargsHelp`
      id: "workflow-bot",
      label: `${getLocalizedString("core.WorkflowOption.label")}`,
      detail: getLocalizedString("core.WorkflowOption.detail"),
      data: "https://aka.ms/teamsfx-create-workflow",
      buttons: [
        {
          iconPath: "file-symlink-file",
          tooltip: getLocalizedString("core.option.github"),
          command: "fx-extension.openTutorial",
        },
      ],
    };
    if (inputs?.inProductDoc) {
      item.data = "cardActionResponse";
      item.buttons = [
        {
          iconPath: "file-code",
          tooltip: getLocalizedString("core.option.inProduct"),
          command: "fx-extension.openTutorial",
        },
      ];
    }
    return item;
  }

  //tab

  static nonSsoTab(): OptionItem {
    return {
      id: "tab-non-sso",
      label: `${getLocalizedString("core.TabNonSso.label")}`,
      detail: getLocalizedString("core.TabNonSso.detail"),
      description: getLocalizedString(
        "core.createProjectQuestion.option.description.worksInOutlookM365"
      ),
    };
  }

  static tab(): OptionItem {
    return {
      id: "tab",
      label: getLocalizedString("core.TabOption.label"),
      description: getLocalizedString("core.TabOption.description"),
      detail: getLocalizedString("core.TabOption.detail"),
    };
  }

  static m365SsoLaunchPage(): OptionItem {
    return {
      id: "sso-launch-page",
      label: `${getLocalizedString("core.M365SsoLaunchPageOptionItem.label")}`,
      detail: getLocalizedString("core.M365SsoLaunchPageOptionItem.detail"),
      description: getLocalizedString(
        "core.createProjectQuestion.option.description.worksInOutlookM365"
      ),
    };
  }

  static dashboardTab(): OptionItem {
    return {
      id: "dashboard-tab",
      label: `${getLocalizedString("core.DashboardOption.label")}`,
      detail: getLocalizedString("core.DashboardOption.detail"),
      description: getLocalizedString(
        "core.createProjectQuestion.option.description.worksInOutlookM365"
      ),
      data: "https://aka.ms/teamsfx-dashboard-app",
      buttons: [
        {
          iconPath: "file-symlink-file",
          tooltip: getLocalizedString("core.option.github"),
          command: "fx-extension.openTutorial",
        },
      ],
    };
  }

  static SPFxTab(): OptionItem {
    return {
      id: "tab-spfx",
      label: getLocalizedString("core.TabSPFxOption.labelNew"),
      description: getLocalizedString(
        "core.createProjectQuestion.option.description.worksInOutlookM365"
      ),
      detail: getLocalizedString("core.TabSPFxOption.detailNew"),
    };
  }

  //message extension
  static linkUnfurling(): OptionItem {
    return {
      id: "link-unfurling",
      label: `${getLocalizedString("core.LinkUnfurlingOption.label")}`,
      detail: getLocalizedString("core.LinkUnfurlingOption.detail"),
      description: getLocalizedString(
        "core.createProjectQuestion.option.description.worksInOutlook"
      ),
    };
  }

  static m365SearchMe(): OptionItem {
    return {
      id: "search-app",
      label: `${getLocalizedString("core.M365SearchAppOptionItem.label")}`,
      detail: isCopilotExtensionEnabled()
        ? getLocalizedString("core.M365SearchAppOptionItem.copilot.detail")
        : getLocalizedString("core.M365SearchAppOptionItem.detail"),
    };
  }

  static SearchMe(): OptionItem {
    return {
      id: "search-message-extension",
      label: `${getLocalizedString("core.M365SearchAppOptionItem.label")}`,
      detail: getLocalizedString("core.SearchAppOptionItem.detail"),
    };
  }

  static collectFormMe(): OptionItem {
    return {
      id: "collect-form-message-extension",
      label: `${getLocalizedString("core.MessageExtensionOption.labelNew")}`,
      detail: getLocalizedString("core.MessageExtensionOption.detail"),
    };
  }
  static me(): OptionItem {
    return {
      id: "message-extension",
      label: getLocalizedString("core.MessageExtensionOption.label"),
      description: getLocalizedString("core.MessageExtensionOption.description"),
      detail: getLocalizedString("core.MessageExtensionOption.detail"),
    };
  }
  static bots(inputs?: Inputs): OptionItem[] {
    if (inputs && getRuntime(inputs) === RuntimeOptions.DotNet().id) {
      return [
        CapabilityOptions.basicBot(),
        CapabilityOptions.aiBot(),
        CapabilityOptions.aiAssistantBot(),
        CapabilityOptions.notificationBot(),
        CapabilityOptions.commandBot(),
        CapabilityOptions.workflowBot(inputs),
      ];
    }
    return [
      CapabilityOptions.basicBot(),
      CapabilityOptions.notificationBot(),
      CapabilityOptions.commandBot(),
      CapabilityOptions.workflowBot(inputs),
    ];
  }

  static tabs(): OptionItem[] {
    return [
      CapabilityOptions.nonSsoTab(),
      CapabilityOptions.m365SsoLaunchPage(),
      CapabilityOptions.dashboardTab(),
      CapabilityOptions.SPFxTab(),
    ];
  }

  static dotnetCaps(inputs?: Inputs): OptionItem[] {
    const capabilities = [
      CapabilityOptions.empty(),
      ...CapabilityOptions.copilotExtensions(inputs),
      ...CapabilityOptions.customCopilots(),
      ...CapabilityOptions.bots(inputs),
      CapabilityOptions.nonSsoTab(),
      CapabilityOptions.tab(),
      ...CapabilityOptions.collectMECaps(),
    ];
    if (featureFlagManager.getBooleanValue(FeatureFlags.TdpTemplateCliTest)) {
      capabilities.push(CapabilityOptions.me());
    }

    return capabilities;
  }

  /**
   * Collect all capabilities for message extension, including dotnet and nodejs.
   * @returns OptionItem[] capability list
   */
  static collectMECaps(): OptionItem[] {
    return [
      CapabilityOptions.m365SearchMe(),
      CapabilityOptions.collectFormMe(),
      CapabilityOptions.SearchMe(),
      CapabilityOptions.linkUnfurling(),
    ];
  }

  static mes(inputs?: Inputs): OptionItem[] {
    return inputs !== undefined && getRuntime(inputs) === RuntimeOptions.DotNet().id
      ? [
          CapabilityOptions.SearchMe(),
          CapabilityOptions.collectFormMe(),
          CapabilityOptions.linkUnfurling(),
        ]
      : [
          CapabilityOptions.m365SearchMe(),
          CapabilityOptions.collectFormMe(),
          CapabilityOptions.linkUnfurling(),
        ];
  }

  static officeAddinStaticCapabilities(host?: string): OptionItem[] {
    const items: OptionItem[] = [];
    for (const h of Object.keys(OfficeAddinProjectConfig)) {
      if (host && h !== host) continue;
      const hostValue = OfficeAddinProjectConfig[h];
      for (const capability of Object.keys(hostValue)) {
        const capabilityValue = hostValue[capability];
        items.push({
          id: capability,
          label: getLocalizedString(capabilityValue.title),
          detail: getLocalizedString(capabilityValue.detail),
        });
      }
    }
    return items;
  }

  static officeAddinDynamicCapabilities(projectType: string, host?: string): OptionItem[] {
    const items: OptionItem[] = [];
    const isOutlookAddin = projectType === ProjectTypeOptions.outlookAddin().id;
<<<<<<< HEAD
=======
    const isMetaOSAddin = projectType === ProjectTypeOptions.officeMetaOS().id;
>>>>>>> ef0e0262
    const isOfficeAddin = projectType === ProjectTypeOptions.officeAddin().id;

    const pushToItems = (option: any) => {
      const capabilityValue = OfficeAddinProjectConfig.json[option];
      items.push({
        id: option,
        label: getLocalizedString(capabilityValue.title),
        detail: getLocalizedString(capabilityValue.detail),
      });
    };

<<<<<<< HEAD
    if (isOutlookAddin || isOfficeAddin) {
      pushToItems("json-taskpane");
      if (isOutlookAddin) {
        items.push(CapabilityOptions.outlookAddinImport());
=======
    if (isOutlookAddin || isMetaOSAddin || isOfficeAddin) {
      pushToItems("json-taskpane");
      if (isOutlookAddin) {
        items.push(CapabilityOptions.outlookAddinImport());
      } else if (isMetaOSAddin) {
        items.push(CapabilityOptions.officeAddinImport());
>>>>>>> ef0e0262
      } else {
        items.push(CapabilityOptions.officeContentAddin());
        items.push(CapabilityOptions.officeAddinImport());
      }
    } else {
      if (host) {
        const hostValue = OfficeAddinProjectConfig[host];
        for (const capability of Object.keys(hostValue)) {
          const capabilityValue = hostValue[capability];
          items.push({
            id: capability,
            label: getLocalizedString(capabilityValue.title),
            detail: getLocalizedString(capabilityValue.detail),
          });
        }
      }
    }
    return items;
  }

  static copilotExtensions(inputs?: Inputs, isStatic?: boolean): OptionItem[] {
    if (isStatic) {
      return [CapabilityOptions.apiPlugin(), CapabilityOptions.declarativeCopilot()];
    }
    if (inputs && getRuntime(inputs) === RuntimeOptions.DotNet().id) {
      return [CapabilityOptions.apiPlugin()];
    } else if (isCopilotExtensionEnabled()) {
      return [CapabilityOptions.apiPlugin(), CapabilityOptions.declarativeCopilot()];
    } else {
      return [CapabilityOptions.declarativeCopilot()];
    }
  }

  static customCopilots(): OptionItem[] {
    return [
      CapabilityOptions.customCopilotBasic(),
      CapabilityOptions.customCopilotRag(),
      CapabilityOptions.customCopilotAssistant(),
    ];
  }

  static tdpIntegrationCapabilities(): OptionItem[] {
    // templates that are used by TDP integration only
    return [
      CapabilityOptions.me(),
      CapabilityOptions.botAndMe(),
      CapabilityOptions.nonSsoTabAndBot(),
    ];
  }

  /**
   * static capability list, which does not depend on any feature flags
   */
  static staticAll(inputs?: Inputs): OptionItem[] {
    const capabilityOptions = [
      CapabilityOptions.empty(),
      ...CapabilityOptions.bots(inputs),
      ...CapabilityOptions.tabs(),
      ...CapabilityOptions.collectMECaps(),
      ...CapabilityOptions.copilotExtensions(inputs, true),
      ...CapabilityOptions.customCopilots(),
      ...CapabilityOptions.tdpIntegrationCapabilities(),
    ];
    capabilityOptions.push(...CapabilityOptions.officeAddinStaticCapabilities());
    return capabilityOptions;
  }

  /**
   * dynamic capability list, which depends on feature flags
   */
  static all(inputs?: Inputs): OptionItem[] {
    if (inputs && getRuntime(inputs) === RuntimeOptions.DotNet().id) {
      return CapabilityOptions.dotnetCaps(inputs);
    }
    const capabilityOptions = [
      ...CapabilityOptions.bots(inputs),
      ...CapabilityOptions.tabs(),
      ...CapabilityOptions.collectMECaps(),
    ];
    capabilityOptions.push(...CapabilityOptions.copilotExtensions());
    capabilityOptions.push(...CapabilityOptions.customCopilots());
    if (featureFlagManager.getBooleanValue(FeatureFlags.TdpTemplateCliTest)) {
      // test templates that are used by TDP integration only
      capabilityOptions.push(...CapabilityOptions.tdpIntegrationCapabilities());
    }
    capabilityOptions.push(
      ...CapabilityOptions.officeAddinDynamicCapabilities(inputs?.projectType, inputs?.host)
    );
    return capabilityOptions;
  }

  static outlookAddinImport(): OptionItem {
    return {
      id: "outlook-addin-import",
      label: getLocalizedString("core.importAddin.label"),
      detail: getLocalizedString("core.importAddin.detail"),
    };
  }

  static officeAddinImport(): OptionItem {
    return {
      id: "office-addin-import",
      label: getLocalizedString("core.importOfficeAddin.label"),
      detail: getLocalizedString("core.importAddin.detail"),
      description: getLocalizedString(
        "core.createProjectQuestion.option.description.previewOnWindow"
      ),
    };
  }

  static officeContentAddin(): OptionItem {
    return {
      id: "office-content-addin",
      label: getLocalizedString("core.officeContentAddin.label"),
      detail: getLocalizedString("core.officeContentAddin.detail"),
    };
  }

  static nonSsoTabAndBot(): OptionItem {
    return {
      id: "TabNonSsoAndBot",
      label: "", // No need to set display name as this option won't be shown in UI
    };
  }

  static botAndMe(): OptionItem {
    return {
      id: "BotAndMessageExtension",
      label: "", // No need to set display name as this option won't be shown in UI
    };
  }

  // copilot extension - api plugin
  static apiPlugin(): OptionItem {
    return {
      id: "api-plugin",
      label: getLocalizedString("core.createProjectQuestion.projectType.copilotPlugin.label"),
      detail: getLocalizedString("core.createProjectQuestion.projectType.copilotPlugin.detail"),
    };
  }

  // copilot extension - declarative copilot
  static declarativeCopilot(): OptionItem {
    return {
      id: "declarative-agent",
      label: getLocalizedString("core.createProjectQuestion.projectType.declarativeCopilot.label"),
      detail: getLocalizedString(
        "core.createProjectQuestion.projectType.declarativeCopilot.detail"
      ),
    };
  }

  static aiBot(): OptionItem {
    return {
      id: "ai-bot",
      label: getLocalizedString("core.aiBotOption.label"),
      detail: getLocalizedString("core.aiBotOption.detail"),
    };
  }

  static aiAssistantBot(): OptionItem {
    return {
      id: "ai-assistant-bot",
      label: getLocalizedString("core.aiAssistantBotOption.label"),
      detail: getLocalizedString("core.aiAssistantBotOption.detail"),
      description: getLocalizedString("core.createProjectQuestion.option.description.preview"),
    };
  }

  // custom copilot
  static customCopilotBasic(): OptionItem {
    return {
      id: "custom-copilot-basic",
      label: getLocalizedString(
        "core.createProjectQuestion.capability.customCopilotBasicOption.label"
      ),
      detail: getLocalizedString(
        "core.createProjectQuestion.capability.customCopilotBasicOption.detail"
      ),
<<<<<<< HEAD
=======
      description: getLocalizedString(
        "core.createProjectQuestion.capability.customEngineAgent.description"
      ),
>>>>>>> ef0e0262
    };
  }

  static customCopilotRag(): OptionItem {
    return {
      id: "custom-copilot-rag",
      label: getLocalizedString(
        "core.createProjectQuestion.capability.customCopilotRagOption.label"
      ),
      detail: getLocalizedString(
        "core.createProjectQuestion.capability.customCopilotRagOption.detail"
      ),
    };
  }

  static customCopilotAssistant(): OptionItem {
    return {
      id: "custom-copilot-agent",
      label: getLocalizedString(
        "core.createProjectQuestion.capability.customCopilotAssistantOption.label"
      ),
      detail: getLocalizedString(
        "core.createProjectQuestion.capability.customCopilotAssistantOption.detail"
      ),
    };
  }
}

export class ApiAuthOptions {
  static none(): OptionItem {
    return {
      id: "none",
      label: "None",
    };
  }
  static apiKey(): OptionItem {
    return {
      id: "api-key",
      label: "API Key (Bearer Token Auth)",
    };
  }

  static microsoftEntra(): OptionItem {
    return {
      id: "microsoft-entra",
      label: "Microsoft Entra",
    };
  }

  static oauth(): OptionItem {
    return {
      id: "oauth",
      label: "OAuth",
    };
  }

  static all(): OptionItem[] {
    return [
      ApiAuthOptions.none(),
      ApiAuthOptions.apiKey(),
      ApiAuthOptions.microsoftEntra(),
      ApiAuthOptions.oauth(),
    ];
  }
}

export class MeArchitectureOptions {
  static botMe(): OptionItem {
    return {
      id: "bot",
      label: getLocalizedString("core.createProjectQuestion.capability.botMessageExtension.label"),
      detail: getLocalizedString(
        "core.createProjectQuestion.capability.botMessageExtension.detail"
      ),
      description: getLocalizedString(
        "core.createProjectQuestion.option.description.worksInOutlook"
      ),
    };
  }

  static botPlugin(): OptionItem {
    return {
      id: "bot-plugin",
      label: getLocalizedString("core.createProjectQuestion.capability.botMessageExtension.label"),
      detail: getLocalizedString(
        "core.createProjectQuestion.capability.botMessageExtension.detail"
      ),
      description: getLocalizedString(
        "core.createProjectQuestion.option.description.worksInOutlookCopilot"
      ),
    };
  }

  static newApi(): OptionItem {
    return {
      id: "new-api",
      label: getLocalizedString(
        "core.createProjectQuestion.capability.copilotPluginNewApiOption.label"
      ),
      detail: getLocalizedString(
        "core.createProjectQuestion.capability.messageExtensionNewApiOption.detail"
      ),
    };
  }

  static apiSpec(): OptionItem {
    return {
      id: "api-spec",
      label: getLocalizedString(
        "core.createProjectQuestion.capability.copilotPluginApiSpecOption.label"
      ),
      detail: getLocalizedString(
        "core.createProjectQuestion.capability.messageExtensionApiSpecOption.detail"
      ),
    };
  }

  static all(): OptionItem[] {
    return [
      MeArchitectureOptions.newApi(),
      MeArchitectureOptions.apiSpec(),
      isCopilotExtensionEnabled()
        ? MeArchitectureOptions.botPlugin()
        : MeArchitectureOptions.botMe(),
    ];
  }

  static staticAll(): OptionItem[] {
    return [
      MeArchitectureOptions.newApi(),
      MeArchitectureOptions.apiSpec(),
      MeArchitectureOptions.botPlugin(),
      MeArchitectureOptions.botMe(),
    ];
  }
}

export enum HostType {
  AppService = "app-service",
  Functions = "azure-functions",
}

export const NotificationTriggers = {
  HTTP: "http",
  TIMER: "timer",
} as const;

type NotificationTrigger = typeof NotificationTriggers[keyof typeof NotificationTriggers];

interface HostTypeTriggerOptionItem extends OptionItem {
  hostType: HostType;
  triggers?: NotificationTrigger[];
}

export class NotificationTriggerOptions {
  static appService(): HostTypeTriggerOptionItem {
    return {
      id: "http-restify",
      hostType: HostType.AppService,
      label: getLocalizedString("plugins.bot.triggers.http-restify.label"),
      description: getLocalizedString("plugins.bot.triggers.http-restify.description"),
      detail: getLocalizedString("plugins.bot.triggers.http-restify.detail"),
    };
  }
  static appServiceForVS(): HostTypeTriggerOptionItem {
    return {
      id: "http-webapi",
      hostType: HostType.AppService,
      label: getLocalizedString("plugins.bot.triggers.http-webapi.label"),
      description: getLocalizedString("plugins.bot.triggers.http-webapi.description"),
      detail: getLocalizedString("plugins.bot.triggers.http-webapi.detail"),
    };
  }
  // NOTE: id must be the sample as cliName to prevent parsing error for CLI default value.
  static functionsTimerTrigger(): HostTypeTriggerOptionItem {
    return {
      id: "timer-functions",
      hostType: HostType.Functions,
      triggers: [NotificationTriggers.TIMER],
      label: getLocalizedString("plugins.bot.triggers.timer-functions.label"),
      description: getLocalizedString("plugins.bot.triggers.timer-functions.description"),
      detail: getLocalizedString("plugins.bot.triggers.timer-functions.detail"),
    };
  }

  static functionsTimerTriggerIsolated(): HostTypeTriggerOptionItem {
    return {
      id: "timer-functions-isolated",
      hostType: HostType.Functions,
      triggers: [NotificationTriggers.TIMER],
      label: getLocalizedString("plugins.bot.triggers.timer-functions.label"),
      description: getLocalizedString("plugins.bot.triggers.timer-functions.description"),
      detail: getLocalizedString("plugins.bot.triggers.timer-functions.detail"),
    };
  }

  static functionsHttpAndTimerTrigger(): HostTypeTriggerOptionItem {
    return {
      id: "http-and-timer-functions",
      hostType: HostType.Functions,
      triggers: [NotificationTriggers.HTTP, NotificationTriggers.TIMER],
      label: getLocalizedString("plugins.bot.triggers.http-and-timer-functions.label"),
      description: getLocalizedString("plugins.bot.triggers.http-and-timer-functions.description"),
      detail: getLocalizedString("plugins.bot.triggers.http-and-timer-functions.detail"),
    };
  }

  static functionsHttpAndTimerTriggerIsolated(): HostTypeTriggerOptionItem {
    return {
      id: "http-and-timer-functions-isolated",
      hostType: HostType.Functions,
      triggers: [NotificationTriggers.HTTP, NotificationTriggers.TIMER],
      label: getLocalizedString("plugins.bot.triggers.http-and-timer-functions.label"),
      description: getLocalizedString("plugins.bot.triggers.http-and-timer-functions.description"),
      detail: getLocalizedString("plugins.bot.triggers.http-and-timer-functions.detail"),
    };
  }

  static functionsHttpTrigger(): HostTypeTriggerOptionItem {
    return {
      id: "http-functions",
      hostType: HostType.Functions,
      triggers: [NotificationTriggers.HTTP],
      label: getLocalizedString("plugins.bot.triggers.http-functions.label"),
      description: getLocalizedString("plugins.bot.triggers.http-functions.description"),
      detail: getLocalizedString("plugins.bot.triggers.http-functions.detail"),
    };
  }

  static functionsHttpTriggerIsolated(): HostTypeTriggerOptionItem {
    return {
      id: "http-functions-isolated",
      hostType: HostType.Functions,
      triggers: [NotificationTriggers.HTTP],
      label: getLocalizedString("plugins.bot.triggers.http-functions.label"),
      description: getLocalizedString("plugins.bot.triggers.http-functions.description"),
      detail: getLocalizedString("plugins.bot.triggers.http-functions.detail"),
    };
  }

  static functionsTriggers(): HostTypeTriggerOptionItem[] {
    return [
      NotificationTriggerOptions.functionsHttpAndTimerTrigger(),
      NotificationTriggerOptions.functionsHttpTrigger(),
      NotificationTriggerOptions.functionsTimerTrigger(),
    ];
  }

  static all(): HostTypeTriggerOptionItem[] {
    return [
      NotificationTriggerOptions.appService(),
      NotificationTriggerOptions.appServiceForVS(),
      NotificationTriggerOptions.functionsHttpAndTimerTrigger(),
      NotificationTriggerOptions.functionsHttpTrigger(),
      NotificationTriggerOptions.functionsTimerTrigger(),
    ];
  }
}

export enum SPFxVersionOptionIds {
  installLocally = "true",
  globalPackage = "false",
}

export class CustomCopilotRagOptions {
  static customize(): OptionItem {
    return {
      id: "custom-copilot-rag-customize",
      label: getLocalizedString(
        "core.createProjectQuestion.capability.customCopilotRagCustomizeOption.label"
      ),
      detail: getLocalizedString(
        "core.createProjectQuestion.capability.customCopilotRagCustomizeOption.detail"
      ),
    };
  }

  static azureAISearch(): OptionItem {
    return {
      id: "custom-copilot-rag-azureAISearch",
      label: getLocalizedString(
        "core.createProjectQuestion.capability.customCopilotRagAzureAISearchOption.label"
      ),
      detail: getLocalizedString(
        "core.createProjectQuestion.capability.customCopilotRagAzureAISearchOption.detail"
      ),
    };
  }

  static customApi(): OptionItem {
    return {
      id: "custom-copilot-rag-customApi",
      label: getLocalizedString(
        "core.createProjectQuestion.capability.customCopilotRagCustomApiOption.label"
      ),
      detail: getLocalizedString(
        "core.createProjectQuestion.capability.customCopilotRagCustomApiOption.detail"
      ),
      description: getLocalizedString("core.createProjectQuestion.option.description.preview"),
    };
  }

  static microsoft365(): OptionItem {
    return {
      id: "custom-copilot-rag-microsoft365",
      label: getLocalizedString(
        "core.createProjectQuestion.capability.customCopilotRagMicrosoft365Option.label"
      ),
      detail: getLocalizedString(
        "core.createProjectQuestion.capability.customCopilotRagMicrosoft365Option.detail"
      ),
    };
  }

  static all(): OptionItem[] {
    return [
      CustomCopilotRagOptions.customize(),
      CustomCopilotRagOptions.azureAISearch(),
      CustomCopilotRagOptions.customApi(),
      CustomCopilotRagOptions.microsoft365(),
    ];
  }
}

export class CustomCopilotAssistantOptions {
  static new(): OptionItem {
    return {
      id: "custom-copilot-agent-new",
      label: getLocalizedString(
        "core.createProjectQuestion.capability.customCopilotAssistantNewOption.label"
      ),
      detail: getLocalizedString(
        "core.createProjectQuestion.capability.customCopilotAssistantNewOption.detail"
      ),
    };
  }

  static assistantsApi(): OptionItem {
    return {
      id: "custom-copilot-agent-assistants-api",
      label: getLocalizedString(
        "core.createProjectQuestion.capability.customCopilotAssistantAssistantsApiOption.label"
      ),
      detail: getLocalizedString(
        "core.createProjectQuestion.capability.customCopilotAssistantAssistantsApiOption.detail"
      ),
      description: getLocalizedString("core.createProjectQuestion.option.description.preview"),
    };
  }

  static all(): OptionItem[] {
    return [CustomCopilotAssistantOptions.new(), CustomCopilotAssistantOptions.assistantsApi()];
  }
}

export const recommendedLocations = [
  "South Africa North",
  "Australia East",
  "Central India",
  "East Asia",
  "Japan East",
  "Korea Central",
  "Southeast Asia",
  "Canada Central",
  "France Central",
  "Germany West Central",
  "Italy North",
  "North Europe",
  "Norway East",
  "Poland Central",
  "Sweden Central",
  "Switzerland North",
  "UK South",
  "West Europe",
  "Israel Central",
  "Qatar Central",
  "UAE North",
  "Brazil South",
  "Central US",
  "East US",
  "East US 2",
  "South Central US",
  "West US 2",
  "West US 3",
];

export class TeamsAppValidationOptions {
  static schema(): OptionItem {
    return {
      id: "validateAgainstSchema",
      label: getLocalizedString("core.selectValidateMethodQuestion.validate.schemaOption"),
    };
  }
  static package(): OptionItem {
    return {
      id: "validateAgainstPackage",
      label: getLocalizedString("core.selectValidateMethodQuestion.validate.appPackageOption"),
    };
  }
  static testCases(): OptionItem {
    return {
      id: "validateWithTestCases",
      label: getLocalizedString("core.selectValidateMethodQuestion.validate.testCasesOption"),
      description: getLocalizedString(
        "core.selectValidateMethodQuestion.validate.testCasesOptionDescription"
      ),
    };
  }
}

export enum HubTypes {
  teams = "teams",
  outlook = "outlook",
  office = "office",
}

export class HubOptions {
  static teams(): OptionItem {
    return {
      id: "teams",
      label: "Teams",
    };
  }
  static outlook(): OptionItem {
    return {
      id: "outlook",
      label: "Outlook",
    };
  }
  static office(): OptionItem {
    return {
      id: "office",
      label: "the Microsoft 365 app",
    };
  }
  static all(): OptionItem[] {
    return [this.teams(), this.outlook(), this.office()];
  }
}

export class DeclarativeCopilotTypeOptions {
  static noPlugin(): OptionItem {
    return {
      id: "no",
      label: getLocalizedString("core.createProjectQuestion.noPlugin.label"),
      detail: getLocalizedString("core.createProjectQuestion.noPlugin.detail"),
    };
  }
  static withPlugin(): OptionItem {
    return {
      id: "yes",
      label: getLocalizedString("core.createProjectQuestion.addPlugin.label"),
      detail: getLocalizedString("core.createProjectQuestion.addPlugin.detail"),
    };
  }

  static all(): OptionItem[] {
    return [DeclarativeCopilotTypeOptions.noPlugin(), DeclarativeCopilotTypeOptions.withPlugin()];
  }
}

export class ApiPluginStartOptions {
  static newApi(): OptionItem {
    return {
      id: "new-api",
      label: getLocalizedString(
        "core.createProjectQuestion.capability.copilotPluginNewApiOption.label"
      ),
      detail: getLocalizedString(
        "core.createProjectQuestion.capability.copilotPluginNewApiOption.detail"
      ),
    };
  }

  static apiSpec(): OptionItem {
    return {
      id: "api-spec",
      label: getLocalizedString(
        "core.createProjectQuestion.capability.copilotPluginApiSpecOption.label"
      ),
      detail: getLocalizedString(
        "core.createProjectQuestion.capability.copilotPluginApiSpecOption.detail"
      ),
    };
  }

  static existingPlugin(): OptionItem {
    return {
      id: "existing-plugin",
      label: getLocalizedString("core.createProjectQuestion.apiPlugin.importPlugin.label"),
      detail: getLocalizedString("core.createProjectQuestion.apiPlugin.importPlugin.detail"),
    };
  }

  static staticAll(doesProjectExists?: boolean): OptionItem[] {
    return doesProjectExists
      ? [ApiPluginStartOptions.apiSpec(), ApiPluginStartOptions.existingPlugin()]
      : [
          ApiPluginStartOptions.newApi(),
          ApiPluginStartOptions.apiSpec(),
          ApiPluginStartOptions.existingPlugin(),
        ];
  }

  static all(inputs: Inputs, doesProjectExists?: boolean): OptionItem[] {
    if (doesProjectExists) {
      return [ApiPluginStartOptions.apiSpec(), ApiPluginStartOptions.existingPlugin()];
    } else if (inputs[QuestionNames.Capabilities] === CapabilityOptions.declarativeCopilot().id) {
      return [
        ApiPluginStartOptions.newApi(),
        ApiPluginStartOptions.apiSpec(),
        ApiPluginStartOptions.existingPlugin(),
      ];
    } else {
      return [ApiPluginStartOptions.newApi(), ApiPluginStartOptions.apiSpec()];
    }
  }
}<|MERGE_RESOLUTION|>--- conflicted
+++ resolved
@@ -57,11 +57,6 @@
   CustomCopilotAssistant = "custom-copilot-agent",
   LLMService = "llm-service",
   OpenAIKey = "openai-key",
-<<<<<<< HEAD
-  AzureOpenAIKey = "azure-openai-key",
-  AzureOpenAIEndpoint = "azure-openai-endpoint",
-  AzureOpenAIDeploymentName = "azure-openai-deployment-name",
-=======
   OpenAIEmbeddingModel = "openai-embedding-model",
   AzureOpenAIKey = "azure-openai-key",
   AzureOpenAIEndpoint = "azure-openai-endpoint",
@@ -69,7 +64,6 @@
   AzureOpenAIEmbeddingDeploymentName = "azure-openai-embedding-deployment-name",
   AzureAISearchApiKey = "azure-ai-search-api-key",
   AzureAISearchEndpoint = "azure-ai-search-endpoint",
->>>>>>> ef0e0262
 
   Features = "features",
   Env = "env",
@@ -193,11 +187,7 @@
 
 export class ProjectTypeOptions {
   static getCreateGroupName(): string | undefined {
-<<<<<<< HEAD
-    return featureFlagManager.getBooleanValue(FeatureFlags.ChatParticipant)
-=======
     return featureFlagManager.getBooleanValue(FeatureFlags.ChatParticipantUIEntries)
->>>>>>> ef0e0262
       ? getLocalizedString("core.createProjectQuestion.projectType.createGroup.title")
       : undefined;
   }
@@ -249,8 +239,6 @@
     };
   }
 
-<<<<<<< HEAD
-=======
   static officeMetaOS(platform?: Platform): OptionItem {
     return {
       id: "office-meta-os-type",
@@ -262,7 +250,6 @@
     };
   }
 
->>>>>>> ef0e0262
   static officeAddin(platform?: Platform): OptionItem {
     return {
       id: "office-addin-type",
@@ -276,10 +263,7 @@
 
   static officeAddinAllIds(platform?: Platform): string[] {
     return [
-<<<<<<< HEAD
-=======
       ProjectTypeOptions.officeMetaOS(platform).id,
->>>>>>> ef0e0262
       ProjectTypeOptions.officeAddin(platform).id,
       ProjectTypeOptions.outlookAddin(platform).id,
     ];
@@ -598,10 +582,7 @@
   static officeAddinDynamicCapabilities(projectType: string, host?: string): OptionItem[] {
     const items: OptionItem[] = [];
     const isOutlookAddin = projectType === ProjectTypeOptions.outlookAddin().id;
-<<<<<<< HEAD
-=======
     const isMetaOSAddin = projectType === ProjectTypeOptions.officeMetaOS().id;
->>>>>>> ef0e0262
     const isOfficeAddin = projectType === ProjectTypeOptions.officeAddin().id;
 
     const pushToItems = (option: any) => {
@@ -613,19 +594,12 @@
       });
     };
 
-<<<<<<< HEAD
-    if (isOutlookAddin || isOfficeAddin) {
-      pushToItems("json-taskpane");
-      if (isOutlookAddin) {
-        items.push(CapabilityOptions.outlookAddinImport());
-=======
     if (isOutlookAddin || isMetaOSAddin || isOfficeAddin) {
       pushToItems("json-taskpane");
       if (isOutlookAddin) {
         items.push(CapabilityOptions.outlookAddinImport());
       } else if (isMetaOSAddin) {
         items.push(CapabilityOptions.officeAddinImport());
->>>>>>> ef0e0262
       } else {
         items.push(CapabilityOptions.officeContentAddin());
         items.push(CapabilityOptions.officeAddinImport());
@@ -805,12 +779,9 @@
       detail: getLocalizedString(
         "core.createProjectQuestion.capability.customCopilotBasicOption.detail"
       ),
-<<<<<<< HEAD
-=======
       description: getLocalizedString(
         "core.createProjectQuestion.capability.customEngineAgent.description"
       ),
->>>>>>> ef0e0262
     };
   }
 

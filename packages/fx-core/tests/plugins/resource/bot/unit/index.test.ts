--- conflicted
+++ resolved
@@ -230,76 +230,6 @@
     });
   });
 
-<<<<<<< HEAD
-  describe("Test Provision V3 (remote)", () => {
-    afterEach(() => {
-      sinon.restore();
-    });
-
-    beforeEach(() => {});
-
-    it("Happy Path", async () => {
-      const botPlugin = new NodeJSBotPluginV3();
-      const projectSettings: ProjectSettings = {
-        appName: "my app",
-        projectId: "1232343534",
-        solutionSettings: {
-          name: BuiltInSolutionNames.azure,
-          version: "3.0.0",
-          capabilities: ["Bot"],
-          hostType: "Azure",
-          azureResources: [],
-          activeResourcePlugins: [BuiltInFeaturePluginNames.bot],
-        },
-      };
-      const ctx = new MockedV2Context(projectSettings);
-      const inputs: v2.InputsWithProjectPath = {
-        platform: Platform.VSCode,
-        projectPath: path.join(os.tmpdir(), randomAppName()),
-      };
-      const mockedTokenProvider: TokenProvider = {
-        azureAccountProvider: new MockedAzureAccountProvider(),
-        m365TokenProvider: new MockedM365Provider(),
-      };
-      const envInfoV3: v3.EnvInfoV3 = {
-        envName: "dev",
-        config: {},
-        state: {
-          solution: {},
-          [BuiltInFeaturePluginNames.bot]: { botId: "mockBotId", botPassword: "mockPassword" },
-        },
-      };
-
-      const fakeCreds = testUtils.generateFakeTokenCredentialsBase();
-
-      let item: any = { registrationState: "Unregistered" };
-      const fakeRPClient: any = {
-        get: (_: string) => item,
-        register: (_: string) => {
-          item = {};
-          item = { ...item, $namespace: { registrationState: "Registered" } };
-          return item;
-        },
-      };
-      sinon.stub(factory, "createResourceProviderClient").returns(fakeRPClient);
-
-      sinon.stub(mockedTokenProvider.m365TokenProvider, "getAccessToken").resolves(ok("anything"));
-
-      sinon
-        .stub(mockedTokenProvider.azureAccountProvider, "getAccountCredentialAsync")
-        .resolves(fakeCreds);
-      sinon
-        .stub(mockedTokenProvider.azureAccountProvider, "getIdentityCredentialAsync")
-        .resolves(new testUtils.MyTokenCredential());
-      // Act
-      const result = await botPlugin.provisionResource(ctx, inputs, envInfoV3, mockedTokenProvider);
-
-      // Assert
-      chai.assert.isTrue(result.isOk());
-    });
-  });
-=======
->>>>>>> 215baa0d
   describe("Test postProvision", () => {
     afterEach(() => {
       sinon.restore();
@@ -472,77 +402,6 @@
     });
   });
 
-<<<<<<< HEAD
-  describe("Test deploy V3", () => {
-    beforeEach(() => {
-      sinon.stub(LanguageStrategy, "localBuild").resolves();
-      sinon.stub(utils, "zipAFolder").returns(new AdmZip().toBuffer());
-      sinon.stub(AzureOperations, "listPublishingCredentials").resolves({
-        publishingUserName: "test-username",
-        publishingPassword: "test-password",
-      });
-      sinon.stub(AzureOperations, "zipDeployPackage").resolves("");
-      sinon.stub(AzureOperations, "checkDeployStatus").resolves();
-      sinon.stub(fs, "pathExists").resolves(true);
-    });
-
-    afterEach(async () => {
-      sinon.restore();
-    });
-
-    it("Happy Path", async () => {
-      const botPlugin = new NodeJSBotPluginV3();
-      const projectSettings: ProjectSettings = {
-        appName: "my app",
-        projectId: "1232343534",
-        solutionSettings: {
-          name: BuiltInSolutionNames.azure,
-          version: "3.0.0",
-          capabilities: ["Bot"],
-          hostType: "Azure",
-          azureResources: [],
-          activeResourcePlugins: [BuiltInFeaturePluginNames.bot],
-        },
-        programmingLanguage: "typescript",
-      };
-      const ctx = new MockedV2Context(projectSettings);
-      const inputs: v2.InputsWithProjectPath = {
-        platform: Platform.VSCode,
-        projectPath: path.join(os.tmpdir(), randomAppName()),
-      };
-      const mockedTokenProvider: TokenProvider = {
-        azureAccountProvider: new MockedAzureAccountProvider(),
-        m365TokenProvider: new MockedM365Provider(),
-      };
-      const envInfoV3: v3.EnvInfoV3 = {
-        envName: "dev",
-        config: {},
-        state: {
-          solution: {},
-          [BuiltInFeaturePluginNames.bot]: {
-            botId: "mockBotId",
-            botPassword: "mockPassword",
-            siteEndpoint: "https://anything.azurewebsites.net",
-            botChannelRegName: "anything",
-            botWebAppResourceId:
-              "/subscriptions/test-subscription/resourceGroups/test-rg/providers/Microsoft.Web/sites/test-webapp",
-          },
-        },
-      };
-      sinon
-        .stub(mockedTokenProvider.azureAccountProvider, "getAccountCredentialAsync")
-        .resolves(testUtils.generateFakeTokenCredentialsBase());
-
-      // Act
-      const result = await botPlugin.deploy(ctx, inputs, envInfoV3, mockedTokenProvider);
-
-      // Assert
-      chai.assert.isTrue(result.isOk());
-    });
-  });
-
-=======
->>>>>>> 215baa0d
   describe("Test localDebug", () => {
     afterEach(() => {
       sinon.restore();

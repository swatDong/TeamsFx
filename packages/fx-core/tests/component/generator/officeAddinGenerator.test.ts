--- conflicted
+++ resolved
@@ -1034,10 +1034,7 @@
       chai.assert.isTrue(res.isErr());
     });
   });
-<<<<<<< HEAD
-=======
-
->>>>>>> c1ca4fa4
+
   describe("post()", () => {
     afterEach(() => {
       sandbox.restore();

// Copyright (c) Microsoft Corporation.
// Licensed under the MIT license.

import { Context, err, Inputs, ok, Platform, Stage, SystemError } from "@microsoft/teamsfx-api";
import * as chai from "chai";
import fs from "fs-extra";
import "mocha";
import mockedEnv, { RestoreFn } from "mocked-env";
import * as path from "path";
import * as sinon from "sinon";
import * as uuid from "uuid";
import { createContext, setTools } from "../../../src/common/globalVars";
import { getLocalizedString } from "../../../src/common/localizeUtils";
import { cpUtils } from "../../../src/component/deps-checker/";
import { ManifestUtils } from "../../../src/component/driver/teamsApp/utils/ManifestUtils";
import { Generator } from "../../../src/component/generator/generator";
import { GeneratorChecker } from "../../../src/component/generator/spfx/depsChecker/generatorChecker";
import { YoChecker } from "../../../src/component/generator/spfx/depsChecker/yoChecker";
import {
  SPFxGenerator,
  SPFxGeneratorImport,
  SPFxGeneratorNew,
} from "../../../src/component/generator/spfx/spfxGenerator";
<<<<<<< HEAD
import { Utils, getShellOptionValue } from "../../../src/component/generator/spfx/utils/utils";
import { createContextV3 } from "../../../src/component/utils";
=======
import { getShellOptionValue, Utils } from "../../../src/component/generator/spfx/utils/utils";
>>>>>>> ef0e0262
import { envUtil } from "../../../src/component/utils/envUtil";
import { FileNotFoundError, UserCancelError } from "../../../src/error";
import {
  CapabilityOptions,
  ProjectTypeOptions,
  QuestionNames,
  SPFxVersionOptionIds,
} from "../../../src/question";
import { MockTools } from "../../core/utils";
<<<<<<< HEAD
import { getLocalizedString } from "../../../src/common/localizeUtils";
import { FileNotFoundError, UserCancelError } from "../../../src/error";
=======
>>>>>>> ef0e0262
import os from "os";

describe("SPFxGenerator", function () {
  const testFolder = path.resolve("./tmp");
  let context: Context;
  let mockedEnvRestore: RestoreFn | undefined;

  beforeEach(async () => {
    const gtools = new MockTools();
    setTools(gtools);
    context = createContext();

    await fs.ensureDir(testFolder);
    sinon.stub(Utils, "configure");

    const manifestId = uuid.v4();
    sinon
      .stub(fs, "readFile")
      .resolves(
        new Buffer(
          `{"id": "${manifestId}", "preconfiguredEntries": [{"title": {"default": "helloworld"}}]}`
        )
      );
    sinon.stub(fs, "writeFile").resolves();
    sinon.stub(fs, "rename").resolves();
    sinon.stub(fs, "copyFile").resolves();
    sinon.stub(fs, "remove").resolves();
    sinon.stub(fs, "readJson").callsFake((directory: string) => {
      if (directory.includes("teams")) {
        return {
          $schema:
            "https://developer.microsoft.com/en-us/json-schemas/teams/v1.17/MicrosoftTeams.schema.json",
          manifestVersion: "1.17",
          id: "fakedId",
          name: {
            short: "thisisaverylongappnametotestifitwillbetruncated",
          },
          icons: {
            color: "color.png",
            outline: "outline.png",
          },
          staticTabs: [],
          configurableTabs: [],
        };
      } else if (directory.includes(".yo-rc.json")) {
        return {
          "@microsoft/generator-sharepoint": {
            solutionName: "fakedSolutionName",
            version: "1.17.4",
          },
        };
      } else {
        return { id: "fakedid", preconfiguredEntries: [{ title: { default: "helloworld" } }] };
      }
    });
    sinon.stub(fs, "ensureFile").resolves();
    sinon.stub(fs, "writeJSON").resolves();
    sinon.stub(fs, "ensureDir").resolves();
  });

  afterEach(async () => {
    sinon.restore();
    if (mockedEnvRestore) {
      mockedEnvRestore();
    }
    if (await fs.pathExists(testFolder)) {
      await fs.remove(testFolder);
    }
  });

  it("Both yeoman generator and template generator is called when scaffold SPFx project", async function () {
    const inputs: Inputs = {
      platform: Platform.CLI,
      projectPath: testFolder,
      "app-name": "spfxTestApp",
      "spfx-solution": "new",
    };
    const doYeomanScaffoldStub = sinon
      .stub(SPFxGenerator, "doYeomanScaffold" as any)
      .resolves(ok(undefined));
    const generateTemplateStub = sinon
      .stub(Generator, "generateTemplate" as any)
      .resolves(ok(undefined));
    sinon.stub(cpUtils, "executeCommand").resolves("succeed");

    const result = await SPFxGenerator.generate(context, inputs, testFolder);

    chai.expect(result.isOk()).to.eq(true);
    chai.expect(doYeomanScaffoldStub.calledOnce).to.be.true;
    chai.expect(generateTemplateStub.calledOnce).to.be.true;
  });

  it("scaffold SPFx project without framework", async function () {
    sinon.stub(fs, "pathExists").resolves(true);
    sinon.stub(Generator, "generateTemplate" as any).resolves(ok(undefined));
    sinon.stub(cpUtils, "executeCommand").resolves("succeed");
    const inputs: Inputs = {
      platform: Platform.CLI,
      projectPath: testFolder,
      [QuestionNames.SPFxFramework]: "none",
      [QuestionNames.SPFxWebpartDesc]: "test",
      [QuestionNames.SPFxWebpartName]: "hello",
      "app-name": "spfxTestApp",
      "spfx-solution": "new",
    };
    const result = await SPFxGenerator.generate(context, inputs, testFolder);

    chai.expect(result.isOk()).to.eq(true);
  });

  it("scaffold SPFx project with react framework", async function () {
    sinon.stub(fs, "pathExists").resolves(true);
    sinon.stub(cpUtils, "executeCommand").resolves("succeed");
    sinon.stub(Generator, "generateTemplate" as any).resolves(ok(undefined));
    const inputs: Inputs = {
      platform: Platform.CLI,
      projectPath: testFolder,
      [QuestionNames.SPFxFramework]: "react",
      [QuestionNames.SPFxWebpartDesc]: "test",
      [QuestionNames.SPFxWebpartName]: "hello",
      [QuestionNames.AppName]: "spfxTestApp",
      [QuestionNames.SPFxSolution]: "new",
    };
    const result = await SPFxGenerator.generate(context, inputs, testFolder);

    chai.expect(result.isOk()).to.eq(true);
  });

  it("scaffold SPFx project with minimal framework", async function () {
    sinon.stub(fs, "pathExists").resolves(true);
    sinon.stub(cpUtils, "executeCommand").resolves("succeed");
    sinon.stub(Generator, "generateTemplate" as any).resolves(ok(undefined));
    const inputs: Inputs = {
      platform: Platform.CLI,
      projectPath: testFolder,
      [QuestionNames.SPFxFramework]: "minimal",
      [QuestionNames.SPFxWebpartDesc]: "test",
      [QuestionNames.SPFxWebpartName]: "hello",
      [QuestionNames.AppName]: "spfxTestApp",
      [QuestionNames.SPFxSolution]: "new",
    };
    const result = await SPFxGenerator.generate(context, inputs, testFolder);

    chai.expect(result.isOk()).to.eq(true);
  });

  it("scaffold SPFx project with extremely long webpart name", async function () {
    sinon.stub(fs, "pathExists").resolves(true);
    sinon.stub(cpUtils, "executeCommand").resolves("succeed");
    sinon.stub(Generator, "generateTemplate" as any).resolves(ok(undefined));
    const inputs: Inputs = {
      platform: Platform.CLI,
      projectPath: testFolder,
      [QuestionNames.SPFxFramework]: "minimal",
      [QuestionNames.SPFxWebpartDesc]: "test",
      [QuestionNames.SPFxWebpartName]:
        "extremelylongextremelylongextremelylongextremelylongspfxwebpartname",
      [QuestionNames.AppName]: "spfxTestApp",
      [QuestionNames.SPFxSolution]: "new",
    };
    const result = await SPFxGenerator.generate(context, inputs, testFolder);

    chai.expect(result.isOk()).to.eq(true);
  });

  it("select to install locally but no need to install", async function () {
    const inputs: Inputs = {
      platform: Platform.CLI,
      projectPath: testFolder,
      [QuestionNames.AppName]: "spfxTestApp",
      [QuestionNames.SPFxInstallPackage]: SPFxVersionOptionIds.installLocally,
      [QuestionNames.SPFxSolution]: "new",
    };
    sinon.stub(YoChecker.prototype, "isLatestInstalled").resolves(true);
    sinon.stub(GeneratorChecker.prototype, "isLatestInstalled").resolves(true);
    sinon.stub(cpUtils, "executeCommand").resolves("succeed");

    const generateTemplateStub = sinon
      .stub(Generator, "generateTemplate" as any)
      .resolves(ok(undefined));

    const result = await SPFxGenerator.generate(context, inputs, testFolder);

    chai.expect(result.isOk()).to.eq(true);

    chai.expect(generateTemplateStub.calledOnce).to.be.true;
  });

  it("select to install locally and install only sp", async function () {
    const inputs: Inputs = {
      platform: Platform.CLI,
      projectPath: testFolder,
      [QuestionNames.AppName]: "spfxTestApp",
      [QuestionNames.SPFxInstallPackage]: SPFxVersionOptionIds.installLocally,
      [QuestionNames.SPFxSolution]: "new",
    };
    sinon.stub(YoChecker.prototype, "isLatestInstalled").resolves(true);
    sinon.stub(cpUtils, "executeCommand").resolves("succeed");
    sinon.stub(GeneratorChecker.prototype, "isLatestInstalled").resolves(false);
    const yoInstaller = sinon.stub(YoChecker.prototype, "ensureDependency").resolves(ok(true));
    const generatorInstaller = sinon
      .stub(GeneratorChecker.prototype, "ensureDependency")
      .resolves(ok(true));

    const generateTemplateStub = sinon
      .stub(Generator, "generateTemplate" as any)
      .resolves(ok(undefined));

    const result = await SPFxGenerator.generate(context, inputs, testFolder);

    chai.expect(result.isOk()).to.eq(true);

    chai.expect(generateTemplateStub.calledOnce).to.be.true;
    chai.expect(yoInstaller.calledOnce).to.be.false;
    chai.expect(generatorInstaller.calledOnce).to.be.true;
  });

  it("select to install locally and install only yo", async function () {
    const inputs: Inputs = {
      platform: Platform.CLI,
      projectPath: testFolder,
      [QuestionNames.AppName]: "spfxTestApp",
      [QuestionNames.SPFxInstallPackage]: SPFxVersionOptionIds.installLocally,
      [QuestionNames.SPFxSolution]: "new",
    };
    sinon.stub(YoChecker.prototype, "isLatestInstalled").resolves(false);
    sinon.stub(GeneratorChecker.prototype, "isLatestInstalled").resolves(true);
    sinon.stub(cpUtils, "executeCommand").resolves("succeed");
    const yoInstaller = sinon.stub(YoChecker.prototype, "ensureDependency").resolves(ok(true));
    const generatorInstaller = sinon
      .stub(GeneratorChecker.prototype, "ensureDependency")
      .resolves(ok(true));

    const generateTemplateStub = sinon
      .stub(Generator, "generateTemplate" as any)
      .resolves(ok(undefined));

    const result = await SPFxGenerator.generate(context, inputs, testFolder);

    chai.expect(result.isOk()).to.eq(true);

    chai.expect(generateTemplateStub.calledOnce).to.be.true;
    chai.expect(yoInstaller.calledOnce).to.be.true;
    chai.expect(generatorInstaller.calledOnce).to.be.false;
  });

  it("select to install locally and install sp error", async function () {
    const inputs: Inputs = {
      platform: Platform.CLI,
      projectPath: testFolder,
      [QuestionNames.AppName]: "spfxTestApp",
      [QuestionNames.SPFxInstallPackage]: SPFxVersionOptionIds.installLocally,
      [QuestionNames.SPFxSolution]: "new",
    };
    sinon.stub(YoChecker.prototype, "isLatestInstalled").resolves(true);
    sinon.stub(GeneratorChecker.prototype, "isLatestInstalled").resolves(false);
    sinon.stub(YoChecker.prototype, "ensureDependency").resolves(ok(true));
    sinon
      .stub(GeneratorChecker.prototype, "ensureDependency")
      .resolves(err(new SystemError("source", "name", "msg", "msg")));

    const result = await SPFxGenerator.generate(context, inputs, testFolder);

    chai.expect(result.isErr()).to.eq(true);
    if (result.isErr()) {
      chai.expect(result.error.name).equal("LatestPackageInstallFailed");
    }
  });

  it("select to install locally and install yo error", async function () {
    const inputs: Inputs = {
      platform: Platform.CLI,
      projectPath: testFolder,
      [QuestionNames.AppName]: "spfxTestApp",
      [QuestionNames.SPFxInstallPackage]: SPFxVersionOptionIds.installLocally,
      [QuestionNames.SPFxSolution]: "new",
    };
    sinon.stub(YoChecker.prototype, "isLatestInstalled").resolves(false);
    sinon.stub(GeneratorChecker.prototype, "isLatestInstalled").resolves(true);
    sinon
      .stub(YoChecker.prototype, "ensureDependency")
      .resolves(err(new SystemError("source", "name", "msg", "msg")));

    const result = await SPFxGenerator.generate(context, inputs, testFolder);

    chai.expect(result.isErr()).to.eq(true);
    if (result.isErr()) {
      chai.expect(result.error.name).equal("LatestPackageInstallFailed");
    }
  });

  it("Yeoman Generator scaffolding error", async function () {
    const inputs: Inputs = {
      platform: Platform.CLI,
      projectPath: testFolder,
      [QuestionNames.AppName]: "spfxTestApp",
      [QuestionNames.SPFxInstallPackage]: SPFxVersionOptionIds.installLocally,
      [QuestionNames.SPFxSolution]: "new",
    };
    sinon.stub(YoChecker.prototype, "isLatestInstalled").resolves(true);
    sinon.stub(GeneratorChecker.prototype, "isLatestInstalled").resolves(true);
    sinon.stub(cpUtils, "executeCommand").throws(new Error("errorMessage"));
    sinon.stub(Generator, "generateTemplate" as any).resolves(ok(undefined));

    const result = await SPFxGenerator.generate(context, inputs, testFolder);

    chai.expect(result.isErr()).to.eq(true);
  });

  it("Yeoman Generator scaffolding error with unknown", async function () {
    const inputs: Inputs = {
      platform: Platform.CLI,
      projectPath: testFolder,
      [QuestionNames.AppName]: "spfxTestApp",
      [QuestionNames.SPFxInstallPackage]: SPFxVersionOptionIds.installLocally,
      [QuestionNames.SPFxSolution]: "new",
    };
    sinon.stub(YoChecker.prototype, "isLatestInstalled").resolves(false);
    sinon.stub(GeneratorChecker.prototype, "isLatestInstalled").resolves(true);
    sinon.stub(cpUtils, "executeCommand").throws(new Error("errorMessage"));
    sinon.stub(Generator, "generateTemplate" as any).resolves(ok(undefined));
    sinon.stub(YoChecker.prototype, "ensureDependency").throws(new Error("unknown"));

    const result = await SPFxGenerator.generate(context, inputs, testFolder);

    chai.expect(result.isErr()).to.eq(true);
    if (result.isErr()) {
      chai.expect(result.error.name).equal("SPFxScaffoldError");
    }
  });

  it("install locally and use path", async function () {
    mockedEnvRestore = mockedEnv({
      PATH: undefined,
    });
    const inputs: Inputs = {
      platform: Platform.CLI,
      projectPath: testFolder,
      [QuestionNames.AppName]: "spfxTestApp",
      [QuestionNames.SPFxInstallPackage]: SPFxVersionOptionIds.installLocally,
      [QuestionNames.SPFxSolution]: "new",
    };
    sinon.stub(YoChecker.prototype, "isLatestInstalled").resolves(true);
    sinon.stub(GeneratorChecker.prototype, "isLatestInstalled").resolves(true);
    sinon.stub(cpUtils, "executeCommand").resolves("succeed");

    const generateTemplateStub = sinon
      .stub(Generator, "generateTemplate" as any)
      .resolves(ok(undefined));

    const result = await SPFxGenerator.generate(context, inputs, testFolder);

    chai.expect(result.isOk()).to.eq(true);

    chai.expect(generateTemplateStub.calledOnce).to.be.true;
  });

  it("use global packages and use path", async function () {
    mockedEnvRestore = mockedEnv({
      PATH: undefined,
    });
    const inputs: Inputs = {
      platform: Platform.CLI,
      projectPath: testFolder,
      [QuestionNames.AppName]: "spfxTestApp",
      [QuestionNames.SPFxInstallPackage]: SPFxVersionOptionIds.globalPackage,
      [QuestionNames.SPFxSolution]: "new",
      globalSpfxPackageVersion: "1.17.0",
    };
    sinon.stub(YoChecker.prototype, "isLatestInstalled").resolves(true);
    sinon.stub(GeneratorChecker.prototype, "isLatestInstalled").resolves(true);
    sinon.stub(cpUtils, "executeCommand").resolves("succeed");

    const generateTemplateStub = sinon
      .stub(Generator, "generateTemplate" as any)
      .resolves(ok(undefined));

    const result = await SPFxGenerator.generate(context, inputs, testFolder);

    chai.expect(result.isOk()).to.eq(true);

    chai.expect(generateTemplateStub.calledOnce).to.be.true;
  });

  it("No web part in imported SPFx solution", async () => {
    const inputs: Inputs = {
      platform: Platform.VSCode,
      projectPath: testFolder,
      [QuestionNames.AppName]: "spfxTestApp",
      [QuestionNames.SPFxSolution]: "import",
      [QuestionNames.SPFxFolder]: "c:\\test",
    };

    sinon.stub(fs, "pathExists").resolves(true);
    sinon.stub(fs, "readdir").resolves([]);
    sinon.stub(fs, "copy").resolves();

    const result = await SPFxGenerator.generate(context, inputs, testFolder);

    chai.expect(result.isErr()).to.eq(true);
    if (result.isErr()) {
      chai.expect(result.error.name).to.eq("RetrieveSPFxInfoFailed");
    }
  });

  it("No valid web part manifest when import SPFx solution", async () => {
    const inputs: Inputs = {
      platform: Platform.VSCode,
      projectPath: testFolder,
      "app-name": "spfxTestApp",
      "spfx-solution": "import",
      "spfx-folder": "c:\\test",
    };

    sinon.stub(fs, "pathExists").resolves(true);
    sinon.stub(fs, "readdir").callsFake((directory: any) => {
      if (directory === path.join("c:\\test", "teams")) {
        return ["1_color.png", "1_outline.png"] as any;
      } else if (directory === path.join("c:\\test", "src", "webparts")) {
        return ["helloworld", "second"] as any;
      } else {
        return [];
      }
    });
    sinon.stub(fs, "statSync").returns({
      isDirectory: () => {
        return true;
      },
    } as any);
    sinon.stub(fs, "copy").resolves();

    const result = await SPFxGenerator.generate(context, inputs, testFolder);

    chai.expect(result.isErr()).to.eq(true);
    if (result.isErr()) {
      chai.expect(result.error.name).to.eq("FileNotFoundError");
    }
  });

  it("Copy existing SPFx solution failed when import SPFx solution", async () => {
    const inputs: Inputs = {
      platform: Platform.VSCode,
      projectPath: testFolder,
      "app-name": "spfxTestApp",
      "spfx-solution": "import",
      "spfx-folder": "c:\\test",
    };

    sinon.stub(fs, "pathExists").resolves(true);
    sinon.stub(fs, "readdir").resolves([]);
    sinon.stub(fs, "copy").throwsException("Failed to copy");

    const result = await SPFxGenerator.generate(context, inputs, testFolder);

    chai.expect(result.isErr()).to.eq(true);
    if (result.isErr()) {
      chai.expect(result.error.name).to.eq("CopyExistingSPFxSolutioinFailed");
    }
  });

  it("Update SPFx template failed when import SPFx solution", async () => {
    const inputs: Inputs = {
      platform: Platform.VSCode,
      projectPath: testFolder,
      "app-name": "spfxTestApp",
      "spfx-solution": "import",
      "spfx-folder": "c:\\test",
    };

    sinon.stub(fs, "pathExists").resolves(true);
    sinon.stub(fs, "readdir").callsFake((directory: any) => {
      if (directory === path.join("c:\\test", "teams")) {
        return ["1_color.png", "1_outline.png"] as any;
      } else if (directory === path.join("c:\\test", "src", "webparts")) {
        return ["helloworld", "second"] as any;
      } else {
        return ["HelloWorldWebPart.manifest.json"] as any;
      }
    });
    sinon.stub(fs, "statSync").returns({
      isDirectory: () => {
        return true;
      },
    } as any);
    sinon.stub(fs, "copy").resolves();
    sinon.stub(Generator, "generateTemplate" as any).resolves(ok(undefined));
    sinon
      .stub(ManifestUtils.prototype, "_readAppManifest")
      .throwsException("Failed to read manifest");

    const result = await SPFxGenerator.generate(context, inputs, testFolder);

    chai.expect(result.isErr()).to.eq(true);
    if (result.isErr()) {
      chai.expect(result.error.name).to.eq("UpdateSPFxTemplateFailed");
    }
  });

  it("Web part with invalid manifeset will not be imported", async () => {
    const inputs: Inputs = {
      platform: Platform.VSCode,
      projectPath: testFolder,
      [QuestionNames.AppName]: "spfxTestApp",
      [QuestionNames.SPFxSolution]: "import",
      [QuestionNames.SPFxFolder]: "c:\\test",
    };

    sinon.stub(fs, "pathExists").resolves(true);
    sinon.stub(fs, "readdir").callsFake((directory: any) => {
      if (directory === path.join("c:\\test", "teams")) {
        return ["1_color.png", "1_outline.png"] as any;
      } else if (directory === path.join("c:\\test", "src", "webparts")) {
        return ["helloworld", "second"] as any;
      } else if (directory === path.join("c:\\test", "src", "webparts", "helloworld")) {
        return ["HelloWorldWebPart.manifest.json"] as any;
      } else {
        return [] as any;
      }
    });
    sinon.stub(fs, "statSync").returns({
      isDirectory: () => {
        return true;
      },
    } as any);
    const generateTemplateStub = sinon
      .stub(Generator, "generateTemplate" as any)
      .resolves(ok(undefined));
    const fakedManifest = {
      name: { short: "thisisaverylongappnametotestifitwillbetruncated" },
      staticTabs: [{ name: "default" }],
    };
    const readAppManifestStub = sinon
      .stub(ManifestUtils.prototype, "_readAppManifest")
      .resolves(ok(fakedManifest as any));
    const writeAppManifestStub = sinon
      .stub(ManifestUtils.prototype, "_writeAppManifest")
      .resolves();
    const writeEnvStub = sinon.stub(envUtil, "writeEnv");
    sinon.stub(fs, "copy").resolves();

    const result = await SPFxGenerator.generate(context, inputs, testFolder);

    chai.expect(result.isOk()).to.eq(true);
    chai.expect(fakedManifest.staticTabs.length).to.eq(1);
    chai.expect(generateTemplateStub.calledOnce).to.eq(true);
    chai.expect(writeEnvStub.calledOnce).to.eq(true);
    chai.expect(readAppManifestStub.calledTwice).to.eq(true);
    chai.expect(writeAppManifestStub.calledTwice).to.eq(true);
  });

  it("Generate template fail when import SPFx solution", async () => {
    const inputs: Inputs = {
      platform: Platform.VSCode,
      projectPath: testFolder,
      [QuestionNames.AppName]: "spfxTestApp",
      [QuestionNames.SPFxSolution]: "import",
      [QuestionNames.SPFxFolder]: "c:\\test",
    };

    sinon.stub(fs, "pathExists").resolves(true);
    sinon.stub(fs, "readdir").callsFake((directory: any) => {
      if (directory === path.join("c:\\test", "teams")) {
        return ["1_color.png", "1_outline.png"] as any;
      } else if (directory === path.join("c:\\test", "src", "webparts")) {
        return ["helloworld", "second"] as any;
      } else {
        return ["HelloWorldWebPart.manifest.json"] as any;
      }
    });
    sinon.stub(fs, "statSync").returns({
      isDirectory: () => {
        return true;
      },
    } as any);
    const generateTemplateStub = sinon
      .stub(Generator, "generateTemplate" as any)
      .resolves(err(undefined));
    sinon.stub(fs, "copy").resolves();

    const result = await SPFxGenerator.generate(context, inputs, testFolder);

    chai.expect(result.isErr()).to.eq(true);
    chai.expect(generateTemplateStub.calledOnce).to.eq(true);
  });

  it("Teams manifest staticTabs is updated if imported SPFx solution has multiple web parts", async () => {
    const inputs: Inputs = {
      platform: Platform.VSCode,
      projectPath: testFolder,
      [QuestionNames.AppName]: "spfxTestApp",
      [QuestionNames.SPFxSolution]: "import",
      [QuestionNames.SPFxFolder]: "c:\\test",
    };

    sinon.stub(fs, "pathExists").resolves(true);
    sinon.stub(fs, "readdir").callsFake((directory: any) => {
      if (directory === path.join("c:\\test", "teams")) {
        return ["1_color.png", "1_outline.png"] as any;
      } else if (directory === path.join("c:\\test", "src", "webparts")) {
        return ["helloworld", "second"] as any;
      } else {
        return ["HelloWorldWebPart.manifest.json"] as any;
      }
    });
    sinon.stub(fs, "statSync").returns({
      isDirectory: () => {
        return true;
      },
    } as any);
    const generateTemplateStub = sinon
      .stub(Generator, "generateTemplate" as any)
      .resolves(ok(undefined));
    const fakedManifest = {
      name: { short: "thisisaverylongappnametotestifitwillbetruncated" },
      staticTabs: [{ name: "default" }],
    };
    const readAppManifestStub = sinon
      .stub(ManifestUtils.prototype, "_readAppManifest")
      .resolves(ok(fakedManifest as any));
    const writeAppManifestStub = sinon
      .stub(ManifestUtils.prototype, "_writeAppManifest")
      .resolves();
    const writeEnvStub = sinon.stub(envUtil, "writeEnv");
    sinon.stub(fs, "copy").resolves();

    const result = await SPFxGenerator.generate(context, inputs, testFolder);

    chai.expect(result.isOk()).to.eq(true);
    chai.expect(fakedManifest.staticTabs.length).to.eq(3);
    chai.expect(generateTemplateStub.calledOnce).to.eq(true);
    chai.expect(writeEnvStub.calledOnce).to.eq(true);
    chai.expect(readAppManifestStub.calledTwice).to.eq(true);
    chai.expect(writeAppManifestStub.calledTwice).to.eq(true);
  });

  describe("get node versions from SPFx package.json", async () => {
    it("found node version", async () => {
      sinon.stub(fs, "pathExists").resolves(true);
      sinon.stub(fs, "readJSON").callsFake((directory: string) => {
        if (directory.includes("package.json")) {
          return { engines: { node: ">= 10.13.0 < 11.0.0" } };
        } else {
          return "";
        }
      });
      sinon.stub(Generator, "generateTemplate" as any).resolves(ok(undefined));
      sinon.stub(cpUtils, "executeCommand").resolves("succeed");
      const inputs: Inputs = {
        platform: Platform.CLI,
        projectPath: testFolder,
        [QuestionNames.SPFxFramework]: "none",
        [QuestionNames.SPFxWebpartDesc]: "test",
        [QuestionNames.SPFxWebpartName]: "hello",
        "app-name": "spfxTestApp",
        "spfx-solution": "new",
      };
      const result = await SPFxGenerator.generate(context, inputs, testFolder);

      chai.expect(context.templateVariables!.SpfxNodeVersion).eq(">= 10.13.0 < 11.0.0");
      chai.expect(result.isOk()).to.eq(true);
    });

    it("cannot found engine", async () => {
      sinon.stub(fs, "pathExists").resolves(true);
      sinon.stub(fs, "readJSON").callsFake((directory: string) => {
        if (directory.includes("package.json")) {
          return {};
        } else {
          return "";
        }
      });
      sinon.stub(Generator, "generateTemplate" as any).resolves(ok(undefined));
      sinon.stub(cpUtils, "executeCommand").resolves("succeed");
      const inputs: Inputs = {
        platform: Platform.CLI,
        projectPath: testFolder,
        [QuestionNames.SPFxFramework]: "none",
        [QuestionNames.SPFxWebpartDesc]: "test",
        [QuestionNames.SPFxWebpartName]: "hello",
        "app-name": "spfxTestApp",
        "spfx-solution": "new",
      };
      const result = await SPFxGenerator.generate(context, inputs, testFolder);

      chai.expect(context.templateVariables!.SpfxNodeVersion).eq("16 || 18");
      chai.expect(result.isOk()).to.eq(true);
    });

    it("cannot found engines.node", async () => {
      sinon.stub(fs, "pathExists").resolves(true);
      sinon.stub(fs, "readJSON").callsFake((directory: string) => {
        if (directory.includes("package.json")) {
          return { engines: {} };
        } else {
          return "";
        }
      });
      sinon.stub(Generator, "generateTemplate" as any).resolves(ok(undefined));
      sinon.stub(cpUtils, "executeCommand").resolves("succeed");
      const inputs: Inputs = {
        platform: Platform.CLI,
        projectPath: testFolder,
        [QuestionNames.SPFxFramework]: "none",
        [QuestionNames.SPFxWebpartDesc]: "test",
        [QuestionNames.SPFxWebpartName]: "hello",
        "app-name": "spfxTestApp",
        "spfx-solution": "new",
      };
      const result = await SPFxGenerator.generate(context, inputs, testFolder);

      chai.expect(context.templateVariables!.SpfxNodeVersion).eq("16 || 18");
      chai.expect(result.isOk()).to.eq(true);
    });
  });

  describe("doYeomanScaffold: add web part", async () => {
    it("add web part with global package", async () => {
      const inputs: Inputs = {
        platform: Platform.CLI,
        projectPath: testFolder,
        [QuestionNames.AppName]: "spfxTestApp",
        [QuestionNames.SPFxSolution]: "new",
        [QuestionNames.SPFxFolder]: "folder",
        [QuestionNames.SPFxWebpartName]: "hello",
        stage: Stage.addWebpart,
      };

      sinon.stub(GeneratorChecker.prototype, "findGloballyInstalledVersion").resolves("1.17.4");
      sinon.stub(GeneratorChecker.prototype, "findLocalInstalledVersion").resolves(undefined);
      sinon.stub(fs, "pathExists").resolves(true);
      sinon.stub(cpUtils, "executeCommand").resolves("succeed");
      const yoInstaller = sinon.stub(YoChecker.prototype, "ensureDependency").resolves(ok(true));
      const generatorInstaller = sinon
        .stub(GeneratorChecker.prototype, "ensureDependency")
        .resolves(ok(true));

      const result = await SPFxGenerator.doYeomanScaffold(context, inputs, testFolder);
      if (result.isErr()) {
        console.log(result.error);
      }

      chai.expect(result.isOk()).to.eq(true);

      chai.expect(yoInstaller.called).to.be.false;
      chai.expect(generatorInstaller.called).to.be.false;
    });

    it("add web part with local package", async () => {
      const inputs: Inputs = {
        platform: Platform.CLI,
        projectPath: testFolder,
        [QuestionNames.AppName]: "spfxTestApp",
        [QuestionNames.SPFxSolution]: "new",
        [QuestionNames.SPFxFolder]: "folder",
        [QuestionNames.SPFxWebpartName]: "hello",
        stage: Stage.addWebpart,
      };

      sinon.stub(GeneratorChecker.prototype, "findGloballyInstalledVersion").resolves(undefined);
      sinon.stub(GeneratorChecker.prototype, "findLocalInstalledVersion").resolves("1.17.4");
      const localYoChecker = sinon
        .stub(YoChecker.prototype, "findLocalInstalledVersion")
        .resolves("4.3.1");
      sinon.stub(fs, "pathExists").resolves(true);
      sinon.stub(cpUtils, "executeCommand").resolves("succeed");
      const yoInstaller = sinon.stub(YoChecker.prototype, "ensureDependency").resolves(ok(true));
      const generatorInstaller = sinon
        .stub(GeneratorChecker.prototype, "ensureDependency")
        .resolves(ok(true));

      const result = await SPFxGenerator.doYeomanScaffold(context, inputs, testFolder);
      if (result.isErr()) {
        console.log(result.error);
      }

      chai.expect(result.isOk()).to.eq(true);

      chai.expect(yoInstaller.called).to.be.false;
      chai.expect(generatorInstaller.called).to.be.false;
      chai.expect(localYoChecker.called).to.be.true;
    });

    it("add web part with installing yo and SPFx locally", async () => {
      const inputs: Inputs = {
        platform: Platform.CLI,
        projectPath: testFolder,
        [QuestionNames.AppName]: "spfxTestApp",
        [QuestionNames.SPFxSolution]: "new",
        [QuestionNames.SPFxFolder]: "folder",
        [QuestionNames.SPFxWebpartName]: "hello",
        stage: Stage.addWebpart,
      };

      sinon.stub(GeneratorChecker.prototype, "findGloballyInstalledVersion").resolves("1.17.0");
      sinon.stub(GeneratorChecker.prototype, "findLocalInstalledVersion").resolves(undefined);
      const localYoChecker = sinon
        .stub(YoChecker.prototype, "findLocalInstalledVersion")
        .resolves(undefined);
      sinon.stub(fs, "pathExists").resolves(true);
      sinon.stub(cpUtils, "executeCommand").resolves("succeed");
      const yoInstaller = sinon.stub(YoChecker.prototype, "ensureDependency").resolves(ok(true));
      const generatorInstaller = sinon
        .stub(GeneratorChecker.prototype, "ensureDependency")
        .resolves(ok(true));
      const userConfirm = sinon
        .stub(context.userInteraction, "showMessage")
        .resolves(ok(getLocalizedString("plugins.spfx.addWebPart.install")));

      const result = await SPFxGenerator.doYeomanScaffold(context, inputs, testFolder);
      if (result.isErr()) {
        console.log(result.error);
      }

      chai.expect(result.isOk()).to.eq(true);

      chai.expect(yoInstaller.called).to.be.true;
      chai.expect(generatorInstaller.called).to.be.true;
      chai.expect(localYoChecker.called).to.be.true;
      chai.expect(userConfirm.called).to.be.true;
    });

    it("add web part with upgrading SPFx locally", async () => {
      const inputs: Inputs = {
        platform: Platform.CLI,
        projectPath: testFolder,
        [QuestionNames.AppName]: "spfxTestApp",
        [QuestionNames.SPFxSolution]: "new",
        [QuestionNames.SPFxFolder]: "folder",
        [QuestionNames.SPFxWebpartName]: "hello",
        stage: Stage.addWebpart,
      };

      sinon.stub(GeneratorChecker.prototype, "findGloballyInstalledVersion").resolves("1.17.0");
      sinon.stub(GeneratorChecker.prototype, "findLocalInstalledVersion").resolves("1.16.1");
      const localYoChecker = sinon
        .stub(YoChecker.prototype, "findLocalInstalledVersion")
        .resolves("4.3.1");
      sinon.stub(fs, "pathExists").resolves(true);
      sinon.stub(cpUtils, "executeCommand").resolves("succeed");
      const yoInstaller = sinon.stub(YoChecker.prototype, "ensureDependency").resolves(ok(true));
      const generatorInstaller = sinon
        .stub(GeneratorChecker.prototype, "ensureDependency")
        .resolves(ok(true));
      const userConfirm = sinon
        .stub(context.userInteraction, "showMessage")
        .resolves(ok(getLocalizedString("plugins.spfx.addWebPart.upgrade")));

      const result = await SPFxGenerator.doYeomanScaffold(context, inputs, testFolder);

      chai.expect(result.isOk()).to.eq(true);

      chai.expect(yoInstaller.called).to.be.false;
      chai.expect(generatorInstaller.called).to.be.true;
      chai.expect(localYoChecker.called).to.be.true;
      chai.expect(userConfirm.called).to.be.true;
    });

    it("add web part with mismatch SPFx version locally. click 'help' first and then 'continue'", async () => {
      const inputs: Inputs = {
        platform: Platform.CLI,
        projectPath: testFolder,
        [QuestionNames.AppName]: "spfxTestApp",
        [QuestionNames.SPFxSolution]: "new",
        [QuestionNames.SPFxFolder]: "folder",
        [QuestionNames.SPFxWebpartName]: "hello",
        stage: Stage.addWebpart,
      };

      sinon.stub(GeneratorChecker.prototype, "findGloballyInstalledVersion").resolves("1.17.0");
      sinon.stub(GeneratorChecker.prototype, "findLocalInstalledVersion").resolves("1.18.2");
      const localYoChecker = sinon
        .stub(YoChecker.prototype, "findLocalInstalledVersion")
        .resolves("4.3.1");
      sinon.stub(fs, "pathExists").resolves(true);
      sinon.stub(cpUtils, "executeCommand").resolves("succeed");
      const yoInstaller = sinon.stub(YoChecker.prototype, "ensureDependency").resolves(ok(true));
      const generatorInstaller = sinon
        .stub(GeneratorChecker.prototype, "ensureDependency")
        .resolves(ok(true));
      const userConfirm = sinon
        .stub(context.userInteraction, "showMessage")
        .onFirstCall()
        .resolves(ok(getLocalizedString("plugins.spfx.addWebPart.versionMismatch.help")))
        .onSecondCall()
        .resolves(ok(getLocalizedString("plugins.spfx.addWebPart.versionMismatch.continue")));
      const openUrl = sinon.stub(context.userInteraction, "openUrl").resolves(ok(true));

      const result = await SPFxGenerator.doYeomanScaffold(context, inputs, testFolder);

      chai.expect(result.isOk()).to.eq(true);

      chai.expect(yoInstaller.called).to.be.false;
      chai.expect(generatorInstaller.called).to.be.false;
      chai.expect(localYoChecker.called).to.be.true;
      chai.expect(userConfirm.called).to.be.true;
      chai.expect(openUrl.called).to.be.true;
    });

    it("add web part with installing SPFx cancel", async () => {
      const inputs: Inputs = {
        platform: Platform.CLI,
        projectPath: testFolder,
        [QuestionNames.AppName]: "spfxTestApp",
        [QuestionNames.SPFxSolution]: "new",
        [QuestionNames.SPFxFolder]: "folder",
        [QuestionNames.SPFxWebpartName]: "hello",
        stage: Stage.addWebpart,
      };

      sinon.stub(GeneratorChecker.prototype, "findGloballyInstalledVersion").resolves("1.17.0");
      sinon.stub(GeneratorChecker.prototype, "findLocalInstalledVersion").resolves("1.16.1");
      const localYoChecker = sinon
        .stub(YoChecker.prototype, "findLocalInstalledVersion")
        .resolves("4.3.1");
      sinon.stub(fs, "pathExists").resolves(true);
      sinon.stub(cpUtils, "executeCommand").resolves("succeed");
      const yoInstaller = sinon.stub(YoChecker.prototype, "ensureDependency").resolves(ok(true));
      const generatorInstaller = sinon
        .stub(GeneratorChecker.prototype, "ensureDependency")
        .resolves(ok(true));
      const userConfirm = sinon
        .stub(context.userInteraction, "showMessage")
        .resolves(ok(undefined));

      const result = await SPFxGenerator.doYeomanScaffold(context, inputs, testFolder);

      chai.expect(result.isErr()).to.eq(true);

      chai.expect(yoInstaller.called).to.be.false;
      chai.expect(generatorInstaller.called).to.be.false;
      chai.expect(localYoChecker.called).to.be.false;
      chai.expect(userConfirm.called).to.be.true;
    });

    it("add web part with upgrading SPFx cancel", async () => {
      const inputs: Inputs = {
        platform: Platform.CLI,
        projectPath: testFolder,
        [QuestionNames.AppName]: "spfxTestApp",
        [QuestionNames.SPFxSolution]: "new",
        [QuestionNames.SPFxFolder]: "folder",
        [QuestionNames.SPFxWebpartName]: "hello",
        stage: Stage.addWebpart,
      };

      sinon.stub(GeneratorChecker.prototype, "findGloballyInstalledVersion").resolves("1.17.0");
      sinon.stub(GeneratorChecker.prototype, "findLocalInstalledVersion").resolves("1.16.1");
      const localYoChecker = sinon
        .stub(YoChecker.prototype, "findLocalInstalledVersion")
        .resolves("4.3.1");
      sinon.stub(fs, "pathExists").resolves(true);
      sinon.stub(cpUtils, "executeCommand").resolves("succeed");
      const yoInstaller = sinon.stub(YoChecker.prototype, "ensureDependency").resolves(ok(true));
      const generatorInstaller = sinon
        .stub(GeneratorChecker.prototype, "ensureDependency")
        .resolves(ok(true));
      const userConfirm = sinon
        .stub(context.userInteraction, "showMessage")
        .resolves(ok(undefined));

      const result = await SPFxGenerator.doYeomanScaffold(context, inputs, testFolder);

      chai.expect(result.isErr()).to.eq(true);

      chai.expect(yoInstaller.called).to.be.false;
      chai.expect(generatorInstaller.called).to.be.false;
      chai.expect(localYoChecker.called).to.be.false;
      chai.expect(userConfirm.called).to.be.true;
    });

    it("Cancel adding web part due to mismatch SPFx version locally. ", async () => {
      const inputs: Inputs = {
        platform: Platform.CLI,
        projectPath: testFolder,
        [QuestionNames.AppName]: "spfxTestApp",
        [QuestionNames.SPFxSolution]: "new",
        [QuestionNames.SPFxFolder]: "folder",
        [QuestionNames.SPFxWebpartName]: "hello",
        stage: Stage.addWebpart,
      };

      sinon.stub(GeneratorChecker.prototype, "findGloballyInstalledVersion").resolves("1.17.0");
      sinon.stub(GeneratorChecker.prototype, "findLocalInstalledVersion").resolves("1.18.2");
      const localYoChecker = sinon
        .stub(YoChecker.prototype, "findLocalInstalledVersion")
        .resolves("4.3.1");
      sinon.stub(fs, "pathExists").resolves(true);
      sinon.stub(cpUtils, "executeCommand").resolves("succeed");
      const yoInstaller = sinon.stub(YoChecker.prototype, "ensureDependency").resolves(ok(true));
      const generatorInstaller = sinon
        .stub(GeneratorChecker.prototype, "ensureDependency")
        .resolves(ok(true));
      const userConfirm = sinon
        .stub(context.userInteraction, "showMessage")
        .resolves(ok(undefined));

      const result = await SPFxGenerator.doYeomanScaffold(context, inputs, testFolder);

      chai.expect(result.isErr()).to.eq(true);

      if (result.isErr()) {
        chai.expect(result.error.name).equal("UserCancel");
      }

      chai.expect(yoInstaller.called).to.be.false;
      chai.expect(generatorInstaller.called).to.be.false;
      chai.expect(localYoChecker.called).to.be.false;
      chai.expect(userConfirm.called).to.be.true;
    });

    it("failed to install yo", async () => {
      const inputs: Inputs = {
        platform: Platform.CLI,
        projectPath: testFolder,
        [QuestionNames.AppName]: "spfxTestApp",
        [QuestionNames.SPFxSolution]: "new",
        [QuestionNames.SPFxFolder]: "folder",
        [QuestionNames.SPFxWebpartName]: "hello",
        stage: Stage.addWebpart,
      };

      sinon.stub(GeneratorChecker.prototype, "findGloballyInstalledVersion").resolves("1.17.0");
      sinon.stub(GeneratorChecker.prototype, "findLocalInstalledVersion").resolves(undefined);
      const localYoChecker = sinon
        .stub(YoChecker.prototype, "findLocalInstalledVersion")
        .resolves(undefined);
      sinon.stub(fs, "pathExists").resolves(true);
      sinon.stub(cpUtils, "executeCommand").resolves("succeed");
      const yoInstaller = sinon
        .stub(YoChecker.prototype, "ensureDependency")
        .resolves(err(new SystemError("error", "error", "", "")));
      const userConfirm = sinon
        .stub(context.userInteraction, "showMessage")
        .resolves(ok(getLocalizedString("plugins.spfx.addWebPart.install")));

      const result = await SPFxGenerator.doYeomanScaffold(context, inputs, testFolder);

      chai.expect(result.isOk()).to.eq(false);

      chai.expect(yoInstaller.called).to.be.true;
      chai.expect(localYoChecker.called).to.be.true;
      chai.expect(userConfirm.called).to.be.true;
    });

    it("failed to install SPFx generator", async () => {
      const inputs: Inputs = {
        platform: Platform.CLI,
        projectPath: testFolder,
        [QuestionNames.AppName]: "spfxTestApp",
        [QuestionNames.SPFxSolution]: "new",
        [QuestionNames.SPFxFolder]: "folder",
        [QuestionNames.SPFxWebpartName]: "hello",
        stage: Stage.addWebpart,
      };

      sinon.stub(GeneratorChecker.prototype, "findGloballyInstalledVersion").resolves("1.17.0");
      sinon.stub(GeneratorChecker.prototype, "findLocalInstalledVersion").resolves("1.16.1");
      const localYoChecker = sinon
        .stub(YoChecker.prototype, "findLocalInstalledVersion")
        .resolves("4.3.1");
      sinon.stub(fs, "pathExists").resolves(true);
      sinon.stub(cpUtils, "executeCommand").resolves("succeed");
      const generatorInstaller = sinon
        .stub(GeneratorChecker.prototype, "ensureDependency")
        .resolves(err(new SystemError("error", "error", "", "")));
      const userConfirm = sinon
        .stub(context.userInteraction, "showMessage")
        .resolves(ok(getLocalizedString("plugins.spfx.addWebPart.upgrade")));

      const result = await SPFxGenerator.doYeomanScaffold(context, inputs, testFolder);
      chai.expect(result.isOk()).to.eq(false);
      chai.expect(generatorInstaller.called).to.be.true;
      chai.expect(localYoChecker.called).to.be.true;
      chai.expect(userConfirm.called).to.be.true;
    });

    it("Cannot find version in .yo-rc.json file", async () => {
      const inputs: Inputs = {
        platform: Platform.CLI,
        projectPath: testFolder,
        [QuestionNames.AppName]: "spfxTestApp",
        [QuestionNames.SPFxSolution]: "new",
        [QuestionNames.SPFxFolder]: "folder",
        [QuestionNames.SPFxWebpartName]: "hello",
        stage: Stage.addWebpart,
      };
      sinon.restore();
      sinon.stub(fs, "pathExists").resolves(true);
      sinon.stub(fs, "readJson").resolves({
        "@microsoft/generator-sharepoint": {
          solutionName: "fakedSolutionName",
        },
      });

      const result = await SPFxGenerator.doYeomanScaffold(context, inputs, testFolder);
      chai.expect(result.isErr()).to.eq(true);
      if (result.isErr()) {
        chai.expect(result.error.name).equals("SolutionVersionMissing");
      }
    });

    it("Empty content in .yo-rc.json file", async () => {
      const inputs: Inputs = {
        platform: Platform.CLI,
        projectPath: testFolder,
        [QuestionNames.AppName]: "spfxTestApp",
        [QuestionNames.SPFxSolution]: "new",
        [QuestionNames.SPFxFolder]: "folder",
        [QuestionNames.SPFxWebpartName]: "hello",
        stage: Stage.addWebpart,
      };
      sinon.restore();
      sinon.stub(fs, "pathExists").resolves(true);
      sinon.stub(fs, "readJson").resolves({});

      const result = await SPFxGenerator.doYeomanScaffold(context, inputs, testFolder);
      chai.expect(result.isErr()).to.eq(true);
      if (result.isErr()) {
        chai.expect(result.error.name).equals("SolutionVersionMissing");
      }
    });

    it("Cannot find .yo-rc.json file", async () => {
      const inputs: Inputs = {
        platform: Platform.CLI,
        projectPath: testFolder,
        [QuestionNames.AppName]: "spfxTestApp",
        [QuestionNames.SPFxSolution]: "new",
        [QuestionNames.SPFxFolder]: "folder",
        [QuestionNames.SPFxWebpartName]: "hello",
        stage: Stage.addWebpart,
      };
      sinon.restore();
      sinon.stub(fs, "pathExists").resolves(false);

      const result = await SPFxGenerator.doYeomanScaffold(context, inputs, testFolder);
      chai.expect(result.isErr()).to.eq(true);
      if (result.isErr()) {
        chai.expect(result.error instanceof FileNotFoundError).to.eq(true);
      }
    });
  });
});

describe("Utils", () => {
  it("truncate name with app name suffix", () => {
    const appName = "thisisasuperlongappNameWithSuffix${{APP_NAME_SUFFIX}}";
    const res = Utils.truncateAppShortName(appName);
    chai.expect(res).equals("thisisasuperlongappNameWi${{APP_NAME_SUFFIX}}");
  });
  it("no need to truncate name with app name with suffix", () => {
    const appName = "appNameWithSuffix${{APP_NAME_SUFFIX}}";
    const res = Utils.truncateAppShortName(appName);
    chai.expect(res).equals("appNameWithSuffix${{APP_NAME_SUFFIX}}");
  });

  it("truncate name with app name without suffix", () => {
    const appName = "thisisasuperlongappNameWithoutSuffix";
    const res = Utils.truncateAppShortName(appName);
    chai.expect(res).equals("thisisasuperlongappNameWithout");
  });

  it("no need to truncate name with app name without suffix", () => {
    const appName = "appNameWithoutSuffix";
    const res = Utils.truncateAppShortName(appName);
    chai.expect(res).equals("appNameWithoutSuffix");
  });

  describe("getShellOptionValue", () => {
    const sandbox = sinon.createSandbox();
    afterEach(() => {
      sandbox.restore();
    });

    it("windows", () => {
      sandbox.stub(os, "type").returns("Windows_NT");
      const res = getShellOptionValue();

      chai.expect(res).equal("cmd.exe");
    });

    it("non windowns", () => {
      sandbox.stub(os, "type").returns("Linux");
      const res = getShellOptionValue();

      chai.expect(res).true;
    });
  });
});

describe("SPFxGeneratorNew", () => {
  const gtools = new MockTools();
  setTools(gtools);
  const generator = new SPFxGeneratorNew();
  const context = createContext();
  describe("activate", () => {
    it("happy path", () => {
      const inputs: Inputs = {
        platform: Platform.CLI,
        projectPath: "./",
        [QuestionNames.Capabilities]: CapabilityOptions.SPFxTab().id,
        [QuestionNames.ProjectType]: ProjectTypeOptions.tab().id,
        [QuestionNames.SPFxSolution]: "new",
      };
      const isActive = generator.activate(context, inputs);
      chai.expect(isActive).to.be.true;
    });
  });
  describe("getTemplateInfos", () => {
    const sandbox = sinon.createSandbox();
    afterEach(() => {
      sandbox.restore();
    });
    it("happy path", async () => {
      sandbox.stub(SPFxGenerator, "doYeomanScaffold").resolves(ok(""));
      const inputs: Inputs = {
        platform: Platform.CLI,
        projectPath: "./",
        [QuestionNames.Capabilities]: CapabilityOptions.SPFxTab().id,
        [QuestionNames.ProjectType]: ProjectTypeOptions.tab().id,
        [QuestionNames.SPFxSolution]: "new",
      };
      const res = await generator.getTemplateInfos(context, inputs, "");
      chai.expect(res.isOk()).to.be.true;
    });
    it("doYeomanScaffold error", async () => {
      sandbox.stub(SPFxGenerator, "doYeomanScaffold").resolves(err(new UserCancelError()));
      const inputs: Inputs = {
        platform: Platform.CLI,
        projectPath: "./",
        [QuestionNames.Capabilities]: CapabilityOptions.SPFxTab().id,
        [QuestionNames.ProjectType]: ProjectTypeOptions.tab().id,
        [QuestionNames.SPFxSolution]: "new",
      };
      const res = await generator.getTemplateInfos(context, inputs, "");
      chai.expect(res.isErr()).to.be.true;
    });
  });
});

describe("SPFxGeneratorImport", () => {
  const gtools = new MockTools();
  setTools(gtools);
  const generator = new SPFxGeneratorImport();
  const context = createContext();
  describe("activate", () => {
    it("happy path", () => {
      const inputs: Inputs = {
        platform: Platform.CLI,
        projectPath: "./",
        [QuestionNames.Capabilities]: CapabilityOptions.SPFxTab().id,
        [QuestionNames.ProjectType]: ProjectTypeOptions.tab().id,
        [QuestionNames.SPFxSolution]: "import",
      };
      const isActive = generator.activate(context, inputs);
      chai.expect(isActive).to.be.true;
    });
  });
  describe("getTemplateInfos", () => {
    const sandbox = sinon.createSandbox();
    afterEach(() => {
      sandbox.restore();
    });
    it("happy path", async () => {
      sandbox.stub(SPFxGenerator, "copySPFxSolution").resolves();
      sandbox.stub(SPFxGenerator, "getWebpartManifest").resolves({
        id: "test-id",
        preconfiguredEntries: [{ title: { default: "defaultTitle" } }],
      });
      sandbox.stub(SPFxGenerator, "getNodeVersion").resolves("18.0");
      const inputs: Inputs = {
        platform: Platform.CLI,
        projectPath: "./",
        [QuestionNames.AppName]: "testspfx",
        [QuestionNames.Capabilities]: CapabilityOptions.SPFxTab().id,
        [QuestionNames.ProjectType]: ProjectTypeOptions.tab().id,
        [QuestionNames.SPFxSolution]: "import",
      };
      const res = await generator.getTemplateInfos(context, inputs, "");
      chai.expect(res.isOk()).to.be.true;
    });

    it("throw error", async () => {
      sandbox.stub(SPFxGenerator, "copySPFxSolution").rejects(new Error());
      const inputs: Inputs = {
        platform: Platform.CLI,
        projectPath: "./",
        [QuestionNames.AppName]: "testspfx",
        [QuestionNames.Capabilities]: CapabilityOptions.SPFxTab().id,
        [QuestionNames.ProjectType]: ProjectTypeOptions.tab().id,
        [QuestionNames.SPFxSolution]: "import",
      };
      const res = await generator.getTemplateInfos(context, inputs, "");
      chai.expect(res.isErr()).to.be.true;
    });

    it("throw FxError", async () => {
      sandbox.stub(SPFxGenerator, "copySPFxSolution").rejects(new UserCancelError());
      const inputs: Inputs = {
        platform: Platform.CLI,
        projectPath: "./",
        [QuestionNames.AppName]: "testspfx",
        [QuestionNames.Capabilities]: CapabilityOptions.SPFxTab().id,
        [QuestionNames.ProjectType]: ProjectTypeOptions.tab().id,
        [QuestionNames.SPFxSolution]: "import",
      };
      const res = await generator.getTemplateInfos(context, inputs, "");
      chai.expect(res.isErr()).to.be.true;
    });

    it("RetrieveSPFxInfoError", async () => {
      sandbox.stub(SPFxGenerator, "copySPFxSolution").resolves();
      sandbox.stub(SPFxGenerator, "getWebpartManifest").resolves({});
      sandbox.stub(SPFxGenerator, "getNodeVersion").resolves("18.0");
      const inputs: Inputs = {
        platform: Platform.CLI,
        projectPath: "./",
        [QuestionNames.AppName]: "testspfx",
        [QuestionNames.Capabilities]: CapabilityOptions.SPFxTab().id,
        [QuestionNames.ProjectType]: ProjectTypeOptions.tab().id,
        [QuestionNames.SPFxSolution]: "import",
      };
      const res = await generator.getTemplateInfos(context, inputs, "");
      chai.expect(res.isErr()).to.be.true;
    });
  });

  describe("post", () => {
    const sandbox = sinon.createSandbox();
    afterEach(() => {
      sandbox.restore();
    });
    it("happy path", async () => {
      sandbox.stub(SPFxGenerator, "updateSPFxTemplate").resolves();
      const inputs: Inputs = {
        platform: Platform.CLI,
        projectPath: "./",
        [QuestionNames.AppName]: "testspfx",
        [QuestionNames.Capabilities]: CapabilityOptions.SPFxTab().id,
        [QuestionNames.ProjectType]: ProjectTypeOptions.tab().id,
        [QuestionNames.SPFxSolution]: "import",
      };
      const res = await generator.post(context, inputs, "");
      chai.expect(res.isOk()).to.be.true;
    });

    it("throw error", async () => {
      sandbox.stub(SPFxGenerator, "updateSPFxTemplate").rejects(new Error());
      const inputs: Inputs = {
        platform: Platform.CLI,
        projectPath: "./",
        [QuestionNames.AppName]: "testspfx",
        [QuestionNames.Capabilities]: CapabilityOptions.SPFxTab().id,
        [QuestionNames.ProjectType]: ProjectTypeOptions.tab().id,
        [QuestionNames.SPFxSolution]: "import",
      };
      const res = await generator.post(context, inputs, "");
      chai.expect(res.isErr()).to.be.true;
    });

    it("throw FxError", async () => {
      sandbox.stub(SPFxGenerator, "updateSPFxTemplate").rejects(new UserCancelError());
      const inputs: Inputs = {
        platform: Platform.CLI,
        projectPath: "./",
        [QuestionNames.AppName]: "testspfx",
        [QuestionNames.Capabilities]: CapabilityOptions.SPFxTab().id,
        [QuestionNames.ProjectType]: ProjectTypeOptions.tab().id,
        [QuestionNames.SPFxSolution]: "import",
      };
      const res = await generator.post(context, inputs, "");
      chai.expect(res.isErr()).to.be.true;
    });
  });
});<|MERGE_RESOLUTION|>--- conflicted
+++ resolved
@@ -6,6 +6,7 @@
 import fs from "fs-extra";
 import "mocha";
 import mockedEnv, { RestoreFn } from "mocked-env";
+import os from "os";
 import * as path from "path";
 import * as sinon from "sinon";
 import * as uuid from "uuid";
@@ -21,12 +22,7 @@
   SPFxGeneratorImport,
   SPFxGeneratorNew,
 } from "../../../src/component/generator/spfx/spfxGenerator";
-<<<<<<< HEAD
-import { Utils, getShellOptionValue } from "../../../src/component/generator/spfx/utils/utils";
-import { createContextV3 } from "../../../src/component/utils";
-=======
 import { getShellOptionValue, Utils } from "../../../src/component/generator/spfx/utils/utils";
->>>>>>> ef0e0262
 import { envUtil } from "../../../src/component/utils/envUtil";
 import { FileNotFoundError, UserCancelError } from "../../../src/error";
 import {
@@ -36,12 +32,6 @@
   SPFxVersionOptionIds,
 } from "../../../src/question";
 import { MockTools } from "../../core/utils";
-<<<<<<< HEAD
-import { getLocalizedString } from "../../../src/common/localizeUtils";
-import { FileNotFoundError, UserCancelError } from "../../../src/error";
-=======
->>>>>>> ef0e0262
-import os from "os";
 
 describe("SPFxGenerator", function () {
   const testFolder = path.resolve("./tmp");

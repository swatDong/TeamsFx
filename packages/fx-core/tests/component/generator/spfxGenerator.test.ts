// Copyright (c) Microsoft Corporation.
// Licensed under the MIT license.

import {
  Context,
  err,
  Inputs,
  ok,
  Platform,
  Stage,
  SystemError,
  UserError,
} from "@microsoft/teamsfx-api";
import * as chai from "chai";
import fs from "fs-extra";
import "mocha";
import mockedEnv, { RestoreFn } from "mocked-env";
import * as path from "path";
import * as sinon from "sinon";
import * as uuid from "uuid";
import { cpUtils } from "../../../src/common/deps-checker";
import { ManifestUtils } from "../../../src/component/driver/teamsApp/utils/ManifestUtils";
import { Generator } from "../../../src/component/generator/generator";
import { GeneratorChecker } from "../../../src/component/generator/spfx/depsChecker/generatorChecker";
import { YoChecker } from "../../../src/component/generator/spfx/depsChecker/yoChecker";
import { SPFxGenerator } from "../../../src/component/generator/spfx/spfxGenerator";
import { Utils } from "../../../src/component/generator/spfx/utils/utils";
import { createContextV3 } from "../../../src/component/utils";
import { envUtil } from "../../../src/component/utils/envUtil";
import { setTools } from "../../../src/core/globalVars";
import { QuestionNames, SPFxVersionOptionIds } from "../../../src/question";
import { MockTools } from "../../core/utils";
import { getLocalizedString } from "../../../src/common/localizeUtils";
import { FileNotFoundError } from "../../../src/error";

describe("SPFxGenerator", function () {
  const testFolder = path.resolve("./tmp");
  let context: Context;
  let mockedEnvRestore: RestoreFn | undefined;

  beforeEach(async () => {
    const gtools = new MockTools();
    setTools(gtools);
    context = createContextV3();

    await fs.ensureDir(testFolder);
    sinon.stub(Utils, "configure");

    const manifestId = uuid.v4();
    sinon
      .stub(fs, "readFile")
      .resolves(
        new Buffer(
          `{"id": "${manifestId}", "preconfiguredEntries": [{"title": {"default": "helloworld"}}]}`
        )
      );
    sinon.stub(fs, "writeFile").resolves();
    sinon.stub(fs, "rename").resolves();
    sinon.stub(fs, "copyFile").resolves();
    sinon.stub(fs, "remove").resolves();
    sinon.stub(fs, "readJson").callsFake((directory: string) => {
      if (directory.includes("teams")) {
        return {
          $schema:
            "https://developer.microsoft.com/en-us/json-schemas/teams/v1.16/MicrosoftTeams.schema.json",
          manifestVersion: "1.16",
          id: "fakedId",
          name: {
            short: "thisisaverylongappnametotestifitwillbetruncated",
          },
          icons: {
            color: "color.png",
            outline: "outline.png",
          },
          staticTabs: [],
          configurableTabs: [],
        };
      } else if (directory.includes(".yo-rc.json")) {
        return {
          "@microsoft/generator-sharepoint": {
            solutionName: "fakedSolutionName",
            version: "1.17.4",
          },
        };
      } else {
        return { id: "fakedid", preconfiguredEntries: [{ title: { default: "helloworld" } }] };
      }
    });
    sinon.stub(fs, "ensureFile").resolves();
    sinon.stub(fs, "writeJSON").resolves();
    sinon.stub(fs, "ensureDir").resolves();
  });

  afterEach(async () => {
    sinon.restore();
    if (mockedEnvRestore) {
      mockedEnvRestore();
    }
    if (await fs.pathExists(testFolder)) {
      await fs.rm(testFolder, { recursive: true });
    }
  });

  it("Both yeoman generator and template generator is called when scaffold SPFx project", async function () {
    const inputs: Inputs = {
      platform: Platform.CLI,
      projectPath: testFolder,
      "app-name": "spfxTestApp",
      "spfx-solution": "new",
    };
    const doYeomanScaffoldStub = sinon
      .stub(SPFxGenerator, "doYeomanScaffold" as any)
      .resolves(ok(undefined));
    const generateTemplateStub = sinon
      .stub(Generator, "generateTemplate" as any)
      .resolves(ok(undefined));
    sinon.stub(cpUtils, "executeCommand").resolves("succeed");

    const result = await SPFxGenerator.generate(context, inputs, testFolder);

    chai.expect(result.isOk()).to.eq(true);
    chai.expect(doYeomanScaffoldStub.calledOnce).to.be.true;
    chai.expect(generateTemplateStub.calledOnce).to.be.true;
  });

  it("scaffold SPFx project without framework", async function () {
    sinon.stub(fs, "pathExists").resolves(true);
    sinon.stub(Generator, "generateTemplate" as any).resolves(ok(undefined));
    sinon.stub(cpUtils, "executeCommand").resolves("succeed");
    const inputs: Inputs = {
      platform: Platform.CLI,
      projectPath: testFolder,
      [QuestionNames.SPFxFramework]: "none",
      [QuestionNames.SPFxWebpartDesc]: "test",
      [QuestionNames.SPFxWebpartName]: "hello",
      "app-name": "spfxTestApp",
      "spfx-solution": "new",
    };
    const result = await SPFxGenerator.generate(context, inputs, testFolder);

    chai.expect(result.isOk()).to.eq(true);
  });

  it("scaffold SPFx project with react framework", async function () {
    sinon.stub(fs, "pathExists").resolves(true);
    sinon.stub(cpUtils, "executeCommand").resolves("succeed");
    sinon.stub(Generator, "generateTemplate" as any).resolves(ok(undefined));
    const inputs: Inputs = {
      platform: Platform.CLI,
      projectPath: testFolder,
      [QuestionNames.SPFxFramework]: "react",
      [QuestionNames.SPFxWebpartDesc]: "test",
      [QuestionNames.SPFxWebpartName]: "hello",
      [QuestionNames.AppName]: "spfxTestApp",
      [QuestionNames.SPFxSolution]: "new",
    };
    const result = await SPFxGenerator.generate(context, inputs, testFolder);

    chai.expect(result.isOk()).to.eq(true);
  });

  it("scaffold SPFx project with minimal framework", async function () {
    sinon.stub(fs, "pathExists").resolves(true);
    sinon.stub(cpUtils, "executeCommand").resolves("succeed");
    sinon.stub(Generator, "generateTemplate" as any).resolves(ok(undefined));
    const inputs: Inputs = {
      platform: Platform.CLI,
      projectPath: testFolder,
      [QuestionNames.SPFxFramework]: "minimal",
      [QuestionNames.SPFxWebpartDesc]: "test",
      [QuestionNames.SPFxWebpartName]: "hello",
      [QuestionNames.AppName]: "spfxTestApp",
      [QuestionNames.SPFxSolution]: "new",
    };
    const result = await SPFxGenerator.generate(context, inputs, testFolder);

    chai.expect(result.isOk()).to.eq(true);
  });

  it("scaffold SPFx project with extremely long webpart name", async function () {
    sinon.stub(fs, "pathExists").resolves(true);
    sinon.stub(cpUtils, "executeCommand").resolves("succeed");
    sinon.stub(Generator, "generateTemplate" as any).resolves(ok(undefined));
    const inputs: Inputs = {
      platform: Platform.CLI,
      projectPath: testFolder,
      [QuestionNames.SPFxFramework]: "minimal",
      [QuestionNames.SPFxWebpartDesc]: "test",
      [QuestionNames.SPFxWebpartName]:
        "extremelylongextremelylongextremelylongextremelylongspfxwebpartname",
      [QuestionNames.AppName]: "spfxTestApp",
      [QuestionNames.SPFxSolution]: "new",
    };
    const result = await SPFxGenerator.generate(context, inputs, testFolder);

    chai.expect(result.isOk()).to.eq(true);
  });

  it("select to install locally but no need to install", async function () {
    const inputs: Inputs = {
      platform: Platform.CLI,
      projectPath: testFolder,
      [QuestionNames.AppName]: "spfxTestApp",
      [QuestionNames.SPFxInstallPackage]: SPFxVersionOptionIds.installLocally,
      [QuestionNames.SPFxSolution]: "new",
    };
    sinon.stub(YoChecker.prototype, "isLatestInstalled").resolves(true);
    sinon.stub(GeneratorChecker.prototype, "isLatestInstalled").resolves(true);
    sinon.stub(cpUtils, "executeCommand").resolves("succeed");

    const generateTemplateStub = sinon
      .stub(Generator, "generateTemplate" as any)
      .resolves(ok(undefined));

    const result = await SPFxGenerator.generate(context, inputs, testFolder);

    chai.expect(result.isOk()).to.eq(true);

    chai.expect(generateTemplateStub.calledOnce).to.be.true;
  });

  it("select to install locally and install only sp", async function () {
    const inputs: Inputs = {
      platform: Platform.CLI,
      projectPath: testFolder,
      [QuestionNames.AppName]: "spfxTestApp",
      [QuestionNames.SPFxInstallPackage]: SPFxVersionOptionIds.installLocally,
      [QuestionNames.SPFxSolution]: "new",
    };
    sinon.stub(YoChecker.prototype, "isLatestInstalled").resolves(true);
    sinon.stub(cpUtils, "executeCommand").resolves("succeed");
    sinon.stub(GeneratorChecker.prototype, "isLatestInstalled").resolves(false);
    const yoInstaller = sinon.stub(YoChecker.prototype, "ensureDependency").resolves(ok(true));
    const generatorInstaller = sinon
      .stub(GeneratorChecker.prototype, "ensureDependency")
      .resolves(ok(true));

    const generateTemplateStub = sinon
      .stub(Generator, "generateTemplate" as any)
      .resolves(ok(undefined));

    const result = await SPFxGenerator.generate(context, inputs, testFolder);

    chai.expect(result.isOk()).to.eq(true);

    chai.expect(generateTemplateStub.calledOnce).to.be.true;
    chai.expect(yoInstaller.calledOnce).to.be.false;
    chai.expect(generatorInstaller.calledOnce).to.be.true;
  });

  it("select to install locally and install only yo", async function () {
    const inputs: Inputs = {
      platform: Platform.CLI,
      projectPath: testFolder,
      [QuestionNames.AppName]: "spfxTestApp",
      [QuestionNames.SPFxInstallPackage]: SPFxVersionOptionIds.installLocally,
      [QuestionNames.SPFxSolution]: "new",
    };
    sinon.stub(YoChecker.prototype, "isLatestInstalled").resolves(false);
    sinon.stub(GeneratorChecker.prototype, "isLatestInstalled").resolves(true);
    sinon.stub(cpUtils, "executeCommand").resolves("succeed");
    const yoInstaller = sinon.stub(YoChecker.prototype, "ensureDependency").resolves(ok(true));
    const generatorInstaller = sinon
      .stub(GeneratorChecker.prototype, "ensureDependency")
      .resolves(ok(true));

    const generateTemplateStub = sinon
      .stub(Generator, "generateTemplate" as any)
      .resolves(ok(undefined));

    const result = await SPFxGenerator.generate(context, inputs, testFolder);

    chai.expect(result.isOk()).to.eq(true);

    chai.expect(generateTemplateStub.calledOnce).to.be.true;
    chai.expect(yoInstaller.calledOnce).to.be.true;
    chai.expect(generatorInstaller.calledOnce).to.be.false;
  });

  it("select to install locally and install sp error", async function () {
    const inputs: Inputs = {
      platform: Platform.CLI,
      projectPath: testFolder,
      [QuestionNames.AppName]: "spfxTestApp",
      [QuestionNames.SPFxInstallPackage]: SPFxVersionOptionIds.installLocally,
      [QuestionNames.SPFxSolution]: "new",
    };
    sinon.stub(YoChecker.prototype, "isLatestInstalled").resolves(true);
    sinon.stub(GeneratorChecker.prototype, "isLatestInstalled").resolves(false);
    sinon.stub(YoChecker.prototype, "ensureDependency").resolves(ok(true));
    sinon
      .stub(GeneratorChecker.prototype, "ensureDependency")
      .resolves(err(new SystemError("source", "name", "msg", "msg")));

    const result = await SPFxGenerator.generate(context, inputs, testFolder);

    chai.expect(result.isErr()).to.eq(true);
    if (result.isErr()) {
      chai.expect(result.error.name).equal("LatestPackageInstallFailed");
    }
  });

  it("select to install locally and install yo error", async function () {
    const inputs: Inputs = {
      platform: Platform.CLI,
      projectPath: testFolder,
      [QuestionNames.AppName]: "spfxTestApp",
      [QuestionNames.SPFxInstallPackage]: SPFxVersionOptionIds.installLocally,
      [QuestionNames.SPFxSolution]: "new",
    };
    sinon.stub(YoChecker.prototype, "isLatestInstalled").resolves(false);
    sinon.stub(GeneratorChecker.prototype, "isLatestInstalled").resolves(true);
    sinon
      .stub(YoChecker.prototype, "ensureDependency")
      .resolves(err(new SystemError("source", "name", "msg", "msg")));

    const result = await SPFxGenerator.generate(context, inputs, testFolder);

    chai.expect(result.isErr()).to.eq(true);
    if (result.isErr()) {
      chai.expect(result.error.name).equal("LatestPackageInstallFailed");
    }
  });

  it("Yeoman Generator scaffolding error", async function () {
    const inputs: Inputs = {
      platform: Platform.CLI,
      projectPath: testFolder,
      [QuestionNames.AppName]: "spfxTestApp",
      [QuestionNames.SPFxInstallPackage]: SPFxVersionOptionIds.installLocally,
      [QuestionNames.SPFxSolution]: "new",
    };
    sinon.stub(YoChecker.prototype, "isLatestInstalled").resolves(true);
    sinon.stub(GeneratorChecker.prototype, "isLatestInstalled").resolves(true);
    sinon.stub(cpUtils, "executeCommand").throws(new Error("errorMessage"));
    sinon.stub(Generator, "generateTemplate" as any).resolves(ok(undefined));

    const result = await SPFxGenerator.generate(context, inputs, testFolder);

    chai.expect(result.isErr()).to.eq(true);
  });

  it("Yeoman Generator scaffolding error with unknown", async function () {
    const inputs: Inputs = {
      platform: Platform.CLI,
      projectPath: testFolder,
      [QuestionNames.AppName]: "spfxTestApp",
      [QuestionNames.SPFxInstallPackage]: SPFxVersionOptionIds.installLocally,
      [QuestionNames.SPFxSolution]: "new",
    };
    sinon.stub(YoChecker.prototype, "isLatestInstalled").resolves(false);
    sinon.stub(GeneratorChecker.prototype, "isLatestInstalled").resolves(true);
    sinon.stub(cpUtils, "executeCommand").throws(new Error("errorMessage"));
    sinon.stub(Generator, "generateTemplate" as any).resolves(ok(undefined));
    sinon.stub(YoChecker.prototype, "ensureDependency").throws(new Error("unknown"));

    const result = await SPFxGenerator.generate(context, inputs, testFolder);

    chai.expect(result.isErr()).to.eq(true);
    if (result.isErr()) {
      chai.expect(result.error.name).equal("SPFxScaffoldError");
    }
  });

  it("install locally and use path", async function () {
    mockedEnvRestore = mockedEnv({
      PATH: undefined,
    });
    const inputs: Inputs = {
      platform: Platform.CLI,
      projectPath: testFolder,
      [QuestionNames.AppName]: "spfxTestApp",
      [QuestionNames.SPFxInstallPackage]: SPFxVersionOptionIds.installLocally,
      [QuestionNames.SPFxSolution]: "new",
    };
    sinon.stub(YoChecker.prototype, "isLatestInstalled").resolves(true);
    sinon.stub(GeneratorChecker.prototype, "isLatestInstalled").resolves(true);
    sinon.stub(cpUtils, "executeCommand").resolves("succeed");

    const generateTemplateStub = sinon
      .stub(Generator, "generateTemplate" as any)
      .resolves(ok(undefined));

    const result = await SPFxGenerator.generate(context, inputs, testFolder);

    chai.expect(result.isOk()).to.eq(true);

    chai.expect(generateTemplateStub.calledOnce).to.be.true;
  });

  it("use global packages and use path", async function () {
    mockedEnvRestore = mockedEnv({
      PATH: undefined,
    });
    const inputs: Inputs = {
      platform: Platform.CLI,
      projectPath: testFolder,
      [QuestionNames.AppName]: "spfxTestApp",
      [QuestionNames.SPFxInstallPackage]: SPFxVersionOptionIds.globalPackage,
      [QuestionNames.SPFxSolution]: "new",
      globalSpfxPackageVersion: "1.17.0",
    };
    sinon.stub(YoChecker.prototype, "isLatestInstalled").resolves(true);
    sinon.stub(GeneratorChecker.prototype, "isLatestInstalled").resolves(true);
    sinon.stub(cpUtils, "executeCommand").resolves("succeed");

    const generateTemplateStub = sinon
      .stub(Generator, "generateTemplate" as any)
      .resolves(ok(undefined));

    const result = await SPFxGenerator.generate(context, inputs, testFolder);

    chai.expect(result.isOk()).to.eq(true);

    chai.expect(generateTemplateStub.calledOnce).to.be.true;
  });

  it("No web part in imported SPFx solution", async () => {
    const inputs: Inputs = {
      platform: Platform.VSCode,
      projectPath: testFolder,
      [QuestionNames.AppName]: "spfxTestApp",
      [QuestionNames.SPFxSolution]: "import",
      [QuestionNames.SPFxFolder]: "c:\\test",
    };

    sinon.stub(fs, "pathExists").resolves(true);
    sinon.stub(fs, "readdir").resolves([]);
    sinon.stub(fs, "copy").resolves();

    const result = await SPFxGenerator.generate(context, inputs, testFolder);

    chai.expect(result.isErr()).to.eq(true);
    if (result.isErr()) {
      chai.expect(result.error.name).to.eq("RetrieveSPFxInfoFailed");
    }
  });

  it("Copy existing SPFx solution failed when import SPFx solution", async () => {
    const inputs: Inputs = {
      platform: Platform.VSCode,
      projectPath: testFolder,
      "app-name": "spfxTestApp",
      "spfx-solution": "import",
      "spfx-folder": "c:\\test",
    };

    sinon.stub(fs, "pathExists").resolves(true);
    sinon.stub(fs, "readdir").resolves([]);
    sinon.stub(fs, "copy").throwsException("Failed to copy");

    const result = await SPFxGenerator.generate(context, inputs, testFolder);

    chai.expect(result.isErr()).to.eq(true);
    if (result.isErr()) {
      chai.expect(result.error.name).to.eq("CopyExistingSPFxSolutioinFailed");
    }
  });

  it("Update SPFx template failed when import SPFx solution", async () => {
    const inputs: Inputs = {
      platform: Platform.VSCode,
      projectPath: testFolder,
      "app-name": "spfxTestApp",
      "spfx-solution": "import",
      "spfx-folder": "c:\\test",
    };

    sinon.stub(fs, "pathExists").resolves(true);
    sinon.stub(fs, "readdir").callsFake((directory: any) => {
      if (directory === path.join("c:\\test", "teams")) {
        return ["1_color.png", "1_outline.png"] as any;
      } else {
        return ["helloworld", "second"] as any;
      }
    });
    sinon.stub(fs, "statSync").returns({
      isDirectory: () => {
        return true;
      },
    } as any);
    sinon.stub(fs, "copy").resolves();
    sinon.stub(Generator, "generateTemplate" as any).resolves(ok(undefined));
    sinon
      .stub(ManifestUtils.prototype, "_readAppManifest")
      .throwsException("Failed to read manifest");

    const result = await SPFxGenerator.generate(context, inputs, testFolder);

    chai.expect(result.isErr()).to.eq(true);
    if (result.isErr()) {
      chai.expect(result.error.name).to.eq("UpdateSPFxTemplateFailed");
    }
  });

  it("Generate template fail when import SPFx solution", async () => {
    const inputs: Inputs = {
      platform: Platform.VSCode,
      projectPath: testFolder,
      [QuestionNames.AppName]: "spfxTestApp",
      [QuestionNames.SPFxSolution]: "import",
      [QuestionNames.SPFxFolder]: "c:\\test",
    };

    sinon.stub(fs, "pathExists").resolves(true);
    sinon.stub(fs, "readdir").resolves(["helloworld", "second"] as any);
    sinon.stub(fs, "statSync").returns({
      isDirectory: () => {
        return true;
      },
    } as any);
    const generateTemplateStub = sinon
      .stub(Generator, "generateTemplate" as any)
      .resolves(err(undefined));
    sinon.stub(fs, "copy").resolves();

    const result = await SPFxGenerator.generate(context, inputs, testFolder);

    chai.expect(result.isErr()).to.eq(true);
    chai.expect(generateTemplateStub.calledOnce).to.eq(true);
  });

  it("Teams manifest staticTabs is updated if imported SPFx solution has multiple web parts", async () => {
    const inputs: Inputs = {
      platform: Platform.VSCode,
      projectPath: testFolder,
      [QuestionNames.AppName]: "spfxTestApp",
      [QuestionNames.SPFxSolution]: "import",
      [QuestionNames.SPFxFolder]: "c:\\test",
    };

    sinon.stub(fs, "pathExists").resolves(true);
    sinon.stub(fs, "readdir").callsFake((directory: any) => {
      if (directory === path.join("c:\\test", "teams")) {
        return ["1_color.png", "1_outline.png"] as any;
      } else {
        return ["helloworld", "second"] as any;
      }
    });
    sinon.stub(fs, "statSync").returns({
      isDirectory: () => {
        return true;
      },
    } as any);
    const generateTemplateStub = sinon
      .stub(Generator, "generateTemplate" as any)
      .resolves(ok(undefined));
    const fakedManifest = {
      name: { short: "thisisaverylongappnametotestifitwillbetruncated" },
      staticTabs: [{ name: "default" }],
    };
    const readAppManifestStub = sinon
      .stub(ManifestUtils.prototype, "_readAppManifest")
      .resolves(ok(fakedManifest as any));
    const writeAppManifestStub = sinon
      .stub(ManifestUtils.prototype, "_writeAppManifest")
      .resolves();
    const writeEnvStub = sinon.stub(envUtil, "writeEnv");
    sinon.stub(fs, "copy").resolves();

    const result = await SPFxGenerator.generate(context, inputs, testFolder);

    chai.expect(result.isOk()).to.eq(true);
    chai.expect(fakedManifest.staticTabs.length).to.eq(3);
    chai.expect(generateTemplateStub.calledOnce).to.eq(true);
    chai.expect(writeEnvStub.calledOnce).to.eq(true);
    chai.expect(readAppManifestStub.calledTwice).to.eq(true);
    chai.expect(writeAppManifestStub.calledTwice).to.eq(true);
  });
<<<<<<< HEAD

  describe("doYeomanScaffold: add web part", async () => {
    it("add web part with global package", async () => {
      const inputs: Inputs = {
        platform: Platform.CLI,
        projectPath: testFolder,
        [QuestionNames.AppName]: "spfxTestApp",
        [QuestionNames.SPFxSolution]: "new",
        [QuestionNames.SPFxFolder]: "folder",
        [QuestionNames.SPFxWebpartName]: "hello",
        stage: Stage.addWebpart,
      };

      sinon.stub(GeneratorChecker.prototype, "findGloballyInstalledVersion").resolves("1.17.4");
      sinon.stub(GeneratorChecker.prototype, "findLocalInstalledVersion").resolves(undefined);
      sinon.stub(fs, "pathExists").resolves(true);
      sinon.stub(cpUtils, "executeCommand").resolves("succeed");
      const yoInstaller = sinon.stub(YoChecker.prototype, "ensureDependency").resolves(ok(true));
      const generatorInstaller = sinon
        .stub(GeneratorChecker.prototype, "ensureDependency")
        .resolves(ok(true));

      const result = await SPFxGenerator.doYeomanScaffold(context, inputs, testFolder);
      if (result.isErr()) {
        console.log(result.error);
      }

      chai.expect(result.isOk()).to.eq(true);

      chai.expect(yoInstaller.called).to.be.false;
      chai.expect(generatorInstaller.called).to.be.false;
    });

    it("add web part with local package", async () => {
      const inputs: Inputs = {
        platform: Platform.CLI,
        projectPath: testFolder,
        [QuestionNames.AppName]: "spfxTestApp",
        [QuestionNames.SPFxSolution]: "new",
        [QuestionNames.SPFxFolder]: "folder",
        [QuestionNames.SPFxWebpartName]: "hello",
        stage: Stage.addWebpart,
      };

      sinon.stub(GeneratorChecker.prototype, "findGloballyInstalledVersion").resolves(undefined);
      sinon.stub(GeneratorChecker.prototype, "findLocalInstalledVersion").resolves("1.17.4");
      const localYoChecker = sinon
        .stub(YoChecker.prototype, "findLocalInstalledVersion")
        .resolves("4.3.1");
      sinon.stub(fs, "pathExists").resolves(true);
      sinon.stub(cpUtils, "executeCommand").resolves("succeed");
      const yoInstaller = sinon.stub(YoChecker.prototype, "ensureDependency").resolves(ok(true));
      const generatorInstaller = sinon
        .stub(GeneratorChecker.prototype, "ensureDependency")
        .resolves(ok(true));

      const result = await SPFxGenerator.doYeomanScaffold(context, inputs, testFolder);
      if (result.isErr()) {
        console.log(result.error);
      }

      chai.expect(result.isOk()).to.eq(true);

      chai.expect(yoInstaller.called).to.be.false;
      chai.expect(generatorInstaller.called).to.be.false;
      chai.expect(localYoChecker.called).to.be.true;
    });

    it("add web part with installing yo and SPFx locally", async () => {
      const inputs: Inputs = {
        platform: Platform.CLI,
        projectPath: testFolder,
        [QuestionNames.AppName]: "spfxTestApp",
        [QuestionNames.SPFxSolution]: "new",
        [QuestionNames.SPFxFolder]: "folder",
        [QuestionNames.SPFxWebpartName]: "hello",
        stage: Stage.addWebpart,
      };

      sinon.stub(GeneratorChecker.prototype, "findGloballyInstalledVersion").resolves("1.17.0");
      sinon.stub(GeneratorChecker.prototype, "findLocalInstalledVersion").resolves(undefined);
      const localYoChecker = sinon
        .stub(YoChecker.prototype, "findLocalInstalledVersion")
        .resolves(undefined);
      sinon.stub(fs, "pathExists").resolves(true);
      sinon.stub(cpUtils, "executeCommand").resolves("succeed");
      const yoInstaller = sinon.stub(YoChecker.prototype, "ensureDependency").resolves(ok(true));
      const generatorInstaller = sinon
        .stub(GeneratorChecker.prototype, "ensureDependency")
        .resolves(ok(true));
      const userConfirm = sinon
        .stub(context.userInteraction, "showMessage")
        .resolves(ok(getLocalizedString("plugins.spfx.addWebPart.install")));

      const result = await SPFxGenerator.doYeomanScaffold(context, inputs, testFolder);
      if (result.isErr()) {
        console.log(result.error);
      }

      chai.expect(result.isOk()).to.eq(true);

      chai.expect(yoInstaller.called).to.be.true;
      chai.expect(generatorInstaller.called).to.be.true;
      chai.expect(localYoChecker.called).to.be.true;
      chai.expect(userConfirm.called).to.be.true;
    });

    it("add web part with upgrading SPFx locally", async () => {
      const inputs: Inputs = {
        platform: Platform.CLI,
        projectPath: testFolder,
        [QuestionNames.AppName]: "spfxTestApp",
        [QuestionNames.SPFxSolution]: "new",
        [QuestionNames.SPFxFolder]: "folder",
        [QuestionNames.SPFxWebpartName]: "hello",
        stage: Stage.addWebpart,
      };

      sinon.stub(GeneratorChecker.prototype, "findGloballyInstalledVersion").resolves("1.17.0");
      sinon.stub(GeneratorChecker.prototype, "findLocalInstalledVersion").resolves("1.16.1");
      const localYoChecker = sinon
        .stub(YoChecker.prototype, "findLocalInstalledVersion")
        .resolves("4.3.1");
      sinon.stub(fs, "pathExists").resolves(true);
      sinon.stub(cpUtils, "executeCommand").resolves("succeed");
      const yoInstaller = sinon.stub(YoChecker.prototype, "ensureDependency").resolves(ok(true));
      const generatorInstaller = sinon
        .stub(GeneratorChecker.prototype, "ensureDependency")
        .resolves(ok(true));
      const userConfirm = sinon
        .stub(context.userInteraction, "showMessage")
        .resolves(ok(getLocalizedString("plugins.spfx.addWebPart.upgrade")));

      const result = await SPFxGenerator.doYeomanScaffold(context, inputs, testFolder);

      chai.expect(result.isOk()).to.eq(true);

      chai.expect(yoInstaller.called).to.be.false;
      chai.expect(generatorInstaller.called).to.be.true;
      chai.expect(localYoChecker.called).to.be.true;
      chai.expect(userConfirm.called).to.be.true;
    });

    it("add web part with mismatch SPFx version locally. click 'help' first and then 'continue'", async () => {
      const inputs: Inputs = {
        platform: Platform.CLI,
        projectPath: testFolder,
        [QuestionNames.AppName]: "spfxTestApp",
        [QuestionNames.SPFxSolution]: "new",
        [QuestionNames.SPFxFolder]: "folder",
        [QuestionNames.SPFxWebpartName]: "hello",
        stage: Stage.addWebpart,
      };

      sinon.stub(GeneratorChecker.prototype, "findGloballyInstalledVersion").resolves("1.17.0");
      sinon.stub(GeneratorChecker.prototype, "findLocalInstalledVersion").resolves("1.18.2");
      const localYoChecker = sinon
        .stub(YoChecker.prototype, "findLocalInstalledVersion")
        .resolves("4.3.1");
      sinon.stub(fs, "pathExists").resolves(true);
      sinon.stub(cpUtils, "executeCommand").resolves("succeed");
      const yoInstaller = sinon.stub(YoChecker.prototype, "ensureDependency").resolves(ok(true));
      const generatorInstaller = sinon
        .stub(GeneratorChecker.prototype, "ensureDependency")
        .resolves(ok(true));
      const userConfirm = sinon
        .stub(context.userInteraction, "showMessage")
        .onFirstCall()
        .resolves(ok(getLocalizedString("plugins.spfx.addWebPart.versionMismatch.help")))
        .onSecondCall()
        .resolves(ok(getLocalizedString("plugins.spfx.addWebPart.versionMismatch.continue")));
      const openUrl = sinon.stub(context.userInteraction, "openUrl").resolves(ok(true));

      const result = await SPFxGenerator.doYeomanScaffold(context, inputs, testFolder);

      chai.expect(result.isOk()).to.eq(true);

      chai.expect(yoInstaller.called).to.be.false;
      chai.expect(generatorInstaller.called).to.be.false;
      chai.expect(localYoChecker.called).to.be.true;
      chai.expect(userConfirm.called).to.be.true;
      chai.expect(openUrl.called).to.be.true;
    });

    it("add web part with installing SPFx cancel", async () => {
      const inputs: Inputs = {
        platform: Platform.CLI,
        projectPath: testFolder,
        [QuestionNames.AppName]: "spfxTestApp",
        [QuestionNames.SPFxSolution]: "new",
        [QuestionNames.SPFxFolder]: "folder",
        [QuestionNames.SPFxWebpartName]: "hello",
        stage: Stage.addWebpart,
      };

      sinon.stub(GeneratorChecker.prototype, "findGloballyInstalledVersion").resolves("1.17.0");
      sinon.stub(GeneratorChecker.prototype, "findLocalInstalledVersion").resolves("1.16.1");
      const localYoChecker = sinon
        .stub(YoChecker.prototype, "findLocalInstalledVersion")
        .resolves("4.3.1");
      sinon.stub(fs, "pathExists").resolves(true);
      sinon.stub(cpUtils, "executeCommand").resolves("succeed");
      const yoInstaller = sinon.stub(YoChecker.prototype, "ensureDependency").resolves(ok(true));
      const generatorInstaller = sinon
        .stub(GeneratorChecker.prototype, "ensureDependency")
        .resolves(ok(true));
      const userConfirm = sinon
        .stub(context.userInteraction, "showMessage")
        .resolves(ok(undefined));

      const result = await SPFxGenerator.doYeomanScaffold(context, inputs, testFolder);

      chai.expect(result.isErr()).to.eq(true);

      chai.expect(yoInstaller.called).to.be.false;
      chai.expect(generatorInstaller.called).to.be.false;
      chai.expect(localYoChecker.called).to.be.false;
      chai.expect(userConfirm.called).to.be.true;
    });

    it("add web part with upgrading SPFx cancel", async () => {
      const inputs: Inputs = {
        platform: Platform.CLI,
        projectPath: testFolder,
        [QuestionNames.AppName]: "spfxTestApp",
        [QuestionNames.SPFxSolution]: "new",
        [QuestionNames.SPFxFolder]: "folder",
        [QuestionNames.SPFxWebpartName]: "hello",
        stage: Stage.addWebpart,
      };

      sinon.stub(GeneratorChecker.prototype, "findGloballyInstalledVersion").resolves("1.17.0");
      sinon.stub(GeneratorChecker.prototype, "findLocalInstalledVersion").resolves("1.16.1");
      const localYoChecker = sinon
        .stub(YoChecker.prototype, "findLocalInstalledVersion")
        .resolves("4.3.1");
      sinon.stub(fs, "pathExists").resolves(true);
      sinon.stub(cpUtils, "executeCommand").resolves("succeed");
      const yoInstaller = sinon.stub(YoChecker.prototype, "ensureDependency").resolves(ok(true));
      const generatorInstaller = sinon
        .stub(GeneratorChecker.prototype, "ensureDependency")
        .resolves(ok(true));
      const userConfirm = sinon
        .stub(context.userInteraction, "showMessage")
        .resolves(ok(undefined));

      const result = await SPFxGenerator.doYeomanScaffold(context, inputs, testFolder);

      chai.expect(result.isErr()).to.eq(true);

      chai.expect(yoInstaller.called).to.be.false;
      chai.expect(generatorInstaller.called).to.be.false;
      chai.expect(localYoChecker.called).to.be.false;
      chai.expect(userConfirm.called).to.be.true;
    });

    it("Cancel adding web part due to mismatch SPFx version locally. ", async () => {
      const inputs: Inputs = {
        platform: Platform.CLI,
        projectPath: testFolder,
        [QuestionNames.AppName]: "spfxTestApp",
        [QuestionNames.SPFxSolution]: "new",
        [QuestionNames.SPFxFolder]: "folder",
        [QuestionNames.SPFxWebpartName]: "hello",
        stage: Stage.addWebpart,
      };

      sinon.stub(GeneratorChecker.prototype, "findGloballyInstalledVersion").resolves("1.17.0");
      sinon.stub(GeneratorChecker.prototype, "findLocalInstalledVersion").resolves("1.18.2");
      const localYoChecker = sinon
        .stub(YoChecker.prototype, "findLocalInstalledVersion")
        .resolves("4.3.1");
      sinon.stub(fs, "pathExists").resolves(true);
      sinon.stub(cpUtils, "executeCommand").resolves("succeed");
      const yoInstaller = sinon.stub(YoChecker.prototype, "ensureDependency").resolves(ok(true));
      const generatorInstaller = sinon
        .stub(GeneratorChecker.prototype, "ensureDependency")
        .resolves(ok(true));
      const userConfirm = sinon
        .stub(context.userInteraction, "showMessage")
        .resolves(ok(undefined));

      const result = await SPFxGenerator.doYeomanScaffold(context, inputs, testFolder);

      chai.expect(result.isErr()).to.eq(true);

      if (result.isErr()) {
        chai.expect(result.error.name).equal("UserCancel");
      }

      chai.expect(yoInstaller.called).to.be.false;
      chai.expect(generatorInstaller.called).to.be.false;
      chai.expect(localYoChecker.called).to.be.false;
      chai.expect(userConfirm.called).to.be.true;
    });

    it("failed to install yo", async () => {
      const inputs: Inputs = {
        platform: Platform.CLI,
        projectPath: testFolder,
        [QuestionNames.AppName]: "spfxTestApp",
        [QuestionNames.SPFxSolution]: "new",
        [QuestionNames.SPFxFolder]: "folder",
        [QuestionNames.SPFxWebpartName]: "hello",
        stage: Stage.addWebpart,
      };

      sinon.stub(GeneratorChecker.prototype, "findGloballyInstalledVersion").resolves("1.17.0");
      sinon.stub(GeneratorChecker.prototype, "findLocalInstalledVersion").resolves(undefined);
      const localYoChecker = sinon
        .stub(YoChecker.prototype, "findLocalInstalledVersion")
        .resolves(undefined);
      sinon.stub(fs, "pathExists").resolves(true);
      sinon.stub(cpUtils, "executeCommand").resolves("succeed");
      const yoInstaller = sinon
        .stub(YoChecker.prototype, "ensureDependency")
        .resolves(err(new SystemError("error", "error", "", "")));
      const userConfirm = sinon
        .stub(context.userInteraction, "showMessage")
        .resolves(ok(getLocalizedString("plugins.spfx.addWebPart.install")));

      const result = await SPFxGenerator.doYeomanScaffold(context, inputs, testFolder);

      chai.expect(result.isOk()).to.eq(false);

      chai.expect(yoInstaller.called).to.be.true;
      chai.expect(localYoChecker.called).to.be.true;
      chai.expect(userConfirm.called).to.be.true;
    });

    it("failed to install SPFx generator", async () => {
      const inputs: Inputs = {
        platform: Platform.CLI,
        projectPath: testFolder,
        [QuestionNames.AppName]: "spfxTestApp",
        [QuestionNames.SPFxSolution]: "new",
        [QuestionNames.SPFxFolder]: "folder",
        [QuestionNames.SPFxWebpartName]: "hello",
        stage: Stage.addWebpart,
      };

      sinon.stub(GeneratorChecker.prototype, "findGloballyInstalledVersion").resolves("1.17.0");
      sinon.stub(GeneratorChecker.prototype, "findLocalInstalledVersion").resolves("1.16.1");
      const localYoChecker = sinon
        .stub(YoChecker.prototype, "findLocalInstalledVersion")
        .resolves("4.3.1");
      sinon.stub(fs, "pathExists").resolves(true);
      sinon.stub(cpUtils, "executeCommand").resolves("succeed");
      const generatorInstaller = sinon
        .stub(GeneratorChecker.prototype, "ensureDependency")
        .resolves(err(new SystemError("error", "error", "", "")));
      const userConfirm = sinon
        .stub(context.userInteraction, "showMessage")
        .resolves(ok(getLocalizedString("plugins.spfx.addWebPart.upgrade")));

      const result = await SPFxGenerator.doYeomanScaffold(context, inputs, testFolder);
      chai.expect(result.isOk()).to.eq(false);
      chai.expect(generatorInstaller.called).to.be.true;
      chai.expect(localYoChecker.called).to.be.true;
      chai.expect(userConfirm.called).to.be.true;
    });

    it("Cannot find version in .yo-rc.json file", async () => {
      const inputs: Inputs = {
        platform: Platform.CLI,
        projectPath: testFolder,
        [QuestionNames.AppName]: "spfxTestApp",
        [QuestionNames.SPFxSolution]: "new",
        [QuestionNames.SPFxFolder]: "folder",
        [QuestionNames.SPFxWebpartName]: "hello",
        stage: Stage.addWebpart,
      };
      sinon.restore();
      sinon.stub(fs, "pathExists").resolves(true);
      sinon.stub(fs, "readJson").resolves({
        "@microsoft/generator-sharepoint": {
          solutionName: "fakedSolutionName",
        },
      });

      const result = await SPFxGenerator.doYeomanScaffold(context, inputs, testFolder);
      chai.expect(result.isErr()).to.eq(true);
      if (result.isErr()) {
        chai.expect(result.error.name).equals("SolutionVersionMissing");
      }
    });

    it("Empty content in .yo-rc.json file", async () => {
      const inputs: Inputs = {
        platform: Platform.CLI,
        projectPath: testFolder,
        [QuestionNames.AppName]: "spfxTestApp",
        [QuestionNames.SPFxSolution]: "new",
        [QuestionNames.SPFxFolder]: "folder",
        [QuestionNames.SPFxWebpartName]: "hello",
        stage: Stage.addWebpart,
      };
      sinon.restore();
      sinon.stub(fs, "pathExists").resolves(true);
      sinon.stub(fs, "readJson").resolves({});

      const result = await SPFxGenerator.doYeomanScaffold(context, inputs, testFolder);
      chai.expect(result.isErr()).to.eq(true);
      if (result.isErr()) {
        chai.expect(result.error.name).equals("SolutionVersionMissing");
      }
    });

    it("Cannot find .yo-rc.json file", async () => {
      const inputs: Inputs = {
        platform: Platform.CLI,
        projectPath: testFolder,
        [QuestionNames.AppName]: "spfxTestApp",
        [QuestionNames.SPFxSolution]: "new",
        [QuestionNames.SPFxFolder]: "folder",
        [QuestionNames.SPFxWebpartName]: "hello",
        stage: Stage.addWebpart,
      };
      sinon.restore();
      sinon.stub(fs, "pathExists").resolves(false);

      const result = await SPFxGenerator.doYeomanScaffold(context, inputs, testFolder);
      chai.expect(result.isErr()).to.eq(true);
      if (result.isErr()) {
        chai.expect(result.error instanceof FileNotFoundError).to.eq(true);
      }
    });
=======
});

describe("Utils", () => {
  it("truncate name with app name suffix", () => {
    const appName = "thisisasuperlongappNameWithSuffix${{APP_NAME_SUFFIX}}";
    const res = Utils.truncateAppShortName(appName);
    chai.expect(res).equals("thisisasuperlongappNameWi${{APP_NAME_SUFFIX}}");
  });
  it("no need to truncate name with app name with suffix", () => {
    const appName = "appNameWithSuffix${{APP_NAME_SUFFIX}}";
    const res = Utils.truncateAppShortName(appName);
    chai.expect(res).equals("appNameWithSuffix${{APP_NAME_SUFFIX}}");
  });

  it("truncate name with app name without suffix", () => {
    const appName = "thisisasuperlongappNameWithoutSuffix";
    const res = Utils.truncateAppShortName(appName);
    chai.expect(res).equals("thisisasuperlongappNameWithout");
  });

  it("no need to truncate name with app name without suffix", () => {
    const appName = "appNameWithoutSuffix";
    const res = Utils.truncateAppShortName(appName);
    chai.expect(res).equals("appNameWithoutSuffix");
>>>>>>> 04d90a50
  });
});<|MERGE_RESOLUTION|>--- conflicted
+++ resolved
@@ -567,7 +567,6 @@
     chai.expect(readAppManifestStub.calledTwice).to.eq(true);
     chai.expect(writeAppManifestStub.calledTwice).to.eq(true);
   });
-<<<<<<< HEAD
 
   describe("doYeomanScaffold: add web part", async () => {
     it("add web part with global package", async () => {
@@ -995,7 +994,7 @@
         chai.expect(result.error instanceof FileNotFoundError).to.eq(true);
       }
     });
-=======
+  });
 });
 
 describe("Utils", () => {
@@ -1020,6 +1019,5 @@
     const appName = "appNameWithoutSuffix";
     const res = Utils.truncateAppShortName(appName);
     chai.expect(res).equals("appNameWithoutSuffix");
->>>>>>> 04d90a50
   });
 });
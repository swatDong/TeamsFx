// Copyright (c) Microsoft Corporation.
// Licensed under the MIT license.

import _ from "lodash";
import "mocha";
import fs from "fs-extra";
import path from "path";
import axios, { AxiosResponse } from "axios";
import {
  getSampleInfoFromName,
  renderTemplateFileData,
  renderTemplateFileName,
} from "../../../src/component/generator/utils";
import { assert } from "chai";
import { Generator } from "../../../src/component/generator/generator";
import { createContextV3 } from "../../../src/component/utils";
import { setTools } from "../../../src/core/globalVars";
import { MockTools } from "../../core/utils";
import AdmZip from "adm-zip";
import { createSandbox } from "sinon";
import {
  fetchTemplateUrlWithTagAction,
  fetchTemplateZipFromLocalAction,
  fetchZipFromUrlAction,
  unzipAction,
} from "../../../src/component/generator/generatorAction";
import * as generatorUtils from "../../../src/component/generator/utils";
import mockedEnv from "mocked-env";
import { FeatureFlagName } from "../../../src/common/constants";
import { SampleInfo } from "../../../src/common/samples";
import {
  templateAlphaVersion,
  templatePrereleasePrefix,
  templatePrereleaseVersion,
} from "../../../src/component/generator/constant";
import templateConfig from "../../../src/common/templates-config.json";
<<<<<<< HEAD
import { templateAlphaVersion } from "../../../src/component/generator/constant";
=======
>>>>>>> 18cdd205

describe("Generator utils", () => {
  const tmpDir = path.join(__dirname, "tmp");
  const sandbox = createSandbox();

  afterEach(async () => {
    sandbox.restore();
    if (await fs.pathExists(tmpDir)) {
      await fs.rm(tmpDir, { recursive: true });
    }
  });

  it("select tag should return alpha if set env", async () => {
<<<<<<< HEAD
    sandbox.replace(generatorUtils, "preRelease", "alpha");
    const tag = generatorUtils.selectTemplateTag(["1.0.0"]);
    assert.equal(tag, templateAlphaVersion);
  });

  it("select tag should return undefined to use fallback if template config use alpha version", async () => {
    sandbox.replace(generatorUtils, "preRelease", "");
    sandbox.stub(templateConfig, "version").value(templateAlphaVersion);
    const tag = generatorUtils.selectTemplateTag(["1.0.0"]);
=======
    sandbox.stub(generatorUtils, "preRelease").returns(templateAlphaVersion);
    const tag = await generatorUtils.selectTemplateTag(async () => ["1.0.0"]);
    assert.equal(tag, templatePrereleasePrefix + templateAlphaVersion);
  });

  it("select tag should return undefined to use fallback if template config use alpha version", async () => {
    sandbox.stub(generatorUtils, "preRelease").returns("");
    sandbox.stub(templateConfig, "version").value(templateAlphaVersion);
    const tag = await generatorUtils.selectTemplateTag(async () => ["1.0.0"]);
>>>>>>> 18cdd205
    assert.equal(tag, undefined);
  });

  it("select tag should return correct version", async () => {
<<<<<<< HEAD
    sandbox.replace(generatorUtils, "preRelease", "");
    sandbox.stub(templateConfig, "version").value("^2.0.0");
    sandbox.replace(generatorUtils, "templateTagPrefix", "templates@");
    const tag = generatorUtils.selectTemplateTag(["1.0.0", "2.0.0", "2.1.0", "2.1.1", "3.0.0"]);
=======
    sandbox.stub(generatorUtils, "preRelease").returns("");
    sandbox.stub(templateConfig, "version").value("^2.0.0");
    sandbox.replace(generatorUtils, "templateTagPrefix", "templates@");
    const tag = await generatorUtils.selectTemplateTag(async () => [
      "1.0.0",
      "2.0.0",
      "2.1.0",
      "2.1.1",
      "3.0.0",
    ]);
>>>>>>> 18cdd205
    assert.equal(tag, "templates@2.1.1");
  });

  it("sendRequestWithRetry throw error if requestFn returns error status code", async () => {
    const requestFn = async () => {
      return { status: 400 } as AxiosResponse;
    };
    try {
      await generatorUtils.sendRequestWithRetry(requestFn, 1);
    } catch (e) {
      assert.exists(e);
      return;
    }
    assert.fail("Should not reach here.");
  });

  it("sendRequestWithRetry throw error if requestFn throw error", async () => {
    const requestFn = async () => {
      throw new Error("test");
    };
    try {
      await generatorUtils.sendRequestWithRetry(requestFn, 1);
    } catch (e) {
      assert.exists(e);
      return;
    }
    assert.fail("Should not reach here.");
  });

  it("sendRequestWithTimeout throw error if requestFn throw error", async () => {
    const requestFn = async () => {
      throw new Error("test");
    };
    try {
      await generatorUtils.sendRequestWithTimeout(requestFn, 1000, 1);
    } catch (e) {
      assert.exists(e);
      return;
    }
    assert.fail("Should not reach here.");
  });

  it("sendRequestWithTimeout throw request timeout if requestFn throw error", async () => {
    const requestFn = async () => {
      throw new Error("test");
    };
    sandbox.stub(axios, "isCancel").returns(true);
    try {
      await generatorUtils.sendRequestWithTimeout(requestFn, 1000, 2);
    } catch (e) {
      assert.exists(e);
      return;
    }
    assert.fail("Should not reach here.");
  });

  it("fetch template zip url", async () => {
<<<<<<< HEAD
    sandbox.stub(generatorUtils, "selectTemplateTag").resolves(["templateAlphaVersion"]);
=======
    sandbox.stub(generatorUtils, "selectTemplateTag").resolves(templateAlphaVersion);
>>>>>>> 18cdd205
    const url = await generatorUtils.fetchTemplateZipUrl("test");
    assert.exists(url);
  });

  it("fetch zip from url", async () => {
    sandbox.stub(axios, "get").resolves({ status: 200, data: new AdmZip().toBuffer() });
    const url = "ut";
    const zip = await generatorUtils.fetchZipFromUrl(url);
    assert.equal(zip.getEntries().length, 0);
  });

  it("unzip ", async () => {
    const inputDir = path.join(tmpDir, "input");
    const outputDir = path.join(tmpDir, "output");
    await fs.ensureDir(inputDir);
    const fileData = "{%appName%}";
    await fs.writeFile(path.join(inputDir, "test.txt.tpl"), fileData);
    const zip = new AdmZip();
    zip.addLocalFolder(inputDir);
    zip.writeZip(path.join(tmpDir, "test.zip"));
    await generatorUtils.unzip(
      new AdmZip(path.join(tmpDir, "test.zip")),
      outputDir,
      (fileName: string, fileData: Buffer) => renderTemplateFileName(fileName, fileData, {}),
      (fileName: string, fileData: Buffer) =>
        renderTemplateFileData(fileName, fileData, { appName: "test" })
    );
    const content = await fs.readFile(path.join(outputDir, "test.txt"), "utf8");
    assert.equal(content, "test");
  });

  it("unzip .gitignore", async () => {
    const inputDir = path.join(tmpDir, "input");
    const outputDir = path.join(tmpDir, "output");
    await fs.ensureDir(inputDir);
    await fs.ensureDir(outputDir);
    const fileData = "fileData";
    await fs.writeFile(path.join(inputDir, ".gitignore"), fileData);
    await fs.writeFile(path.join(outputDir, ".gitignore"), fileData);
    const zip = new AdmZip();
    zip.addLocalFolder(inputDir);
    zip.writeZip(path.join(tmpDir, "test.zip"));
    await generatorUtils.unzip(
      new AdmZip(path.join(tmpDir, "test.zip")),
      outputDir,
      (fileName: string, fileData: Buffer) => renderTemplateFileName(fileName, fileData, {}),
      (fileName: string, fileData: Buffer) => renderTemplateFileData(fileName, fileData, {})
    );
  });

  it("unzip with relative path", async () => {
    const inputDir = path.join(tmpDir, "input");
    const outputDir = path.join(tmpDir, "output");
    await fs.ensureDir(inputDir);
    const fileData = "{%appName%}";
    await fs.writeFile(path.join(inputDir, "test.txt.tpl"), fileData);
    const zip = new AdmZip();
    zip.addLocalFolder(inputDir);
    zip.writeZip(path.join(tmpDir, "test.zip"));
    await generatorUtils.unzip(
      new AdmZip(path.join(tmpDir, "test.zip")),
      outputDir,
      (fileName: string, fileData: Buffer) => renderTemplateFileName(fileName, fileData, {}),
      (fileName: string, fileData: Buffer) =>
        renderTemplateFileData(fileName, fileData, { appName: "test" }),
      "test1"
    );
    assert.isFalse(await fs.pathExists(path.join(outputDir, "test.txt")));
  });

  it("get sample info from name", async () => {
    const sampleName = "test";
    try {
      getSampleInfoFromName(sampleName);
    } catch (e) {
      assert.equal(e.message, "invalid sample name: 'test'");
    }
  });
});

describe("Generator error", async () => {
  const tools = new MockTools();
  setTools(tools);
  const ctx = createContextV3();
  const sandbox = createSandbox();
  const tmpDir = path.join(__dirname, "tmp");

  afterEach(async () => {
    sandbox.restore();
  });

  it("fetch sample zip from url error", async () => {
    sandbox.stub(fetchZipFromUrlAction, "run").throws(new Error("test"));
    const result = await Generator.generateSample(ctx, tmpDir, "bot-sso");
    if (result.isErr()) {
      assert.equal(result.error.innerError.name, "FetchZipFromUrlError");
    }
  });

  it("template fallback error", async () => {
    sandbox.stub(fetchTemplateUrlWithTagAction, "run").throws(new Error("test"));
    sandbox.stub(fetchTemplateZipFromLocalAction, "run").throws(new Error("test"));
    const result = await Generator.generateTemplate(ctx, tmpDir, "bot", "ts");
    if (result.isErr()) {
      assert.equal(result.error.innerError.name, "TemplateZipFallbackError");
    }
  });

  it("unzip error", async () => {
    sandbox.stub(fetchTemplateUrlWithTagAction, "run").resolves();
    sandbox.stub(fetchZipFromUrlAction, "run").resolves();
    sandbox.stub(fetchTemplateZipFromLocalAction, "run").resolves();
    sandbox.stub(unzipAction, "run").throws(new Error("test"));
    const result = await Generator.generateTemplate(ctx, tmpDir, "bot", "ts");
    if (result.isErr()) {
      assert.equal(result.error.innerError.name, "UnzipError");
    }
  });
});

describe("Generator happy path", async () => {
  const tools = new MockTools();
  setTools(tools);
  const context = createContextV3();
  const sandbox = createSandbox();
  const tmpDir = path.join(__dirname, "tmp");

  afterEach(async () => {
    sandbox.restore();
    if (await fs.pathExists(tmpDir)) {
      await fs.rm(tmpDir, { recursive: true });
    }
  });

  it("external sample", async () => {
    sandbox.stub(generatorUtils, "fetchZipFromUrl").resolves(new AdmZip());
    sandbox
      .stub(generatorUtils, "getSampleInfoFromName")
      .returns({ link: "test", relativePath: "test" } as SampleInfo);
    const sampleName = "bot-proactive-messaging-teamsfx";
    const result = await Generator.generateSample(context, tmpDir, sampleName);
    assert.isTrue(result.isOk());
  });

  it("teamsfx sample", async () => {
    sandbox.stub(generatorUtils, "fetchZipFromUrl").resolves(new AdmZip());
    const sampleName = "bot-sso";
    const result = await Generator.generateSample(context, tmpDir, sampleName);
    assert.isTrue(result.isOk());
  });

  it("template", async () => {
    const templateName = "command-and-response";
    const language = "ts";
    const inputDir = path.join(tmpDir, "input");
    await fs.ensureDir(path.join(inputDir, templateName));
    const fileData = "{%appName%}";
    await fs.writeFile(path.join(inputDir, templateName, "test.txt.tpl"), fileData);
    const zip = new AdmZip();
    zip.addLocalFolder(inputDir);
    zip.writeZip(path.join(tmpDir, "test.zip"));
    sandbox.stub(generatorUtils, "fetchTemplateZipUrl").resolves("test.zip");
    sandbox
      .stub(generatorUtils, "fetchZipFromUrl")
      .resolves(new AdmZip(path.join(tmpDir, "test.zip")));
    context.templateVariables = Generator.getDefaultVariables("test");
    const result = await Generator.generateTemplate(context, tmpDir, templateName, language);
    assert.isTrue(result.isOk());
  });

  it("template from source code", async () => {
    const templateName = "test";
    const language = "ts";
    const mockedEnvRestore = mockedEnv({
      [FeatureFlagName.DebugTemplate]: "true",
      NODE_ENV: "development",
    });
    sandbox.stub(generatorUtils, "unzip").resolves();
    sandbox.stub(generatorUtils, "zipFolder").returns(new AdmZip());

    let success = false;
    try {
      await Generator.generateTemplate(context, tmpDir, templateName, language);
      success = true;
    } catch (e) {
      assert.fail(e.toString());
    }
    assert.isTrue(success);
    mockedEnvRestore();
  });

  it("correctly select template tag", async () => {
    sandbox.stub(generatorUtils, "templateVersion").returns("^1.0.0");
    const url = await generatorUtils.selectTemplateTag(async () => ["1.0.0", "1.2.0"]);
    assert.include(url, "1.2.0");
  });

  it("return prerelease version if feature flag set", async () => {
    const resolveFn = mockedEnv({
      TEAMSFX_TEMPLATE_PRERELEASE: "alpha",
    });
    const url = await generatorUtils.selectTemplateTag(async () => ["1.0.0", "1.2.0"]);
    assert.include(url, "alpha");
    resolveFn();
  });

  it("alpha release or prerelease should use fallback", async () => {
    const versions = [templateAlphaVersion, templatePrereleaseVersion];
    versions.forEach(async (version) => {
      sandbox.stub(generatorUtils, "templateVersion").returns(version);

      try {
        await generatorUtils.fetchTemplateZipUrl("ut");
      } catch (e) {
        assert.exists(e);
        sandbox.restore();
        return;
      }
      sandbox.restore();
      assert.fail("Should not reach here.");
    });
  });
});<|MERGE_RESOLUTION|>--- conflicted
+++ resolved
@@ -34,10 +34,6 @@
   templatePrereleaseVersion,
 } from "../../../src/component/generator/constant";
 import templateConfig from "../../../src/common/templates-config.json";
-<<<<<<< HEAD
-import { templateAlphaVersion } from "../../../src/component/generator/constant";
-=======
->>>>>>> 18cdd205
 
 describe("Generator utils", () => {
   const tmpDir = path.join(__dirname, "tmp");
@@ -51,17 +47,6 @@
   });
 
   it("select tag should return alpha if set env", async () => {
-<<<<<<< HEAD
-    sandbox.replace(generatorUtils, "preRelease", "alpha");
-    const tag = generatorUtils.selectTemplateTag(["1.0.0"]);
-    assert.equal(tag, templateAlphaVersion);
-  });
-
-  it("select tag should return undefined to use fallback if template config use alpha version", async () => {
-    sandbox.replace(generatorUtils, "preRelease", "");
-    sandbox.stub(templateConfig, "version").value(templateAlphaVersion);
-    const tag = generatorUtils.selectTemplateTag(["1.0.0"]);
-=======
     sandbox.stub(generatorUtils, "preRelease").returns(templateAlphaVersion);
     const tag = await generatorUtils.selectTemplateTag(async () => ["1.0.0"]);
     assert.equal(tag, templatePrereleasePrefix + templateAlphaVersion);
@@ -71,17 +56,10 @@
     sandbox.stub(generatorUtils, "preRelease").returns("");
     sandbox.stub(templateConfig, "version").value(templateAlphaVersion);
     const tag = await generatorUtils.selectTemplateTag(async () => ["1.0.0"]);
->>>>>>> 18cdd205
     assert.equal(tag, undefined);
   });
 
   it("select tag should return correct version", async () => {
-<<<<<<< HEAD
-    sandbox.replace(generatorUtils, "preRelease", "");
-    sandbox.stub(templateConfig, "version").value("^2.0.0");
-    sandbox.replace(generatorUtils, "templateTagPrefix", "templates@");
-    const tag = generatorUtils.selectTemplateTag(["1.0.0", "2.0.0", "2.1.0", "2.1.1", "3.0.0"]);
-=======
     sandbox.stub(generatorUtils, "preRelease").returns("");
     sandbox.stub(templateConfig, "version").value("^2.0.0");
     sandbox.replace(generatorUtils, "templateTagPrefix", "templates@");
@@ -92,7 +70,6 @@
       "2.1.1",
       "3.0.0",
     ]);
->>>>>>> 18cdd205
     assert.equal(tag, "templates@2.1.1");
   });
 
@@ -150,11 +127,7 @@
   });
 
   it("fetch template zip url", async () => {
-<<<<<<< HEAD
-    sandbox.stub(generatorUtils, "selectTemplateTag").resolves(["templateAlphaVersion"]);
-=======
     sandbox.stub(generatorUtils, "selectTemplateTag").resolves(templateAlphaVersion);
->>>>>>> 18cdd205
     const url = await generatorUtils.fetchTemplateZipUrl("test");
     assert.exists(url);
   });

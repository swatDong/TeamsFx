--- conflicted
+++ resolved
@@ -89,24 +89,7 @@
   randomAppName,
 } from "../core/utils";
 import { MockedUserInteraction } from "../plugins/solution/util";
-<<<<<<< HEAD
 import { FxCoreV3Implement } from "../../src/core/FxCoreImplementV3";
-=======
-import { SummaryReporter } from "../../src/component/coordinator/summary";
-import { deployUtils } from "../../src/component/deployUtils";
-import { MetadataV3, VersionInfo, VersionSource } from "../../src/common/versionMetadata";
-import { pathUtils } from "../../src/component/utils/pathUtils";
-import { MetadataUtil } from "../../src/component/utils/metadataUtil";
-import { ValidateAppPackageDriver } from "../../src/component/driver/teamsApp/validateAppPackage";
-import {
-  InvalidAzureCredentialError,
-  ResourceGroupConflictError,
-  SelectSubscriptionError,
-} from "../../src/error/azure";
-import { DotenvParseOutput } from "dotenv";
-import * as os from "os";
-import * as path from "path";
->>>>>>> 18ef2986
 
 function mockedResolveDriverInstances(log: LogProvider): Result<DriverInstance[], FxError> {
   return ok([

--- conflicted
+++ resolved
@@ -66,7 +66,7 @@
 import * as deployV3 from "../../src/plugins/solution/fx-solution/v3/deploy";
 import { TokenCredential, AccessToken, GetTokenOptions } from "@azure/core-http";
 import { CoreQuestionNames } from "../../src/core/question";
-<<<<<<< HEAD
+import * as questionV3 from "../../src/component/questionV3";
 
 class MyTokenCredential implements TokenCredential {
   async getToken(
@@ -79,9 +79,7 @@
     };
   }
 }
-=======
-import * as questionV3 from "../../src/component/questionV3";
->>>>>>> 0eb15660
+
 describe("Workflow test for v3", () => {
   const sandbox = sinon.createSandbox();
   const tools = new MockTools();

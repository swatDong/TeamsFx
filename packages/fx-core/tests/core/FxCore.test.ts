// Copyright (c) Microsoft Corporation.
// Licensed under the MIT license.

import {
  DeclarativeCopilotManifestSchema,
  FxError,
  IQTreeNode,
  Inputs,
  LogProvider,
  Ok,
  OpenAIPluginManifest,
  Platform,
  Result,
  Stage,
  SystemError,
  TeamsAppManifest,
  UserError,
  err,
  ok,
} from "@microsoft/teamsfx-api";
import { assert } from "chai";
import fs from "fs-extra";
import jsyaml from "js-yaml";
import "mocha";
import mockedEnv, { RestoreFn } from "mocked-env";
import * as os from "os";
import * as path from "path";
import sinon from "sinon";
import { FxCore, getUuid } from "../../src";
import { FeatureFlagName } from "../../src/common/constants";
import { LaunchHelper } from "../../src/common/m365/launchHelper";
import {
  TeamsfxConfigType,
  TeamsfxVersionState,
  projectTypeChecker,
} from "../../src/common/projectTypeChecker";
import {
  ErrorType,
  ListAPIResult,
  SpecParser,
  SpecParserError,
  ValidationStatus,
  WarningType,
} from "@microsoft/m365-spec-parser";
import {
  DriverDefinition,
  DriverInstance,
  ExecutionResult,
  ILifecycle,
  LifecycleName,
  Output,
  UnresolvedPlaceholders,
} from "../../src/component/configManager/interface";
import { YamlParser } from "../../src/component/configManager/parser";
import { coordinator } from "../../src/component/coordinator";
import { UpdateAadAppDriver } from "../../src/component/driver/aad/update";
import * as buildAadManifest from "../../src/component/driver/aad/utility/buildAadManifest";
import { AddWebPartDriver } from "../../src/component/driver/add/addWebPart";
import { DriverContext } from "../../src/component/driver/interface/commonArgs";
import { CreateAppPackageDriver } from "../../src/component/driver/teamsApp/createAppPackage";
import { teamsappMgr } from "../../src/component/driver/teamsApp/teamsappMgr";
import { manifestUtils } from "../../src/component/driver/teamsApp/utils/ManifestUtils";
import { ValidateManifestDriver } from "../../src/component/driver/teamsApp/validate";
import { ValidateAppPackageDriver } from "../../src/component/driver/teamsApp/validateAppPackage";
import "../../src/component/feature/sso";
import * as CopilotPluginHelper from "../../src/component/generator/copilotPlugin/helper";
import { OpenAIPluginManifestHelper } from "../../src/component/generator/copilotPlugin/helper";
import { createDriverContext } from "../../src/component/utils";
import { envUtil } from "../../src/component/utils/envUtil";
import { metadataUtil } from "../../src/component/utils/metadataUtil";
import { pathUtils } from "../../src/component/utils/pathUtils";
import * as collaborator from "../../src/core/collaborator";
import { environmentManager } from "../../src/core/environment";
import { setTools } from "../../src/core/globalVars";
import * as projectMigratorV3 from "../../src/core/middleware/projectMigratorV3";
import {
  FileNotFoundError,
  InvalidProjectError,
  MissingEnvironmentVariablesError,
  MissingRequiredInputError,
  UserCancelError,
} from "../../src/error/common";
import { NoNeedUpgradeError } from "../../src/error/upgrade";
import {
  CapabilityOptions,
  QuestionNames,
  ScratchOptions,
  questionNodes,
} from "../../src/question";
import { HubOptions, PluginAvailabilityOptions } from "../../src/question/other";
import { validationUtils } from "../../src/ui/validationUtils";
import { MockTools, randomAppName } from "./utils";
import { ValidateWithTestCasesDriver } from "../../src/component/driver/teamsApp/validateTestCases";
import { pluginManifestUtils } from "../../src/component/driver/teamsApp/utils/PluginManifestUtils";
import { copilotGptManifestUtils } from "../../src/component/driver/teamsApp/utils/CopilotGptManifestUtils";
import { AppStudioError } from "../../src/component/driver/teamsApp/errors";

const tools = new MockTools();

describe("Core basic APIs", () => {
  const sandbox = sinon.createSandbox();
  const appName = randomAppName();
  beforeEach(() => {
    setTools(tools);
  });
  afterEach(async () => {
    sandbox.restore();
  });

  it("deploy aad manifest happy path with param", async () => {
    const core = new FxCore(tools);
    const appName = await mockV3Project();
    // sandbox.stub(UpdateAadAppDriver.prototype, "run").resolves(new Ok(new Map()));
    const inputs: Inputs = {
      platform: Platform.VSCode,
      [QuestionNames.AppName]: appName,
      [QuestionNames.Scratch]: ScratchOptions.yes().id,
      [QuestionNames.ProgrammingLanguage]: "javascript",
      [QuestionNames.Capabilities]: ["Tab", "TabSSO"],
      [QuestionNames.Folder]: os.tmpdir(),
      [QuestionNames.AadAppManifestFilePath]: path.join(os.tmpdir(), appName, "aad.manifest.json"),
      [QuestionNames.TargetEnvName]: "dev",
      stage: Stage.deployAad,
      projectPath: path.join(os.tmpdir(), appName),
    };

    const runSpy = sandbox.spy(UpdateAadAppDriver.prototype, "execute");
    await core.deployAadManifest(inputs);
    sandbox.assert.calledOnce(runSpy);
    assert.isNotNull(runSpy.getCall(0).args[0]);
    assert.strictEqual(
      runSpy.getCall(0).args[0].manifestPath,
      path.join(os.tmpdir(), appName, "aad.manifest.json")
    );
    runSpy.restore();
  });

  it("add web part to SPFx", async () => {
    const core = new FxCore(tools);
    const appName = await mockV3Project();
    const appPath = path.join(os.tmpdir(), appName);
    const inputs: Inputs = {
      platform: Platform.VSCode,
      [QuestionNames.Folder]: os.tmpdir(),
      "spfx-folder": ".\\src",
      "manifest-path": path.join(appPath, "appPackage\\manifest.json"),
      "local-manifest-path": path.join(appPath, "appPackage\\manifest.local.json"),
      "spfx-webpart-name": "helloworld",
      "spfx-install-latest-package": "true",
      "spfx-load-package-version": "loaded",
      stage: Stage.addWebpart,
      projectPath: appPath,
    };

    const runSpy = sandbox.spy(AddWebPartDriver.prototype, "run");
    await core.addWebpart(inputs);
    sandbox.assert.calledOnce(runSpy);
    runSpy.restore();
  });

  it("add web part to SPFx - CLI help", async () => {
    const core = new FxCore(tools);
    const appName = await mockV3Project();
    const appPath = path.join(os.tmpdir(), appName);
    const inputs: Inputs = {
      platform: Platform.CLI_HELP,
      [QuestionNames.Folder]: os.tmpdir(),
      "spfx-folder": ".\\src",
      "manifest-path": path.join(appPath, "appPackage\\manifest.json"),
      "local-manifest-path": path.join(appPath, "appPackage\\manifest.local.json"),
      "spfx-webpart-name": "helloworld",
      "spfx-install-latest-package": "true",
      "spfx-load-package-version": "loaded",
      stage: Stage.addWebpart,
      projectPath: appPath,
    };

    const runSpy = sandbox.spy(AddWebPartDriver.prototype, "run");
    await core.addWebpart(inputs);
    sandbox.assert.calledOnce(runSpy);
    runSpy.restore();
  });

  it("add web part to SPFx with empty .yo-rc.json", async () => {
    const core = new FxCore(tools);
    const appName = await mockV3Project();
    const appPath = path.join(os.tmpdir(), appName);
    const inputs: Inputs = {
      platform: Platform.VSCode,
      [QuestionNames.Folder]: os.tmpdir(),
      "spfx-folder": ".\\src",
      "manifest-path": path.join(appPath, "appPackage\\manifest.json"),
      "local-manifest-path": path.join(appPath, "appPackage\\manifest.local.json"),
      "spfx-webpart-name": "helloworld",
      "spfx-install-latest-package": "true",
      "spfx-load-package-version": "loaded",
      stage: Stage.addWebpart,
      projectPath: appPath,
    };

    sandbox.stub(fs, "pathExists").callsFake(async (directory: string) => {
      if (directory.includes(path.join("webparts", "helloworld"))) {
        return false;
      }
      return true;
    });
    sandbox.stub(fs, "readJson").resolves({});
    const runSpy = sandbox.stub(AddWebPartDriver.prototype, "run");
    await core.addWebpart(inputs);
    sandbox.assert.calledOnce(runSpy);
    runSpy.restore();
  });

  it("add web part to SPFx with framework", async () => {
    const core = new FxCore(tools);
    const appName = await mockV3Project();
    const appPath = path.join(os.tmpdir(), appName);
    const inputs: Inputs = {
      platform: Platform.VSCode,
      [QuestionNames.Folder]: os.tmpdir(),
      "spfx-folder": ".\\src",
      "manifest-path": path.join(appPath, "appPackage\\manifest.json"),
      "local-manifest-path": path.join(appPath, "appPackage\\manifest.local.json"),
      "spfx-webpart-name": "helloworld",
      "spfx-install-latest-package": "true",
      "spfx-load-package-version": "loaded",
      stage: Stage.addWebpart,
      projectPath: appPath,
    };

    sandbox.stub(fs, "pathExists").callsFake(async (directory: string) => {
      if (directory.includes(path.join("webparts", "helloworld"))) {
        return false;
      }
      return true;
    });
    sandbox.stub(fs, "readJson").resolves({
      "@microsoft/generator-sharepoint": {
        template: "react",
      },
    });
    const runSpy = sandbox.stub(AddWebPartDriver.prototype, "run");
    await core.addWebpart(inputs);
    sandbox.assert.calledOnce(runSpy);
    runSpy.restore();
  });

  it("deploy aad manifest happy path", async () => {
    const promtionOnVSC =
      'Your Microsoft Entra app has been deployed successfully. To view that, click "More info"';

    const core = new FxCore(tools);
    const showMessage = sandbox.spy(tools.ui, "showMessage") as unknown as sinon.SinonSpy<
      ["info" | "warn" | "error", string, boolean, ...string[]],
      Promise<Result<string | undefined, FxError>>
    >;
    const openUrl = sandbox.spy(tools.ui, "openUrl");
    const appName = await mockV3Project();
    sandbox
      .stub(UpdateAadAppDriver.prototype, "execute")
      .resolves({ result: new Ok(new Map()), summaries: [] });
    const inputs: Inputs = {
      platform: Platform.VSCode,
      [QuestionNames.AppName]: appName,
      [QuestionNames.Scratch]: ScratchOptions.yes().id,
      [QuestionNames.ProgrammingLanguage]: "javascript",
      [QuestionNames.Capabilities]: ["Tab", "TabSSO"],
      [QuestionNames.Folder]: os.tmpdir(),
      [QuestionNames.AadAppManifestFilePath]: path.join(os.tmpdir(), appName, "aad.manifest.json"),
      env: "dev",
      stage: Stage.deployAad,
      projectPath: path.join(os.tmpdir(), appName),
    };
    const res = await core.deployAadManifest(inputs);
    assert.isTrue(await fs.pathExists(path.join(os.tmpdir(), appName, "build")));
    await deleteTestProject(appName);
    assert.isTrue(res.isOk());
    assert.isTrue(showMessage.called);
    assert.equal(showMessage.getCall(0).args[0], "info");
    assert.equal(showMessage.getCall(0).args[1], promtionOnVSC);
    assert.isFalse(showMessage.getCall(0).args[2]);
    assert.equal(showMessage.getCall(0).args[3], "More info");
    assert.isFalse(openUrl.called);
  });
  it("deploy aad manifest happy path with click more info", async () => {
    const core = new FxCore(tools);
    sandbox.stub(tools.ui, "showMessage").resolves(ok("More info"));
    sandbox.stub(tools.ui, "openUrl").resolves(ok(true));
    const appName = await mockV3Project();
    sandbox
      .stub(UpdateAadAppDriver.prototype, "execute")
      .resolves({ result: new Ok(new Map()), summaries: [] });
    const inputs: Inputs = {
      platform: Platform.VSCode,
      [QuestionNames.AppName]: appName,
      [QuestionNames.Scratch]: ScratchOptions.yes().id,
      [QuestionNames.ProgrammingLanguage]: "javascript",
      [QuestionNames.Capabilities]: ["Tab", "TabSSO"],
      [QuestionNames.Folder]: os.tmpdir(),
      [QuestionNames.AadAppManifestFilePath]: path.join(os.tmpdir(), appName, "aad.manifest.json"),
      env: "dev",
      stage: Stage.deployAad,
      projectPath: path.join(os.tmpdir(), appName),
    };
    const res = await core.deployAadManifest(inputs);
    assert.isTrue(res.isOk());
    if (res.isErr()) console.error(res.error);
    assert.isTrue(await fs.pathExists(path.join(os.tmpdir(), appName, "build")));
    await deleteTestProject(appName);
  });

  it("deploy aad manifest happy path without click learn more", async () => {
    const core = new FxCore(tools);
    sandbox.stub(tools.ui, "showMessage").resolves(err(new UserError("test", "test", "test")));
    sandbox.stub(tools.ui, "openUrl").resolves(ok(true));
    const appName = await mockV3Project();
    sandbox
      .stub(UpdateAadAppDriver.prototype, "execute")
      .resolves({ result: new Ok(new Map()), summaries: [] });
    const inputs: Inputs = {
      platform: Platform.VSCode,
      [QuestionNames.AppName]: appName,
      [QuestionNames.Scratch]: ScratchOptions.yes().id,
      [QuestionNames.ProgrammingLanguage]: "javascript",
      [QuestionNames.Capabilities]: ["Tab", "TabSSO"],
      [QuestionNames.Folder]: os.tmpdir(),
      [QuestionNames.AadAppManifestFilePath]: path.join(os.tmpdir(), appName, "aad.manifest.json"),
      env: "dev",
      stage: Stage.deployAad,
      projectPath: path.join(os.tmpdir(), appName),
    };
    const res = await core.deployAadManifest(inputs);
    assert.isTrue(res.isOk());
    if (res.isErr()) console.error(res.error);
    assert.isTrue(await fs.pathExists(path.join(os.tmpdir(), appName, "build")));
    await deleteTestProject(appName);
  });
  it("deploy aad manifest happy path on cli", async () => {
    const core = new FxCore(tools);
    const showMessage = sandbox.spy(tools.ui, "showMessage") as unknown as sinon.SinonSpy<
      ["info" | "warn" | "error", string, boolean, ...string[]],
      Promise<Result<string | undefined, FxError>>
    >;
    const appName = await mockV3Project();
    sandbox
      .stub(UpdateAadAppDriver.prototype, "execute")
      .resolves({ result: new Ok(new Map()), summaries: [] });
    const inputs: Inputs = {
      platform: Platform.CLI,
      [QuestionNames.AppName]: appName,
      [QuestionNames.Scratch]: ScratchOptions.yes().id,
      [QuestionNames.ProgrammingLanguage]: "javascript",
      [QuestionNames.Capabilities]: ["Tab", "TabSSO"],
      [QuestionNames.Folder]: os.tmpdir(),
      [QuestionNames.AadAppManifestFilePath]: path.join(os.tmpdir(), appName, "aad.manifest.json"),
      env: "dev",
      stage: Stage.deployAad,
      projectPath: path.join(os.tmpdir(), appName),
    };
    const res = await core.deployAadManifest(inputs);
    await deleteTestProject(appName);
    assert.isTrue(showMessage.calledOnce);
    assert.equal(showMessage.getCall(0).args[0], "info");
    assert.equal(
      showMessage.getCall(0).args[1],
      "Your Microsoft Entra app has been updated successfully."
    );
    assert.isFalse(showMessage.getCall(0).args[2]);
    assert.isTrue(res.isOk());
  });

  it("deploy aad manifest return err", async () => {
    const core = new FxCore(tools);
    const appName = await mockV3Project();
    const appManifestPath = path.join(os.tmpdir(), appName, "aad.manifest.json");
    sandbox.stub(environmentManager, "listAllEnvConfigs").resolves(ok(["dev", "local"]));
    const inputs: Inputs = {
      platform: Platform.VSCode,
      [QuestionNames.AppName]: appName,
      [QuestionNames.Scratch]: ScratchOptions.yes().id,
      [QuestionNames.ProgrammingLanguage]: "javascript",
      [QuestionNames.Capabilities]: ["Tab", "TabSSO"],
      [QuestionNames.Folder]: os.tmpdir(),
      [QuestionNames.AadAppManifestFilePath]: appManifestPath,
      env: "dev",
      stage: Stage.deployAad,
      projectPath: path.join(os.tmpdir(), appName),
    };
    sandbox
      .stub(UpdateAadAppDriver.prototype, "execute")
      .throws(new UserError("error name", "fake_error", "fake_err_msg"));
    const errMsg = `AAD manifest doesn't exist in ${appManifestPath}, please use the CLI to specify an AAD manifest to deploy.`;
    const res = await core.deployAadManifest(inputs);
    assert.isTrue(res.isErr());
    if (res.isErr()) {
      assert.strictEqual(res.error.message, "fake_err_msg");
    }
  });

  it("deploy aad manifest with missing env err", async () => {
    const core = new FxCore(tools);
    const appName = await mockV3Project();
    const appManifestPath = path.join(os.tmpdir(), appName, "aad.manifest.json");
    sandbox.stub(environmentManager, "listAllEnvConfigs").resolves(ok([""]));
    const inputs: Inputs = {
      platform: Platform.VSCode,
      [QuestionNames.AppName]: appName,
      [QuestionNames.Scratch]: ScratchOptions.yes().id,
      [QuestionNames.ProgrammingLanguage]: "javascript",
      [QuestionNames.Capabilities]: ["Tab", "TabSSO"],
      [QuestionNames.Folder]: os.tmpdir(),
      [QuestionNames.AadAppManifestFilePath]: appManifestPath,
      env: undefined,
      stage: Stage.deployAad,
      projectPath: path.join(os.tmpdir(), appName),
    };
    sandbox.stub(UpdateAadAppDriver.prototype, "execute").resolves({
      result: err(
        new MissingEnvironmentVariablesError(
          "aadApp/update",
          "AAD_APP_OBJECT_ID",
          "fake path",
          "https://fake-help-link"
        )
      ),
      summaries: [],
    });
    const res = await core.deployAadManifest(inputs);
    assert.isTrue(res.isErr());
    if (res.isErr()) {
      // Cannot assert the full message because the mocked code can't get correct env file path
      assert.include(
        res.error.message,
        "The program cannot proceed as the following environment variables are missing: 'AAD_APP_OBJECT_ID', which are required for file: fake path. Make sure the required variables are set either by editing the .env file"
      );
      assert.include(
        res.error.message,
        "If you are developing with a new project created with Teams Toolkit, running provision or debug will register correct values for these environment variables"
      );
    }
  });

  it("deploy aad manifest not exist", async () => {
    const core = new FxCore(tools);
    const appName = await mockV3Project();
    const appManifestPath = path.join(os.tmpdir(), appName, "aad.manifest.json");
    await fs.remove(appManifestPath);
    const inputs: Inputs = {
      platform: Platform.VSCode,
      [QuestionNames.AppName]: appName,
      [QuestionNames.Scratch]: ScratchOptions.yes().id,
      [QuestionNames.ProgrammingLanguage]: "javascript",
      [QuestionNames.Capabilities]: ["Tab", "TabSSO"],
      [QuestionNames.Folder]: os.tmpdir(),
      [QuestionNames.AadAppManifestFilePath]: path.join(os.tmpdir(), appName, "aad.manifest.json"),
      env: "dev",
      stage: Stage.deployAad,
      projectPath: path.join(os.tmpdir(), appName),
    };
    const res = await core.deployAadManifest(inputs);
    assert.isTrue(res.isErr());
    if (res.isErr()) {
      assert.isTrue(res.error instanceof FileNotFoundError);
    }
    await deleteTestProject(appName);
  });

  it("phantomMigrationV3 happy path", async () => {
    const core = new FxCore(tools);
    const appName = await mockV2Project();
    const inputs: Inputs = {
      platform: Platform.VSCode,
      projectPath: path.join(os.tmpdir(), appName),
      skipUserConfirm: true,
    };
    const res = await core.phantomMigrationV3(inputs);
    assert.isTrue(res.isOk());
    await deleteTestProject(appName);
  });

  it("phantomMigrationV3 return error for invalid V2 project", async () => {
    sandbox.stub(projectMigratorV3, "checkActiveResourcePlugins").resolves(false);

    const core = new FxCore(tools);
    const appName = await mockV2Project();
    const inputs: Inputs = {
      platform: Platform.VSCode,
      projectPath: path.join(os.tmpdir(), appName),
      skipUserConfirm: true,
    };
    const res = await core.phantomMigrationV3(inputs);
    assert.isTrue(res.isErr());
    assert.isTrue(res._unsafeUnwrapErr().message.includes(new InvalidProjectError().message));
    await deleteTestProject(appName);
  });

  it("phantomMigrationV3 return error for non-project", async () => {
    const core = new FxCore(tools);
    const inputs: Inputs = {
      platform: Platform.VSCode,
      projectPath: path.join(os.tmpdir()),
      skipUserConfirm: true,
    };
    const res = await core.phantomMigrationV3(inputs);
    assert.isTrue(res.isErr());
    assert.isTrue(res._unsafeUnwrapErr().message.includes(new InvalidProjectError().message));
  });

  it("phantomMigrationV3 return error for V5 project", async () => {
    const core = new FxCore(tools);
    const appName = await mockV3Project();
    const inputs: Inputs = {
      platform: Platform.VSCode,
      projectPath: path.join(os.tmpdir(), appName),
    };
    const res = await core.phantomMigrationV3(inputs);
    assert.isTrue(res.isErr());
    assert.isTrue(res._unsafeUnwrapErr().message.includes(new NoNeedUpgradeError().message));
    await deleteTestProject(appName);
  });

  it("permission v3", async () => {
    let res;
    const core = new FxCore(tools);
    const appName = await mockV3Project();
    const inputs: Inputs = {
      platform: Platform.VSCode,
      projectPath: path.join(os.tmpdir(), appName),
    };
    sandbox.stub(questionNodes, "grantPermission").returns({ data: { type: "group" } });
    sandbox.stub(questionNodes, "listCollaborator").returns({ data: { type: "group" } });
    sandbox.stub(collaborator, "listCollaborator").resolves(ok(undefined as any));
    sandbox.stub(collaborator, "checkPermission").resolves(ok(undefined as any));
    sandbox.stub(collaborator, "grantPermission").resolves(ok(undefined as any));

    res = await core.listCollaborator(inputs);
    assert.isTrue(res.isOk());
    res = await core.checkPermission(inputs);
    assert.isTrue(res.isOk());
    res = await core.grantPermission(inputs);
    assert.isTrue(res.isOk());
  });

  it("buildAadManifest method should exist", async () => {
    const restore = mockedEnv({
      TEAMSFX_DEBUG_TEMPLATE: "true", // workaround test failure that when local template not released to GitHub
      NODE_ENV: "development", // workaround test failure that when local template not released to GitHub
      AAD_APP_OBJECT_ID: getUuid(),
      AAD_APP_CLIENT_ID: getUuid(),
      TAB_DOMAIN: "fake",
      TAB_ENDPOINT: "fake",
    });

    const originFunc = envUtil.readEnv;
    try {
      envUtil.readEnv = async () => {
        return ok({
          AAD_APP_OBJECT_ID: getUuid(),
          AAD_APP_CLIENT_ID: getUuid(),
          TAB_DOMAIN: "fake",
          TAB_ENDPOINT: "fake",
        });
      };
      const core = new FxCore(tools);
      const appName = await mockV3Project();
      const inputs: Inputs = {
        platform: Platform.VSCode,
        projectPath: path.join(os.tmpdir(), appName),
      };
      sandbox.stub(buildAadManifest, "buildAadManifest").resolves({} as any);
      const result = await core.buildAadManifest(inputs);
      assert.isTrue(result.isOk());
    } finally {
      envUtil.readEnv = originFunc;
      restore();
    }
  });

  it("addSso method should exist", async () => {
    const restore = mockedEnv({
      TEAMSFX_DEBUG_TEMPLATE: "true", // workaround test failures when template changed but not release to GitHub alpha template
      NODE_ENV: "development", // workaround test failures when template changed but not release to GitHub alpha template
    });
    try {
      const appName = randomAppName();
      const core = new FxCore(tools);
      const inputs: Inputs = {
        platform: Platform.VSCode,
        [QuestionNames.AppName]: appName,
        [QuestionNames.Scratch]: ScratchOptions.yes().id,
        [QuestionNames.ProgrammingLanguage]: "javascript",
        [QuestionNames.Capabilities]: CapabilityOptions.nonSsoTab().id,
        [QuestionNames.Folder]: os.tmpdir(),
        stage: Stage.create,
        projectPath: path.join(os.tmpdir(), appName, "samples-v3"),
      };
      const res = await core.createProject(inputs);
      const projectPath = inputs.projectPath!;
      assert.isTrue(res.isOk() && res.value.projectPath === projectPath);

      const implement = new FxCore(tools);

      const mockFunc = {
        namespace: "mock namespace",
        method: "addSso",
      };

      const result = await implement.executeUserTask(mockFunc, inputs);
      assert.isTrue(result.isOk());
    } finally {
      restore();
    }
  });
});

describe("apply yaml template", async () => {
  const tools = new MockTools();
  beforeEach(() => {
    setTools(tools);
  });
  describe("when run with missing input", async () => {
    it("should return error when projectPath is undefined", async () => {
      const core = new FxCore(tools);
      const inputs: Inputs = {
        platform: Platform.CLI,
        projectPath: undefined,
      };
      const res = await core.apply(inputs, "", "provision");
      assert.isTrue(
        res.isErr() &&
          res.error.name === "InvalidInput" &&
          res.error.message.includes("projectPath")
      );
    });

    it("should return error when env is undefined", async () => {
      const core = new FxCore(tools);
      const inputs: Inputs = {
        platform: Platform.CLI,
        projectPath: "./",
        env: undefined,
      };
      const res = await core.apply(inputs, "", "provision");
      assert.isTrue(
        res.isErr() && res.error.name === "InvalidInput" && res.error.message.includes("env")
      );
    });
  });

  describe("when readEnv returns error", async () => {
    const sandbox = sinon.createSandbox();

    const mockedError = new SystemError("mockedSource", "mockedError", "mockedMessage");

    before(() => {
      sandbox.stub(envUtil, "readEnv").resolves(err(mockedError));
    });

    after(() => {
      sandbox.restore();
    });

    it("should return error too", async () => {
      const core = new FxCore(tools);
      const inputs: Inputs = {
        platform: Platform.CLI,
        projectPath: "./",
        env: "dev",
      };
      const res = await core.apply(inputs, "./", "provision");
      assert.isTrue(res.isErr() && res.error.name === "mockedError");
    });
  });

  describe("when YamlParser returns error", async () => {
    const sandbox = sinon.createSandbox();

    const mockedError = new SystemError("mockedSource", "mockedError", "mockedMessage");

    before(() => {
      sandbox.stub(envUtil, "readEnv").resolves(ok({}));
      sandbox.stub(YamlParser.prototype, "parse").resolves(err(mockedError));
    });

    after(() => {
      sandbox.restore();
    });

    it("should return error too", async () => {
      const core = new FxCore(tools);
      const inputs: Inputs = {
        platform: Platform.CLI,
        projectPath: "./",
        env: "dev",
      };
      const res = await core.apply(inputs, "./", "provision");
      assert.isTrue(res.isErr() && res.error.name === "mockedError");
    });
  });

  describe("when running against an empty yaml file", async () => {
    const sandbox = sinon.createSandbox();

    before(() => {
      sandbox.stub(envUtil, "readEnv").resolves(ok({}));
      sandbox.stub(YamlParser.prototype, "parse").resolves(ok({ version: "1.0.0" }));
    });

    after(() => {
      sandbox.restore();
    });

    it("should return ok", async () => {
      const core = new FxCore(tools);
      const inputs: Inputs = {
        platform: Platform.CLI,
        projectPath: "./",
        env: "dev",
      };
      const res = await core.apply(inputs, "./", "provision");
      assert.isTrue(res.isOk());
    });
  });

  describe("when lifecycle returns error", async () => {
    const sandbox = sinon.createSandbox();
    const mockedError = new SystemError("mockedSource", "mockedError", "mockedMessage");

    class MockedProvision implements ILifecycle {
      name: LifecycleName = "provision";
      driverDefs: DriverDefinition[] = [];
      public async run(ctx: DriverContext): Promise<Result<Output, FxError>> {
        return err(mockedError);
      }

      public resolvePlaceholders(): UnresolvedPlaceholders {
        return [];
      }

      public async execute(ctx: DriverContext): Promise<ExecutionResult> {
        return {
          result: err({
            kind: "Failure",
            error: mockedError,
          }),
          summaries: [],
        };
      }

      public resolveDriverInstances(log: LogProvider): Result<DriverInstance[], FxError> {
        return ok([]);
      }
    }

    before(() => {
      sandbox.stub(envUtil, "readEnv").resolves(ok({}));
      sandbox.stub(YamlParser.prototype, "parse").resolves(
        ok({
          version: "1.0.0",
          provision: new MockedProvision(),
        })
      );
    });

    after(() => {
      sandbox.restore();
    });

    it("should return error", async () => {
      const core = new FxCore(tools);
      const inputs: Inputs = {
        platform: Platform.CLI,
        projectPath: "./",
        env: "dev",
      };
      const res = await core.apply(inputs, "./", "provision");
      assert.isTrue(res.isErr() && res.error.name === "mockedError");
    });
  });
  describe("runLifecycle", async () => {
    const sandbox = sinon.createSandbox();

    const mockedError = new SystemError("mockedSource", "mockedError", "mockedMessage");
    class MockedProvision implements ILifecycle {
      name: LifecycleName = "provision";
      driverDefs: DriverDefinition[] = [];
      public async run(ctx: DriverContext): Promise<Result<Output, FxError>> {
        return err(mockedError);
      }

      public resolvePlaceholders(): UnresolvedPlaceholders {
        return [];
      }

      public async execute(ctx: DriverContext): Promise<ExecutionResult> {
        return {
          result: ok(new Map()),
          summaries: [],
        };
      }

      public resolveDriverInstances(log: LogProvider): Result<DriverInstance[], FxError> {
        return ok([]);
      }
    }

    afterEach(() => {
      sandbox.restore();
    });

    it("happy", async () => {
      const core = new FxCore(tools);
      const inputs: Inputs = {
        platform: Platform.CLI,
        projectPath: "./",
        env: "dev",
      };
      sandbox.stub(envUtil, "writeEnv").resolves(ok(undefined));
      const context = createDriverContext(inputs);
      const lifecycle = new MockedProvision();
      const res = await core.runLifecycle(lifecycle, context, "dev");
      assert.isTrue(res.isOk());
    });

    it("partial success", async () => {
      const core = new FxCore(tools);
      const inputs: Inputs = {
        platform: Platform.CLI,
        projectPath: "./",
        env: "dev",
      };
      sandbox.stub(envUtil, "writeEnv").resolves(ok(undefined));
      const lifecycle = new MockedProvision();
      sandbox.stub(lifecycle, "execute").resolves({
        result: err({
          kind: "PartialSuccess",
          env: new Map(),
          reason: {
            kind: "UnresolvedPlaceholders",
            failedDriver: { uses: "t", with: {} },
            unresolvedPlaceHolders: ["TEST_VAR"],
          },
        }),
        summaries: [],
      });
      const context = createDriverContext(inputs);
      const res = await core.runLifecycle(lifecycle, context, "dev");
      assert.isTrue(res.isOk());
    });

    it("DriverError", async () => {
      const core = new FxCore(tools);
      const inputs: Inputs = {
        platform: Platform.CLI,
        projectPath: "./",
        env: "dev",
      };
      sandbox.stub(envUtil, "writeEnv").resolves(ok(undefined));
      const lifecycle = new MockedProvision();
      sandbox.stub(lifecycle, "execute").resolves({
        result: err({
          kind: "PartialSuccess",
          env: new Map(),
          reason: {
            kind: "DriverError",
            failedDriver: { uses: "t", with: {} },
            error: mockedError,
          },
        }),
        summaries: [],
      });
      const context = createDriverContext(inputs);
      const res = await core.runLifecycle(lifecycle, context, "dev");
      assert.isTrue(res.isErr());
    });
  });
});

async function mockV3Project(): Promise<string> {
  const appName = randomAppName();
  const projectPath = path.join(os.tmpdir(), appName);
  // await fs.move(path.join(__dirname, "../sampleV3"), path.join(os.tmpdir(), appName));
  await fs.copy(path.join(__dirname, "../samples/sampleV3/"), path.join(projectPath));
  return appName;
}

async function mockV2Project(): Promise<string> {
  const appName = randomAppName();
  const projectPath = path.join(os.tmpdir(), appName);
  await fs.copy(
    path.join(__dirname, "../core/middleware/testAssets/v3Migration/happyPath"),
    path.join(projectPath)
  );
  return appName;
}

async function deleteTestProject(appName: string) {
  await fs.remove(path.join(os.tmpdir(), appName));
}

describe("createEnvCopyV3", async () => {
  const tools = new MockTools();
  const sandbox = sinon.createSandbox();
  const sourceEnvContent = [
    "# this is a comment",
    "TEAMSFX_ENV=dev",
    "APP_NAME_SUFFIX=dev",
    "",
    "_KEY1=value1",
    "KEY2=value2",
    "SECRET_KEY3=xxxx",
  ];
  const sourceEnvStr = sourceEnvContent.join(os.EOL);

  const writeStreamContent: string[] = [];
  // fs.WriteStream's full interface is too hard to mock. We only use write() and end() so we just mock them here.
  class MockedWriteStream {
    write(chunk: any, callback?: ((error: Error | null | undefined) => void) | undefined): boolean {
      writeStreamContent.push(chunk);
      return true;
    }
    end(): boolean {
      return true;
    }
  }

  beforeEach(() => {
    sandbox.stub(fs, "readFile").resolves(Buffer.from(sourceEnvStr, "utf8"));
    sandbox.stub<any, any>(fs, "createWriteStream").returns(new MockedWriteStream());
  });

  afterEach(() => {
    sandbox.restore();
  });

  it("should create new .env file with desired content", async () => {
    sandbox.stub(pathUtils, "getEnvFilePath").resolves(ok("./env/.env.dev"));
    sandbox.stub(fs, "pathExists").resolves(true);
    const core = new FxCore(tools);
    const res = await core.createEnvCopyV3("newEnv", "dev", "./");
    assert(res.isOk());
    assert(
      writeStreamContent[0] === `${sourceEnvContent[0]}${os.EOL}`,
      "comments should be copied"
    );
    assert(
      writeStreamContent[1] === `TEAMSFX_ENV=newEnv${os.EOL}`,
      "TEAMSFX_ENV's value should be new env name"
    );
    assert(
      writeStreamContent[2] === `APP_NAME_SUFFIX=newEnv${os.EOL}`,
      "APP_NAME_SUFFIX's value should be new env name"
    );
    assert(writeStreamContent[3] === `${os.EOL}`, "empty line should be coped");
    assert(
      writeStreamContent[4] === `_KEY1=${os.EOL}`,
      "key starts with _ should be copied with empty value"
    );
    assert(
      writeStreamContent[5] === `KEY2=${os.EOL}`,
      "key not starts with _ should be copied with empty value"
    );
    assert(
      writeStreamContent[6] === `SECRET_KEY3=${os.EOL}`,
      "key not starts with SECRET_ should be copied with empty value"
    );
  });

  it("should failed case 1", async () => {
    sandbox
      .stub(pathUtils, "getEnvFilePath")
      .onFirstCall()
      .resolves(err(new UserError({})));
    const core = new FxCore(tools);
    const res = await core.createEnvCopyV3("newEnv", "dev", "./");
    assert(res.isErr());
  });

  it("should failed case 2", async () => {
    sandbox
      .stub(pathUtils, "getEnvFilePath")
      .onFirstCall()
      .resolves(ok("./env"))
      .onSecondCall()
      .resolves(err(new UserError({})));
    const core = new FxCore(tools);
    const res = await core.createEnvCopyV3("newEnv", "dev", "./");
    assert(res.isErr());
  });
});

describe("publishInDeveloperPortal", () => {
  const tools = new MockTools();
  const sandbox = sinon.createSandbox();

  before(() => {
    sandbox.stub(envUtil, "readEnv").resolves(ok({}));
  });
  afterEach(() => {
    sandbox.restore();
  });

  it("success", async () => {
    const core = new FxCore(tools);
    const inputs: Inputs = {
      env: "local",
      projectPath: "project-path",
      platform: Platform.VSCode,
      [QuestionNames.AppPackagePath]: "path",
      ignoreLockByUT: true,
    };
    sandbox.stub(fs, "pathExists").resolves(false);
    sandbox.stub(coordinator, "publishInDeveloperPortal").resolves(ok(undefined));
    const res = await core.publishInDeveloperPortal(inputs);

    if (res.isErr()) {
      console.log(res.error);
    }
    assert.isTrue(res.isOk());
  });
});

describe("Teams app APIs", async () => {
  const tools = new MockTools();
  const core = new FxCore(tools);

  afterEach(() => {
    sinon.restore();
  });

  it("validate app package", async () => {
    const appName = await mockV3Project();
    const inputs: Inputs = {
      platform: Platform.VSCode,
      [QuestionNames.Folder]: os.tmpdir(),
      [QuestionNames.TeamsAppPackageFilePath]: ".\\build\\appPackage\\appPackage.dev.zip",
      [QuestionNames.ValidateMethod]: "validateAgainstAppPackage",
      projectPath: path.join(os.tmpdir(), appName),
    };

    const runSpy = sinon.spy(ValidateAppPackageDriver.prototype, "execute");
    sinon.stub(validationUtils, "validateInputs").resolves(undefined);
    await core.validateApplication(inputs);
    sinon.assert.calledOnce(runSpy);
  });

  it("validate manifest", async () => {
    const appName = await mockV3Project();
    const inputs: Inputs = {
      platform: Platform.VSCode,
      [QuestionNames.Folder]: os.tmpdir(),
      [QuestionNames.TeamsAppManifestFilePath]: ".\\appPackage\\manifest.json",
      [QuestionNames.ValidateMethod]: "validateAgainstSchema",
      projectPath: path.join(os.tmpdir(), appName),
    };

    const runSpy = sinon.spy(ValidateManifestDriver.prototype, "execute");
    await core.validateApplication(inputs);
    sinon.assert.calledOnce(runSpy);
  });

  it("validate with test cases", async () => {
    const appName = await mockV3Project();

    const mockedEnvRestore = mockedEnv({
      [FeatureFlagName.AsyncAppValidation]: "true",
    });

    const inputs: Inputs = {
      platform: Platform.VSCode,
      [QuestionNames.Folder]: os.tmpdir(),
      [QuestionNames.TeamsAppPackageFilePath]: ".\\build\\appPackage\\appPackage.dev.zip",
      [QuestionNames.ValidateMethod]: "validateWithTestCases",
      projectPath: path.join(os.tmpdir(), appName),
    };

    const runSpy = sinon.spy(ValidateWithTestCasesDriver.prototype, "execute");
    await core.validateApplication(inputs);
    sinon.assert.calledOnce(runSpy);

    mockedEnvRestore();
  });

  it("create app package", async () => {
    setTools(tools);
    const appName = await mockV3Project();
    const inputs: Inputs = {
      platform: Platform.VSCode,
      [QuestionNames.Folder]: os.tmpdir(),
      [QuestionNames.TeamsAppManifestFilePath]: ".\\appPackage\\manifest.json",
      projectPath: path.join(os.tmpdir(), appName),
      [QuestionNames.OutputZipPathParamName]: ".\\build\\appPackage\\appPackage.dev.zip",
    };

    sinon.stub(process, "platform").value("win32");
    const runStub = sinon
      .stub(CreateAppPackageDriver.prototype, "execute")
      .resolves({ result: ok(new Map()), summaries: [] });
    const showMessageStub = sinon.stub(tools.ui, "showMessage");
    await core.createAppPackage(inputs);
    sinon.assert.calledOnce(runStub);
    sinon.assert.calledOnce(showMessageStub);
  });

  it("publish application", async () => {
    const appName = await mockV3Project();
    const inputs: Inputs = {
      platform: Platform.VSCode,
      [QuestionNames.Folder]: os.tmpdir(),
      projectPath: path.join(os.tmpdir(), appName),
    };

    sinon
      .stub(coordinator, "publish")
      .resolves(err(new SystemError("mockedSource", "mockedError", "mockedMessage")));
    await core.publishApplication(inputs);
  });
});

describe("previewWithManifest", () => {
  const tools = new MockTools();
  const core = new FxCore(tools);

  afterEach(() => {
    sinon.restore();
  });

  it("getManifestV3 error", async () => {
    sinon.stub(manifestUtils, "getManifestV3").resolves(err({ foo: "bar" } as any));
    const appName = await mockV3Project();
    const inputs: Inputs = {
      [QuestionNames.M365Host]: HubOptions.teams().id,
      [QuestionNames.TeamsAppManifestFilePath]: path.join(
        os.tmpdir(),
        appName,
        "appPackage",
        "manifest.template.json"
      ),
      env: "dev",
      platform: Platform.VSCode,
      projectPath: path.join(os.tmpdir(), appName),
    };
    const result = await core.previewWithManifest(inputs);
    assert.isTrue(result.isErr());
    assert.deepEqual((result as any).error, { foo: "bar" });
  });

  it("getLaunchUrl error", async () => {
    const appName = await mockV3Project();
    sinon.stub(manifestUtils, "getManifestV3").resolves(ok(new TeamsAppManifest()));
    sinon.stub(LaunchHelper.prototype, "getLaunchUrl").resolves(err({ foo: "bar" } as any));
    const inputs: Inputs = {
      [QuestionNames.M365Host]: HubOptions.teams().id,
      [QuestionNames.TeamsAppManifestFilePath]: path.join(
        os.tmpdir(),
        appName,
        "appPackage",
        "manifest.template.json"
      ),
      env: "dev",
      platform: Platform.VSCode,
      projectPath: path.join(os.tmpdir(), appName),
    };
    const result = await core.previewWithManifest(inputs);
    assert.isTrue(result.isErr());
    assert.deepEqual((result as any).error, { foo: "bar" });
  });

  it("happy path", async () => {
    const appName = await mockV3Project();
    sinon.stub(manifestUtils, "getManifestV3").resolves(ok(new TeamsAppManifest()));
    sinon.stub(LaunchHelper.prototype, "getLaunchUrl").resolves(ok("test-url"));
    const inputs: Inputs = {
      [QuestionNames.M365Host]: HubOptions.teams().id,
      [QuestionNames.TeamsAppManifestFilePath]: path.join(
        os.tmpdir(),
        appName,
        "appPackage",
        "manifest.template.json"
      ),
      env: "dev",
      platform: Platform.VSCode,
      projectPath: path.join(os.tmpdir(), appName),
    };
    const result = await core.previewWithManifest(inputs);
    assert.isTrue(result.isOk());
    assert.deepEqual((result as any).value, "test-url");
  });
});

describe("getProjectId", async () => {
  const sandbox = sinon.createSandbox();
  afterEach(() => {
    sandbox.restore();
  });
  it("happy path", async () => {
    const core = new FxCore(tools);
    sandbox.stub(core, "getProjectMetadata").resolves(
      ok({
        projectId: "12345",
        version: "1.1.1",
      })
    );
    const res = await core.getProjectId(".");
    assert.isTrue(res.isOk() && res.value === "12345");
  });
  it("return empty value", async () => {
    const core = new FxCore(tools);
    sandbox.stub(core, "getProjectMetadata").resolves(ok({}));
    const res = await core.getProjectId(".");
    assert.isTrue(res.isOk() && res.value === "");
  });
});
describe("getProjectMetadata", async () => {
  const sandbox = sinon.createSandbox();
  afterEach(() => {
    sandbox.restore();
  });
  it("happy path", async () => {
    sandbox.stub(pathUtils, "getYmlFilePath").returns("./teamsapp.yml");
    sandbox.stub(fs, "pathExists").resolves(true);
    sandbox.stub(fs, "readFile").resolves("version: 1.1.1\nprojectId: 12345" as any);
    const core = new FxCore(tools);
    const res = await core.getProjectMetadata(".");
    assert.isTrue(res.isOk());
    if (res.isOk()) {
      assert.deepEqual(res.value, {
        projectId: "12345",
        version: "1.1.1",
      });
    }
  });
  it("yml not exist", async () => {
    sandbox.stub(pathUtils, "getYmlFilePath").returns("./teamsapp.yml");
    sandbox.stub(fs, "pathExists").resolves(false);
    const core = new FxCore(tools);
    const res = await core.getProjectMetadata(".");
    assert.isTrue(res.isOk());
    if (res.isOk()) {
      assert.deepEqual(res.value, {});
    }
  });
  it("throw error", async () => {
    sandbox.stub(pathUtils, "getYmlFilePath").returns("./teamsapp.yml");
    sandbox.stub(fs, "pathExists").rejects(new Error("mocked error"));
    const core = new FxCore(tools);
    const res = await core.getProjectMetadata(".");
    assert.isTrue(res.isOk());
    if (res.isOk()) {
      assert.deepEqual(res.value, {});
    }
  });
});
describe("getTeamsAppName", async () => {
  const sandbox = sinon.createSandbox();
  afterEach(() => {
    sandbox.restore();
  });
  it("happy path", async () => {
    sandbox.stub(pathUtils, "getYmlFilePath").returns("./teamsapp.yml");
    const mockProjectModel: any = {
      projectId: "12345",
      provision: {
        name: "provision",
        driverDefs: [
          {
            uses: "teamsApp/create",
            with: {
              name: "testappname-${{TEAMSFX_ENV}}",
            },
            writeToEnvironmentFile: {
              teamsAppId: "TEAMS_APP_ID",
            },
          },
        ],
      },
    };
    sandbox.stub(metadataUtil, "parse").resolves(ok(mockProjectModel));
    const core = new FxCore(tools);
    const res = await core.getTeamsAppName(".");
    assert.isTrue(res.isOk() && res.value === "testappname-");
  });
  it("happy path", async () => {
    sandbox.stub(pathUtils, "getYmlFilePath").returns("./teamsapp.yml");
    const mockProjectModel: any = {
      projectId: "12345",
      provision: {
        name: "provision",
        driverDefs: [
          {
            uses: "teamsApp/create",
            with: {
              name: "testappname${{APP_NAME_SUFFIX}}",
            },
            writeToEnvironmentFile: {
              teamsAppId: "TEAMS_APP_ID",
            },
          },
        ],
      },
    };
    sandbox.stub(metadataUtil, "parse").resolves(ok(mockProjectModel));
    const core = new FxCore(tools);
    const res = await core.getTeamsAppName(".");
    assert.isTrue(res.isOk() && res.value === "testappname");
  });
  it("return empty value", async () => {
    sandbox.stub(pathUtils, "getYmlFilePath").returns("./teamsapp.yml");
    const mockProjectModel: any = {};
    sandbox.stub(metadataUtil, "parse").resolves(ok(mockProjectModel));
    const core = new FxCore(tools);
    const res = await core.getTeamsAppName(".");
    assert.isTrue(res.isOk() && res.value === "");
  });
  it("parse yml error", async () => {
    sandbox.stub(pathUtils, "getYmlFilePath").returns("./teamsapp.yml");
    sandbox.stub(metadataUtil, "parse").resolves(err(new UserError({})));
    const core = new FxCore(tools);
    const res = await core.getTeamsAppName(".");
    assert.isTrue(res.isErr());
  });
});

describe("getProjectInfo", async () => {
  const sandbox = sinon.createSandbox();
  afterEach(() => {
    sandbox.restore();
  });
  it("happy path", async () => {
    sandbox.stub(pathUtils, "getYmlFilePath").returns("./teamsapp.yml");
    const mockProjectModel: any = {
      projectId: "mock-project-id",
      provision: {
        name: "provision",
        driverDefs: [
          {
            uses: "teamsApp/create",
            with: {
              name: "testappname-${{TEAMSFX_ENV}}",
            },
            writeToEnvironmentFile: {
              teamsAppId: "TEAMS_APP_ID",
            },
          },
        ],
      },
    };
    sandbox.stub(metadataUtil, "parse").resolves(ok(mockProjectModel));
    sandbox.stub(envUtil, "readEnv").resolves(
      ok({
        TEAMS_APP_ID: "mock-team-app-id",
        TEAMS_APP_TENANT_ID: "mock-tenant-id",
      })
    );
    const core = new FxCore(tools);
    const res = await core.getProjectInfo(".", "dev");
    assert.isTrue(res.isOk());
    if (res.isOk()) {
      assert.deepEqual(res.value, {
        projectId: "mock-project-id",
        teamsAppId: "mock-team-app-id",
        m365TenantId: "mock-tenant-id",
        teamsAppName: "testappname",
      });
    }
  });
  it("parse yml error", async () => {
    sandbox.stub(pathUtils, "getYmlFilePath").returns("./teamsapp.yml");
    sandbox.stub(metadataUtil, "parse").resolves(err(new UserError({})));
    const core = new FxCore(tools);
    const res = await core.getProjectInfo(".", "dev");
    assert.isTrue(res.isErr());
  });
  it("read env error", async () => {
    sandbox.stub(pathUtils, "getYmlFilePath").returns("./teamsapp.yml");
    sandbox.stub(metadataUtil, "parse").resolves(ok({} as any));
    sandbox.stub(envUtil, "readEnv").resolves(err(new UserError({})));
    const core = new FxCore(tools);
    const res = await core.getProjectInfo(".", "dev");
    assert.isTrue(res.isErr());
  });
});

describe("checkProjectType", async () => {
  const sandbox = sinon.createSandbox();
  afterEach(() => {
    sandbox.restore();
  });
  it("happy 1", async () => {
    sandbox.stub(projectTypeChecker, "checkProjectType").resolves({
      isTeamsFx: false,
      lauguages: [],
      hasTeamsManifest: false,
      dependsOnTeamsJs: false,
    });
    const core = new FxCore(tools);
    const res = await core.checkProjectType("");
    assert.isTrue(res.isOk());
  });

  it("happy 2", async () => {
    sandbox.stub(projectTypeChecker, "checkProjectType").resolves({
      isTeamsFx: true,
      teamsfxConfigType: TeamsfxConfigType.teamsappYml,
      teamsfxConfigVersion: "1.0.0",
      teamsfxVersionState: TeamsfxVersionState.Compatible,
      teamsfxProjectId: "xxxx-xxxx-xxxx",
      lauguages: [],
      hasTeamsManifest: true,
      manifestCapabilities: ["bot"],
      manifestAppId: "xxx",
      manifestVersion: "1.16",
      dependsOnTeamsJs: true,
    });
    const core = new FxCore(tools);
    const res = await core.checkProjectType("");
    assert.isTrue(res.isOk());
  });
});

describe("isEnvFile", async () => {
  const sandbox = sinon.createSandbox();
  afterEach(() => {
    sandbox.restore();
  });
  it("file patten not match", async () => {
    const core = new FxCore(tools);
    const res = await core.isEnvFile(".", ".abc.dev");
    assert.isTrue(res.isOk());
    if (res.isOk()) {
      assert.isFalse(res.value);
    }
  });
  it("getEnvFolderPath return error", async () => {
    sandbox.stub(pathUtils, "getEnvFolderPath").resolves(err(new UserError({})));
    const core = new FxCore(tools);
    const res = await core.isEnvFile(".", ".env.dev");
    assert.isTrue(res.isErr());
  });
  it("getEnvFolderPath return undefined", async () => {
    sandbox.stub(pathUtils, "getEnvFolderPath").resolves(ok(undefined));
    const core = new FxCore(tools);
    const res = await core.isEnvFile(".", ".env.dev");
    assert.isTrue(res.isOk());
    if (res.isOk()) {
      assert.isFalse(res.value);
    }
  });
  it("folder not match", async () => {
    sandbox.stub(pathUtils, "getEnvFolderPath").resolves(ok("/tmp"));
    const core = new FxCore(tools);
    const res = await core.isEnvFile("/tmp", "/tmp1/.env.dev");
    assert.isTrue(res.isOk());
    if (res.isOk()) {
      assert.isFalse(res.value);
    }
  });
  it("match", async () => {
    sandbox.stub(pathUtils, "getEnvFolderPath").resolves(ok("/tmp"));
    const core = new FxCore(tools);
    const res = await core.isEnvFile("/tmp", "/tmp/.env.dev");
    assert.isTrue(res.isOk());
    if (res.isOk()) {
      assert.isTrue(res.value);
    }
  });
});
describe("getQuestions", async () => {
  const sandbox = sinon.createSandbox();
  let mockedEnvRestore: RestoreFn = () => {};
  afterEach(() => {
    sandbox.restore();
    mockedEnvRestore();
  });
  it("happy path", async () => {
    mockedEnvRestore = mockedEnv({
      TEAMSFX_CLI_DOTNET: "false",
      [FeatureFlagName.CopilotPlugin]: "false",
    });
    const core = new FxCore(tools);
    const res = await core.getQuestions(Stage.create, { platform: Platform.CLI_HELP });
    assert.isTrue(res.isOk());
    if (res.isOk()) {
      const node = res.value;
      const names: string[] = [];
      collectNodeNames(node!, names);
      assert.deepEqual(names, [
        "capabilities",
        "bot-host-type-trigger",
        "spfx-solution",
        "spfx-install-latest-package",
        "spfx-framework-type",
        "spfx-webpart-name",
        "spfx-folder",
        "me-architecture",
        "openapi-spec-location",
        "api-operation",
        "api-me-auth",
        "custom-copilot-rag",
        "openapi-spec-location",
        "api-operation",
        "custom-copilot-agent",
        "programming-language",
        "llm-service",
        "azure-openai-key",
        "azure-openai-endpoint",
        "azure-openai-deployment-name",
        "openai-key",
        "office-addin-framework-type",
        "folder",
        "app-name",
      ]);
    }
  });
  it("happy path with runtime", async () => {
    mockedEnvRestore = mockedEnv({
      TEAMSFX_CLI_DOTNET: "true",
      [FeatureFlagName.CopilotPlugin]: "false",
    });
    const core = new FxCore(tools);
    const res = await core.getQuestions(Stage.create, { platform: Platform.CLI_HELP });
    assert.isTrue(res.isOk());
    if (res.isOk()) {
      const node = res.value;
      const names: string[] = [];
      collectNodeNames(node!, names);
      assert.deepEqual(names, [
        "runtime",
        "capabilities",
        "bot-host-type-trigger",
        "spfx-solution",
        "spfx-install-latest-package",
        "spfx-framework-type",
        "spfx-webpart-name",
        "spfx-folder",
        "me-architecture",
        "openapi-spec-location",
        "api-operation",
        "api-me-auth",
        "custom-copilot-rag",
        "openapi-spec-location",
        "api-operation",
        "custom-copilot-agent",
        "programming-language",
        "llm-service",
        "azure-openai-key",
        "azure-openai-endpoint",
        "azure-openai-deployment-name",
        "openai-key",
        "office-addin-framework-type",
        "folder",
        "app-name",
      ]);
    }
  });

  it("happy path: API Copilot plugin enabled", async () => {
    const restore = mockedEnv({
      [FeatureFlagName.CopilotPlugin]: "true",
      [FeatureFlagName.ApiCopilotPlugin]: "true",
    });
    const core = new FxCore(tools);
    const res = await core.getQuestions(Stage.create, { platform: Platform.CLI_HELP });
    assert.isTrue(res.isOk());
    if (res.isOk()) {
      const node = res.value;
      const names: string[] = [];
      collectNodeNames(node!, names);
      assert.deepEqual(names, [
        "capabilities",
        "bot-host-type-trigger",
        "spfx-solution",
        "spfx-install-latest-package",
        "spfx-framework-type",
        "spfx-webpart-name",
        "spfx-folder",
        "me-architecture",
        "openapi-spec-location",
        "api-operation",
        "api-me-auth",
        "custom-copilot-rag",
        "openapi-spec-location",
        "api-operation",
        "custom-copilot-agent",
        "programming-language",
        "llm-service",
        "azure-openai-key",
        "azure-openai-endpoint",
        "azure-openai-deployment-name",
        "openai-key",
        "office-addin-framework-type",
        "folder",
        "app-name",
      ]);
    }
    restore();
  });

  it("happy path: copilot feature enabled but not API Copilot plugin", async () => {
    const restore = mockedEnv({
      [FeatureFlagName.CopilotPlugin]: "true",
      [FeatureFlagName.ApiCopilotPlugin]: "false",
    });
    const core = new FxCore(tools);
    const res = await core.getQuestions(Stage.create, { platform: Platform.CLI_HELP });
    assert.isTrue(res.isOk());
    if (res.isOk()) {
      const node = res.value;
      const names: string[] = [];
      collectNodeNames(node!, names);
      assert.deepEqual(names, [
        "capabilities",
        "bot-host-type-trigger",
        "spfx-solution",
        "spfx-install-latest-package",
        "spfx-framework-type",
        "spfx-webpart-name",
        "spfx-folder",
        "me-architecture",
        "openapi-spec-location",
        "api-operation",
        "api-me-auth",
        "custom-copilot-rag",
        "openapi-spec-location",
        "api-operation",
        "custom-copilot-agent",
        "programming-language",
        "llm-service",
        "azure-openai-key",
        "azure-openai-endpoint",
        "azure-openai-deployment-name",
        "openai-key",
        "office-addin-framework-type",
        "folder",
        "app-name",
      ]);
    }
    restore();
  });

  function collectNodeNames(node: IQTreeNode, names: string[]) {
    if (node.data.type !== "group") {
      names.push(node.data.name);
    }
    if (node.children) {
      for (const child of node.children) {
        collectNodeNames(child, names);
      }
    }
  }
});
describe("copilotPlugin", async () => {
  let mockedEnvRestore: RestoreFn = () => {};

  afterEach(() => {
    sinon.restore();
    mockedEnvRestore();
  });

  it("add API - json", async () => {
    const appName = await mockV3Project();
    const inputs: Inputs = {
      platform: Platform.VSCode,
      [QuestionNames.Folder]: os.tmpdir(),
      [QuestionNames.ApiSpecLocation]: "test.json",
      [QuestionNames.ApiOperation]: ["GET /user/{userId}"],
      [QuestionNames.ManifestPath]: "manifest.json",
      projectPath: path.join(os.tmpdir(), appName),
    };
    const manifest = new TeamsAppManifest();
    manifest.composeExtensions = [
      {
        composeExtensionType: "apiBased",
        apiSpecificationFile: "apiSpecificationFiles/openapi.json",
        commands: [],
      },
    ];
    const listResult: ListAPIResult = {
      APIs: [
        {
          operationId: "getUserById",
          server: "https://server",
          api: "GET /user/{userId}",
          isValid: true,
          reason: [],
        },
        {
          operationId: "getStoreOrder",
          server: "https://server",
          api: "GET /store/order",
          isValid: true,
          reason: [],
        },
      ],
      validAPICount: 2,
      allAPICount: 2,
    };
    const core = new FxCore(tools);
    sinon.stub(SpecParser.prototype, "generate").resolves({
      warnings: [],
      allSuccess: true,
    });
    sinon.stub(SpecParser.prototype, "list").resolves(listResult);
    sinon.stub(manifestUtils, "_readAppManifest").resolves(ok(manifest));
    sinon.stub(validationUtils, "validateInputs").resolves(undefined);
    sinon.stub(tools.ui, "showMessage").resolves(ok("Add"));
    const result = await core.copilotPluginAddAPI(inputs);
    assert.isTrue(result.isOk());
  });

  it("add API - VS platform", async () => {
    const appName = await mockV3Project();
    const inputs: Inputs = {
      platform: Platform.VS,
      [QuestionNames.Folder]: os.tmpdir(),
      [QuestionNames.ApiSpecLocation]: "test.json",
      [QuestionNames.ApiOperation]: ["GET /user/{userId}"],
      [QuestionNames.ManifestPath]: "manifest.json",
      projectPath: path.join(os.tmpdir(), appName),
    };
    const manifest = new TeamsAppManifest();
    manifest.composeExtensions = [
      {
        composeExtensionType: "apiBased",
        apiSpecificationFile: "apiSpecificationFiles/openapi.json",
        commands: [],
      },
    ];
    const listResult: ListAPIResult = {
      APIs: [
        {
          operationId: "getUserById",
          server: "https://server",
          api: "GET /user/{userId}",
          isValid: true,
          reason: [],
        },
        {
          operationId: "getStoreOrder",
          server: "https://server",
          api: "GET /store/order",
          isValid: true,
          reason: [],
        },
      ],
      validAPICount: 2,
      allAPICount: 2,
    };
    const core = new FxCore(tools);
    sinon.stub(SpecParser.prototype, "generate").resolves({
      warnings: [],
      allSuccess: true,
    });
    sinon.stub(SpecParser.prototype, "list").resolves(listResult);
    sinon.stub(manifestUtils, "_readAppManifest").resolves(ok(manifest));
    sinon.stub(validationUtils, "validateInputs").resolves(undefined);
    const showMessage = sinon.stub(tools.ui, "showMessage").resolves(ok("Add"));
    const result = await core.copilotPluginAddAPI(inputs);
    assert.isTrue(result.isOk());
    assert.isTrue(showMessage.calledOnce);
  });

  it("add API - Copilot plugin", async () => {
    const appName = await mockV3Project();
    const inputs: Inputs = {
      platform: Platform.VSCode,
      [QuestionNames.Folder]: os.tmpdir(),
      [QuestionNames.ApiSpecLocation]: "test.json",
      [QuestionNames.ApiOperation]: ["GET /user/{userId}"],
      [QuestionNames.ManifestPath]: "manifest.json",
      [QuestionNames.Capabilities]: CapabilityOptions.copilotPluginApiSpec().id,
      [QuestionNames.DestinationApiSpecFilePath]: "destination.json",
      projectPath: path.join(os.tmpdir(), appName),
    };
    const manifest = new TeamsAppManifest();
    manifest.copilotExtensions = {
      plugins: [
        {
          file: "ai-plugin.json",
          id: "plugin1",
        },
      ],
    };

    const listResult: ListAPIResult = {
      APIs: [
        {
          operationId: "getUserById",
          server: "https://server",
          api: "GET /user/{userId}",
          isValid: true,
          reason: [],
        },
        {
          operationId: "getStoreOrder",
          server: "https://server",
          api: "GET /store/order",
          isValid: true,
          reason: [],
        },
      ],
      validAPICount: 2,
      allAPICount: 2,
    };

    const core = new FxCore(tools);
    sinon.stub(SpecParser.prototype, "generateForCopilot").resolves({
      warnings: [],
      allSuccess: true,
    });
    sinon.stub(SpecParser.prototype, "list").resolves(listResult);
    sinon.stub(manifestUtils, "_readAppManifest").resolves(ok(manifest));
    sinon.stub(manifestUtils, "getPluginFilePath").resolves(ok("ai-plugin.json"));
    sinon.stub(validationUtils, "validateInputs").resolves(undefined);
    sinon.stub(CopilotPluginHelper, "listPluginExistingOperations").resolves([]);
    sinon.stub(tools.ui, "showMessage").resolves(ok("Add"));
    const result = await core.copilotPluginAddAPI(inputs);
    if (result.isErr()) {
      console.log(result.error);
    }
    assert.isTrue(result.isOk());
  });

  it("add API missing required input - Copilot plugin", async () => {
    const appName = await mockV3Project();
    const inputs: Inputs = {
      platform: Platform.VSCode,
      [QuestionNames.Folder]: os.tmpdir(),
      [QuestionNames.ApiSpecLocation]: "test.json",
      [QuestionNames.ApiOperation]: ["GET /user/{userId}"],
      [QuestionNames.ManifestPath]: "manifest.json",
      [QuestionNames.Capabilities]: CapabilityOptions.copilotPluginApiSpec().id,
      projectPath: path.join(os.tmpdir(), appName),
    };
    const manifest = new TeamsAppManifest();
    manifest.copilotExtensions = {
      plugins: [
        {
          file: "ai-plugin.json",
          id: "plugin1",
        },
      ],
    };
    const listResult: ListAPIResult = {
      APIs: [
        {
          operationId: "getUserById",
          server: "https://server",
          api: "GET /user/{userId}",
          isValid: true,
          reason: [],
        },
        {
          operationId: "getStoreOrder",
          server: "https://server",
          api: "GET /store/order",
          isValid: true,
          reason: [],
        },
      ],
      validAPICount: 2,
      allAPICount: 2,
    };

    const core = new FxCore(tools);
    sinon.stub(SpecParser.prototype, "generateForCopilot").resolves({
      warnings: [],
      allSuccess: true,
    });
    sinon.stub(SpecParser.prototype, "list").resolves(listResult);
    sinon.stub(manifestUtils, "_readAppManifest").resolves(ok(manifest));
    sinon.stub(validationUtils, "validateInputs").resolves(undefined);
    sinon.stub(CopilotPluginHelper, "listPluginExistingOperations").resolves([]);
    sinon.stub(tools.ui, "showMessage").resolves(ok("Add"));
    const result = await core.copilotPluginAddAPI(inputs);
    assert.isTrue(result.isErr());
    if (result.isErr()) {
      assert.isTrue(result.error instanceof MissingRequiredInputError);
    }
  });

  it("add API error when getting plugin path - Copilot plugin", async () => {
    const appName = await mockV3Project();
    const inputs: Inputs = {
      platform: Platform.VSCode,
      [QuestionNames.Folder]: os.tmpdir(),
      [QuestionNames.ApiSpecLocation]: "test.json",
      [QuestionNames.ApiOperation]: ["GET /user/{userId}"],
      [QuestionNames.ManifestPath]: "manifest.json",
      [QuestionNames.Capabilities]: CapabilityOptions.copilotPluginApiSpec().id,
      [QuestionNames.DestinationApiSpecFilePath]: "destination.json",
      projectPath: path.join(os.tmpdir(), appName),
    };
    const manifest = new TeamsAppManifest();
    manifest.copilotExtensions = {
      plugins: [
        {
          file: "ai-plugin.json",
          id: "plugin1",
        },
      ],
    };
    const listResult: ListAPIResult = {
      APIs: [
        {
          operationId: "getUserById",
          server: "https://server",
          api: "GET /user/{userId}",
          isValid: true,
          reason: [],
        },
        {
          operationId: "getStoreOrder",
          server: "https://server",
          api: "GET /store/order",
          isValid: true,
          reason: [],
        },
      ],
      validAPICount: 2,
      allAPICount: 2,
    };

    const core = new FxCore(tools);
    sinon.stub(SpecParser.prototype, "generateForCopilot").resolves({
      warnings: [],
      allSuccess: true,
    });
    sinon.stub(SpecParser.prototype, "list").resolves(listResult);
    sinon.stub(manifestUtils, "_readAppManifest").resolves(ok(manifest));
    sinon
      .stub(manifestUtils, "getPluginFilePath")
      .resolves(err(new SystemError("testError", "testError", "", "")));
    sinon.stub(validationUtils, "validateInputs").resolves(undefined);
    sinon.stub(CopilotPluginHelper, "listPluginExistingOperations").resolves([]);
    sinon.stub(tools.ui, "showMessage").resolves(ok("Add"));
    const result = await core.copilotPluginAddAPI(inputs);

    assert.isTrue(result.isErr());
    if (result.isErr()) {
      assert.equal(result.error.name, "testError");
    }
  });
  it("add API - return multiple auth error", async () => {
    const appName = await mockV3Project();
    mockedEnvRestore = mockedEnv({
      TEAMSFX_CLI_DOTNET: "false",
    });
    const inputs: Inputs = {
      platform: Platform.VSCode,
      [QuestionNames.Folder]: os.tmpdir(),
      [QuestionNames.ApiSpecLocation]: "test.json",
      [QuestionNames.ApiOperation]: ["GET /user/{userId}", "GET /store/order"],
      [QuestionNames.ManifestPath]: "manifest.json",
      projectPath: path.join(os.tmpdir(), appName),
    };
    const manifest = new TeamsAppManifest();
    manifest.composeExtensions = [
      {
        composeExtensionType: "apiBased",
        apiSpecificationFile: "apiSpecificationFiles/openapi.json",
        commands: [],
      },
    ];

    const listResult: ListAPIResult = {
      APIs: [
        {
          operationId: "getUserById",
          server: "https://server",
          api: "GET /user/{userId}",
          auth: {
            name: "bearerAuth1",
            authScheme: {
              type: "http",
              scheme: "bearer",
            },
          },
          isValid: true,
          reason: [],
        },
        {
          operationId: "getStoreOrder",
          server: "https://server",
          api: "GET /store/order",
          auth: {
            name: "oauth",
            authScheme: {
              type: "oauth2",
              flows: {
                authorizationCode: {
                  authorizationUrl: "mockedAuthorizationUrl",
                  tokenUrl: "mockedTokenUrl",
                  scopes: {
                    mockedScope: "description for mocked scope",
                  },
                },
              },
            },
          },
          isValid: true,
          reason: [],
        },
      ],
      validAPICount: 2,
      allAPICount: 2,
    };

    const core = new FxCore(tools);
    sinon.stub(SpecParser.prototype, "generate").resolves({
      warnings: [],
      allSuccess: true,
    });
    sinon.stub(SpecParser.prototype, "list").resolves(listResult);
    sinon.stub(manifestUtils, "_readAppManifest").resolves(ok(manifest));
    sinon.stub(validationUtils, "validateInputs").resolves(undefined);
    sinon.stub(tools.ui, "showMessage").resolves(ok("Add"));
    const result = await core.copilotPluginAddAPI(inputs);
    assert.isTrue(result.isErr());
    if (result.isErr()) {
      assert.equal((result.error as FxError).name, "MultipleAuthError");
    }
  });

  it("add API - return multiple server error", async () => {
    const appName = await mockV3Project();
    mockedEnvRestore = mockedEnv({
      TEAMSFX_CLI_DOTNET: "false",
    });
    const inputs: Inputs = {
      platform: Platform.VSCode,
      [QuestionNames.Folder]: os.tmpdir(),
      [QuestionNames.ApiSpecLocation]: "test.json",
      [QuestionNames.ApiOperation]: ["GET /user/{userId}", "GET /store/order"],
      [QuestionNames.ManifestPath]: "manifest.json",
      projectPath: path.join(os.tmpdir(), appName),
    };
    const manifest = new TeamsAppManifest();
    manifest.composeExtensions = [
      {
        composeExtensionType: "apiBased",
        apiSpecificationFile: "apiSpecificationFiles/openapi.json",
        commands: [],
      },
    ];

    const listResult: ListAPIResult = {
      APIs: [
        {
          operationId: "getUserById",
          server: "https://server1",
          api: "GET /user/{userId}",
          auth: {
            name: "bearerAuth1",
            authScheme: {
              type: "http",
              scheme: "bearer",
            },
          },
          isValid: true,
          reason: [],
        },
        {
          operationId: "getStoreOrder",
          server: "https://server2",
          api: "GET /store/order",
          auth: {
            name: "bearerAuth1",
            authScheme: {
              type: "http",
              scheme: "bearer",
            },
          },
          isValid: true,
          reason: [],
        },
      ],
      validAPICount: 2,
      allAPICount: 2,
    };

    const core = new FxCore(tools);
    sinon.stub(SpecParser.prototype, "generate").resolves({
      warnings: [],
      allSuccess: true,
    });
    sinon.stub(SpecParser.prototype, "list").resolves(listResult);
    sinon.stub(manifestUtils, "_readAppManifest").resolves(ok(manifest));
    sinon.stub(validationUtils, "validateInputs").resolves(undefined);
    sinon.stub(tools.ui, "showMessage").resolves(ok("Add"));
    const result = await core.copilotPluginAddAPI(inputs);
    assert.isTrue(result.isErr());
    if (result.isErr()) {
      assert.equal((result.error as FxError).name, "MultipleServerError");
    }
  });

  it("add API - no provision section in teamsapp yaml file - OAuth", async () => {
    const appName = await mockV3Project();
    mockedEnvRestore = mockedEnv({
      TEAMSFX_CLI_DOTNET: "false",
    });
    const inputs: Inputs = {
      platform: Platform.VSCode,
      [QuestionNames.Folder]: os.tmpdir(),
      [QuestionNames.ApiSpecLocation]: "test.json",
      [QuestionNames.ApiOperation]: ["GET /user/{userId}", "GET /store/order"],
      [QuestionNames.ManifestPath]: "manifest.json",
      projectPath: path.join(os.tmpdir(), appName),
    };
    const manifest = new TeamsAppManifest();
    manifest.composeExtensions = [
      {
        composeExtensionType: "apiBased",
        apiSpecificationFile: "apiSpecificationFiles/openapi.json",
        commands: [],
      },
    ];

    const listResult: ListAPIResult = {
      APIs: [
        {
          operationId: "getUserById",
          server: "https://server1",
          api: "GET /user/{userId}",
          auth: {
            name: "oauthAuth",
            authScheme: {
              type: "oauth2",
              flows: {
                authorizationCode: {
                  authorizationUrl: "mockedAuthorizationUrl",
                  tokenUrl: "mockedTokenUrl",
                  scopes: {
                    mockedScope: "description for mocked scope",
                  },
                },
              },
            },
          },
          isValid: true,
          reason: [],
        },
        {
          operationId: "getStoreOrder",
          server: "https://server1",
          api: "GET /store/order",
          auth: {
            name: "oauthAuth",
            authScheme: {
              type: "oauth2",
              flows: {
                authorizationCode: {
                  authorizationUrl: "mockedAuthorizationUrl",
                  tokenUrl: "mockedTokenUrl",
                  scopes: {
                    mockedScope: "description for mocked scope",
                  },
                },
              },
            },
          },
          isValid: true,
          reason: [],
        },
      ],
      validAPICount: 2,
      allAPICount: 2,
    };

    const core = new FxCore(tools);
    sinon.stub(SpecParser.prototype, "generate").resolves({
      warnings: [],
      allSuccess: true,
    });
    sinon.stub(SpecParser.prototype, "list").resolves(listResult);
    sinon.stub(manifestUtils, "_readAppManifest").resolves(ok(manifest));
    sinon.stub(validationUtils, "validateInputs").resolves(undefined);
    const teamsappObject = {
      version: "1.0.0",
    };
    const yamlString = jsyaml.dump(teamsappObject);
    sinon.stub(fs, "pathExists").resolves(true);
    sinon.stub(fs, "readFile").resolves(yamlString as any);
    sinon.stub(tools.ui, "showMessage").resolves(ok("Add"));
    const result = await core.copilotPluginAddAPI(inputs);
    assert.isTrue(result.isErr());
    if (result.isErr()) {
      assert.equal((result.error as FxError).name, "InjectOAuthActionFailedError");
    }
  });

  it("add API - no provision section in teamsapp yaml file", async () => {
    const appName = await mockV3Project();
    mockedEnvRestore = mockedEnv({
      TEAMSFX_CLI_DOTNET: "false",
    });
    const inputs: Inputs = {
      platform: Platform.VSCode,
      [QuestionNames.Folder]: os.tmpdir(),
      [QuestionNames.ApiSpecLocation]: "test.json",
      [QuestionNames.ApiOperation]: ["GET /user/{userId}", "GET /store/order"],
      [QuestionNames.ManifestPath]: "manifest.json",
      projectPath: path.join(os.tmpdir(), appName),
    };
    const manifest = new TeamsAppManifest();
    manifest.composeExtensions = [
      {
        composeExtensionType: "apiBased",
        apiSpecificationFile: "apiSpecificationFiles/openapi.json",
        commands: [],
      },
    ];

    const listResult: ListAPIResult = {
      APIs: [
        {
          operationId: "getUserById",
          server: "https://server1",
          api: "GET /user/{userId}",
          auth: {
            name: "bearerAuth1",
            authScheme: {
              type: "http",
              scheme: "bearer",
            },
          },
          isValid: true,
          reason: [],
        },
        {
          operationId: "getStoreOrder",
          server: "https://server1",
          api: "GET /store/order",
          auth: {
            name: "bearerAuth1",
            authScheme: {
              type: "http",
              scheme: "bearer",
            },
          },
          isValid: true,
          reason: [],
        },
      ],
      validAPICount: 2,
      allAPICount: 2,
    };

    const core = new FxCore(tools);
    sinon.stub(SpecParser.prototype, "generate").resolves({
      warnings: [],
      allSuccess: true,
    });
    sinon.stub(SpecParser.prototype, "list").resolves(listResult);
    sinon.stub(manifestUtils, "_readAppManifest").resolves(ok(manifest));
    sinon.stub(validationUtils, "validateInputs").resolves(undefined);
    const teamsappObject = {
      version: "1.0.0",
    };
    const yamlString = jsyaml.dump(teamsappObject);
    sinon.stub(fs, "pathExists").resolves(true);
    sinon.stub(fs, "readFile").resolves(yamlString as any);
    sinon.stub(tools.ui, "showMessage").resolves(ok("Add"));
    const result = await core.copilotPluginAddAPI(inputs);
    assert.isTrue(result.isErr());
    if (result.isErr()) {
      assert.equal((result.error as FxError).name, "InjectAPIKeyActionFailedError");
    }
  });

  it("add API - no teamsApp/create action in teamsapp yaml file", async () => {
    const appName = await mockV3Project();
    mockedEnvRestore = mockedEnv({
      TEAMSFX_CLI_DOTNET: "false",
    });
    const inputs: Inputs = {
      platform: Platform.VSCode,
      [QuestionNames.Folder]: os.tmpdir(),
      [QuestionNames.ApiSpecLocation]: "test.json",
      [QuestionNames.ApiOperation]: ["GET /user/{userId}", "GET /store/order"],
      [QuestionNames.ManifestPath]: "manifest.json",
      projectPath: path.join(os.tmpdir(), appName),
    };
    const manifest = new TeamsAppManifest();
    manifest.composeExtensions = [
      {
        composeExtensionType: "apiBased",
        apiSpecificationFile: "apiSpecificationFiles/openapi.json",
        commands: [],
      },
    ];

    const listResult: ListAPIResult = {
      APIs: [
        {
          operationId: "getUserById",
          server: "https://server1",
          api: "GET /user/{userId}",
          auth: {
            name: "bearerAuth1",
            authScheme: {
              type: "http",
              scheme: "bearer",
            },
          },
          isValid: true,
          reason: [],
        },
        {
          operationId: "getStoreOrder",
          server: "https://server1",
          api: "GET /store/order",
          auth: {
            name: "bearerAuth1",
            authScheme: {
              type: "http",
              scheme: "bearer",
            },
          },
          isValid: true,
          reason: [],
        },
      ],
      validAPICount: 2,
      allAPICount: 2,
    };

    const core = new FxCore(tools);
    sinon.stub(SpecParser.prototype, "generate").resolves({
      warnings: [],
      allSuccess: true,
    });
    sinon.stub(SpecParser.prototype, "list").resolves(listResult);
    sinon.stub(manifestUtils, "_readAppManifest").resolves(ok(manifest));
    sinon.stub(validationUtils, "validateInputs").resolves(undefined);
    const teamsappObject = {
      provision: [
        {
          uses: "teamsApp/zipAppPackage",
          with: {
            manifestPath: "./appPackage/manifest.json",
            outputZipPath: "./appPackage/build/appPackage.${{TEAMSFX_ENV}}.zip",
            outputJsonPath: "./appPackage/build/manifest.${{TEAMSFX_ENV}}.json",
          },
        },
      ],
    };
    const yamlString = jsyaml.dump(teamsappObject);
    sinon.stub(fs, "pathExists").resolves(true);
    sinon.stub(fs, "readFile").resolves(yamlString as any);
    sinon.stub(tools.ui, "showMessage").resolves(ok("Add"));
    const result = await core.copilotPluginAddAPI(inputs);
    assert.isTrue(result.isErr());
    if (result.isErr()) {
      assert.equal((result.error as FxError).name, "InjectAPIKeyActionFailedError");
    }
  });

  it("add API - no teams app id in teamsapp yaml file", async () => {
    const appName = await mockV3Project();
    mockedEnvRestore = mockedEnv({
      TEAMSFX_CLI_DOTNET: "false",
    });
    const inputs: Inputs = {
      platform: Platform.VSCode,
      [QuestionNames.Folder]: os.tmpdir(),
      [QuestionNames.ApiSpecLocation]: "test.json",
      [QuestionNames.ApiOperation]: ["GET /user/{userId}", "GET /store/order"],
      [QuestionNames.ManifestPath]: "manifest.json",
      projectPath: path.join(os.tmpdir(), appName),
    };
    const manifest = new TeamsAppManifest();
    manifest.composeExtensions = [
      {
        composeExtensionType: "apiBased",
        apiSpecificationFile: "apiSpecificationFiles/openapi.json",
        commands: [],
      },
    ];

    const listResult: ListAPIResult = {
      APIs: [
        {
          operationId: "getUserById",
          server: "https://server1",
          api: "GET /user/{userId}",
          auth: {
            name: "bearerAuth1",
            authScheme: {
              type: "http",
              scheme: "bearer",
            },
          },
          isValid: true,
          reason: [],
        },
        {
          operationId: "getStoreOrder",
          server: "https://server1",
          api: "GET /store/order",
          auth: {
            name: "bearerAuth1",
            authScheme: {
              type: "http",
              scheme: "bearer",
            },
          },
          isValid: true,
          reason: [],
        },
      ],
      validAPICount: 2,
      allAPICount: 2,
    };

    const core = new FxCore(tools);
    sinon.stub(SpecParser.prototype, "generate").resolves({
      warnings: [],
      allSuccess: true,
    });
    sinon.stub(SpecParser.prototype, "list").resolves(listResult);
    sinon.stub(manifestUtils, "_readAppManifest").resolves(ok(manifest));
    sinon.stub(validationUtils, "validateInputs").resolves(undefined);
    sinon.stub(tools.ui, "showMessage").resolves(ok("Add"));
    const teamsappObject = {
      provision: [
        {
          uses: "teamsApp/create",
          with: {
            name: "dfefeef-${{TEAMSFX_ENV}}",
          },
          writeToEnvironmentFile: {
            otherEnv: "OtherEnv",
          },
        },
        {
          uses: "teamsApp/zipAppPackage",
          with: {
            manifestPath: "./appPackage/manifest.json",
            outputZipPath: "./appPackage/build/appPackage.${{TEAMSFX_ENV}}.zip",
            outputJsonPath: "./appPackage/build/manifest.${{TEAMSFX_ENV}}.json",
          },
        },
      ],
    };
    const yamlString = jsyaml.dump(teamsappObject);
    sinon.stub(fs, "pathExists").resolves(true);
    sinon.stub(fs, "readFile").resolves(yamlString as any);
    const result = await core.copilotPluginAddAPI(inputs);
    assert.isTrue(result.isErr());
    if (result.isErr()) {
      assert.equal((result.error as FxError).name, "InjectAPIKeyActionFailedError");
    }
  });

  it("add API - no teams app id in teamsapp yaml file - OAuth", async () => {
    const appName = await mockV3Project();
    mockedEnvRestore = mockedEnv({
      TEAMSFX_CLI_DOTNET: "false",
    });
    const inputs: Inputs = {
      platform: Platform.VSCode,
      [QuestionNames.Folder]: os.tmpdir(),
      [QuestionNames.ApiSpecLocation]: "test.json",
      [QuestionNames.ApiOperation]: ["GET /user/{userId}", "GET /store/order"],
      [QuestionNames.ManifestPath]: "manifest.json",
      projectPath: path.join(os.tmpdir(), appName),
    };
    const manifest = new TeamsAppManifest();
    manifest.composeExtensions = [
      {
        composeExtensionType: "apiBased",
        apiSpecificationFile: "apiSpecificationFiles/openapi.json",
        commands: [],
      },
    ];

    const listResult: ListAPIResult = {
      APIs: [
        {
          operationId: "getUserById",
          server: "https://server1",
          api: "GET /user/{userId}",
          auth: {
            name: "oauthAuth",
            authScheme: {
              type: "oauth2",
              flows: {
                authorizationCode: {
                  authorizationUrl: "mockedAuthorizationUrl",
                  tokenUrl: "mockedTokenUrl",
                  scopes: {
                    mockedScope: "description for mocked scope",
                  },
                },
              },
            },
          },
          isValid: true,
          reason: [],
        },
        {
          operationId: "getStoreOrder",
          server: "https://server1",
          api: "GET /store/order",
          auth: {
            name: "oauthAuth",
            authScheme: {
              type: "oauth2",
              flows: {
                authorizationCode: {
                  authorizationUrl: "mockedAuthorizationUrl",
                  tokenUrl: "mockedTokenUrl",
                  scopes: {
                    mockedScope: "description for mocked scope",
                  },
                },
              },
            },
          },
          isValid: true,
          reason: [],
        },
      ],
      validAPICount: 2,
      allAPICount: 2,
    };

    const core = new FxCore(tools);
    sinon.stub(SpecParser.prototype, "generate").resolves({
      warnings: [],
      allSuccess: true,
    });
    sinon.stub(SpecParser.prototype, "list").resolves(listResult);
    sinon.stub(manifestUtils, "_readAppManifest").resolves(ok(manifest));
    sinon.stub(validationUtils, "validateInputs").resolves(undefined);
    sinon.stub(tools.ui, "showMessage").resolves(ok("Add"));
    const teamsappObject = {
      provision: [
        {
          uses: "teamsApp/create",
          with: {
            name: "dfefeef-${{TEAMSFX_ENV}}",
          },
          writeToEnvironmentFile: {
            otherEnv: "OtherEnv",
          },
        },
        {
          uses: "teamsApp/zipAppPackage",
          with: {
            manifestPath: "./appPackage/manifest.json",
            outputZipPath: "./appPackage/build/appPackage.${{TEAMSFX_ENV}}.zip",
            outputJsonPath: "./appPackage/build/manifest.${{TEAMSFX_ENV}}.json",
          },
        },
      ],
    };
    const yamlString = jsyaml.dump(teamsappObject);
    sinon.stub(fs, "pathExists").resolves(true);
    sinon.stub(fs, "readFile").resolves(yamlString as any);
    const result = await core.copilotPluginAddAPI(inputs);
    assert.isTrue(result.isErr());
    if (result.isErr()) {
      assert.equal((result.error as FxError).name, "InjectOAuthActionFailedError");
    }
  });

  it("add API - should inject api key action to teamsapp yaml file", async () => {
    const appName = await mockV3Project();
    mockedEnvRestore = mockedEnv({
      TEAMSFX_CLI_DOTNET: "false",
    });
    const inputs: Inputs = {
      platform: Platform.VSCode,
      [QuestionNames.Folder]: os.tmpdir(),
      [QuestionNames.ApiSpecLocation]: "test.json",
      [QuestionNames.ApiOperation]: ["GET /user/{userId}", "GET /store/order"],
      [QuestionNames.ManifestPath]: path.join(os.tmpdir(), appName, "appPackage/manifest.json"),
      projectPath: path.join(os.tmpdir(), appName),
    };
    const manifest = new TeamsAppManifest();
    manifest.composeExtensions = [
      {
        composeExtensionType: "apiBased",
        apiSpecificationFile: "apiSpecificationFiles/openapi.json",
        commands: [],
      },
    ];

    const listResult: ListAPIResult = {
      APIs: [
        {
          operationId: "getUserById",
          server: "https://server1",
          api: "GET /user/{userId}",
          auth: {
            name: "bearerAuth1",
            authScheme: {
              type: "http",
              scheme: "bearer",
            },
          },
          isValid: true,
          reason: [],
        },
        {
          operationId: "getStoreOrder",
          server: "https://server1",
          api: "GET /store/order",
          auth: {
            name: "bearerAuth1",
            authScheme: {
              type: "http",
              scheme: "bearer",
            },
          },
          isValid: true,
          reason: [],
        },
      ],
      validAPICount: 2,
      allAPICount: 2,
    };

    const core = new FxCore(tools);
    sinon.stub(SpecParser.prototype, "generate").resolves({
      warnings: [],
      allSuccess: true,
    });
    sinon.stub(SpecParser.prototype, "list").resolves(listResult);
    sinon.stub(manifestUtils, "_readAppManifest").resolves(ok(manifest));
    sinon.stub(validationUtils, "validateInputs").resolves(undefined);
    sinon.stub(tools.ui, "showMessage").resolves(ok("Add"));
    const teamsappObject = {
      provision: [
        {
          uses: "teamsApp/create",
          with: {
            name: "dfefeef-${{TEAMSFX_ENV}}",
          },
          writeToEnvironmentFile: {
            teamsAppId: "TEAMS_APP_ID",
          },
        },
        {
          uses: "teamsApp/zipAppPackage",
          with: {
            manifestPath: "./appPackage/manifest.json",
            outputZipPath: "./appPackage/build/appPackage.${{TEAMSFX_ENV}}.zip",
            outputJsonPath: "./appPackage/build/manifest.${{TEAMSFX_ENV}}.json",
          },
        },
      ],
    };
    const yamlString = jsyaml.dump(teamsappObject);
    sinon.stub(fs, "pathExists").callsFake(async (path: string) => {
      return !path.endsWith("yml");
    });
    sinon.stub(fs, "readFile").resolves(yamlString as any);

    let writeYamlObjectTriggeredTimes = 0;
    sinon.stub(fs, "writeFile").callsFake((_, yamlString) => {
      writeYamlObjectTriggeredTimes++;
      const yamlObject = jsyaml.load(yamlString);

      assert.deepEqual(yamlObject, {
        provision: [
          {
            uses: "teamsApp/create",
            with: {
              name: "dfefeef-${{TEAMSFX_ENV}}",
            },
            writeToEnvironmentFile: {
              teamsAppId: "TEAMS_APP_ID",
            },
          },
          {
            uses: "apiKey/register",
            with: {
              name: "bearerAuth1",
              appId: "${{TEAMS_APP_ID}}",
              apiSpecPath: "./appPackage/apiSpecificationFiles/openapi.json",
            },
            writeToEnvironmentFile: {
              registrationId: "BEARERAUTH1_REGISTRATION_ID",
            },
          },
          {
            uses: "teamsApp/zipAppPackage",
            with: {
              manifestPath: "./appPackage/manifest.json",
              outputZipPath: "./appPackage/build/appPackage.${{TEAMSFX_ENV}}.zip",
              outputJsonPath: "./appPackage/build/manifest.${{TEAMSFX_ENV}}.json",
            },
          },
        ],
      });
    });

    const result = await core.copilotPluginAddAPI(inputs);
    assert.isTrue(result.isOk());
    assert.isTrue(writeYamlObjectTriggeredTimes === 1);
  });

  it("add API - should not inject api key action to teamsapp yaml file when already exists", async () => {
    const appName = await mockV3Project();
    mockedEnvRestore = mockedEnv({
      TEAMSFX_CLI_DOTNET: "false",
    });
    const inputs: Inputs = {
      platform: Platform.VSCode,
      [QuestionNames.Folder]: os.tmpdir(),
      [QuestionNames.ApiSpecLocation]: "test.json",
      [QuestionNames.ApiOperation]: ["GET /user/{userId}", "GET /store/order"],
      [QuestionNames.ManifestPath]: path.join(os.tmpdir(), appName, "appPackage/manifest.json"),
      projectPath: path.join(os.tmpdir(), appName),
    };
    const manifest = new TeamsAppManifest();
    manifest.composeExtensions = [
      {
        composeExtensionType: "apiBased",
        apiSpecificationFile: "apiSpecificationFiles/openapi.json",
        commands: [],
      },
    ];

    const listResult: ListAPIResult = {
      APIs: [
        {
          operationId: "getUserById",
          server: "https://server1",
          api: "GET /user/{userId}",
          auth: {
            name: "bearerAuth1",
            authScheme: {
              type: "http",
              scheme: "bearer",
            },
          },
          isValid: true,
          reason: [],
        },
        {
          operationId: "getStoreOrder",
          server: "https://server1",
          api: "GET /store/order",
          auth: {
            name: "bearerAuth1",
            authScheme: {
              type: "http",
              scheme: "bearer",
            },
          },
          isValid: true,
          reason: [],
        },
      ],
      validAPICount: 2,
      allAPICount: 2,
    };

    const core = new FxCore(tools);
    sinon.stub(SpecParser.prototype, "generate").resolves({
      warnings: [],
      allSuccess: true,
    });
    sinon.stub(SpecParser.prototype, "list").resolves(listResult);
    sinon.stub(manifestUtils, "_readAppManifest").resolves(ok(manifest));
    sinon.stub(validationUtils, "validateInputs").resolves(undefined);
    sinon.stub(tools.ui, "showMessage").resolves(ok("Add"));
    const teamsappObject = {
      provision: [
        {
          uses: "teamsApp/create",
          with: {
            name: "dfefeef-${{TEAMSFX_ENV}}",
          },
          writeToEnvironmentFile: {
            teamsAppId: "TEAMS_APP_ID",
          },
        },
        {
          uses: "apiKey/register",
          with: {
            name: "bearerAuth1",
            appId: "${{TEAMS_APP_ID}}",
            apiSpecPath: "./appPackage/apiSpecificationFiles/openapi.json",
          },
          writeToEnvironmentFile: {
            registrationId: "BEARERAUTH1_REGISTRATION_ID",
          },
        },
        {
          uses: "teamsApp/zipAppPackage",
          with: {
            manifestPath: "./appPackage/manifest.json",
            outputZipPath: "./appPackage/build/appPackage.${{TEAMSFX_ENV}}.zip",
            outputJsonPath: "./appPackage/build/manifest.${{TEAMSFX_ENV}}.json",
          },
        },
      ],
    };
    const yamlString = jsyaml.dump(teamsappObject);
    sinon.stub(fs, "pathExists").callsFake(async (path: string) => {
      return !path.endsWith("yml");
    });
    sinon.stub(fs, "readFile").resolves(yamlString as any);

    const result = await core.copilotPluginAddAPI(inputs);
    assert.isTrue(result.isOk());
  });

  it("add API - should inject api key action to teamsapp yaml file when name does not match", async () => {
    const appName = await mockV3Project();
    mockedEnvRestore = mockedEnv({
      TEAMSFX_CLI_DOTNET: "false",
    });
    const inputs: Inputs = {
      platform: Platform.VSCode,
      [QuestionNames.Folder]: os.tmpdir(),
      [QuestionNames.ApiSpecLocation]: "test.json",
      [QuestionNames.ApiOperation]: ["GET /user/{userId}", "GET /store/order"],
      [QuestionNames.ManifestPath]: path.join(os.tmpdir(), appName, "appPackage/manifest.json"),
      projectPath: path.join(os.tmpdir(), appName),
    };
    const manifest = new TeamsAppManifest();
    manifest.composeExtensions = [
      {
        composeExtensionType: "apiBased",
        apiSpecificationFile: "apiSpecificationFiles/openapi.json",
        commands: [],
      },
    ];

    const listResult: ListAPIResult = {
      APIs: [
        {
          operationId: "getUserById",
          server: "https://server1",
          api: "GET /user/{userId}",
          auth: {
            name: "bearerAuth1",
            authScheme: {
              type: "http",
              scheme: "bearer",
            },
          },
          isValid: true,
          reason: [],
        },
        {
          operationId: "getStoreOrder",
          server: "https://server1",
          api: "GET /store/order",
          auth: {
            name: "bearerAuth1",
            authScheme: {
              type: "http",
              scheme: "bearer",
            },
          },
          isValid: true,
          reason: [],
        },
      ],
      validAPICount: 2,
      allAPICount: 2,
    };

    const core = new FxCore(tools);
    sinon.stub(SpecParser.prototype, "generate").resolves({
      warnings: [],
      allSuccess: true,
    });
    sinon.stub(SpecParser.prototype, "list").resolves(listResult);
    sinon.stub(manifestUtils, "_readAppManifest").resolves(ok(manifest));
    sinon.stub(validationUtils, "validateInputs").resolves(undefined);
    sinon.stub(tools.ui, "showMessage").resolves(ok("Add"));
    const teamsappObject = {
      provision: [
        {
          uses: "teamsApp/create",
          with: {
            name: "dfefeef-${{TEAMSFX_ENV}}",
          },
          writeToEnvironmentFile: {
            teamsAppId: "TEAMS_APP_ID",
          },
        },
        {
          uses: "apiKey/register",
          with: {
            name: "api_key2",
            appId: "${{TEAMS_APP_ID}}",
            apiSpecPath: "./appPackage/apiSpecificationFiles/openapi.json",
          },
          writeToEnvironmentFile: {
            registrationId: "API_KEY1_REGISTRATION_ID",
          },
        },
        {
          uses: "teamsApp/zipAppPackage",
          with: {
            manifestPath: "./appPackage/manifest.json",
            outputZipPath: "./appPackage/build/appPackage.${{TEAMSFX_ENV}}.zip",
            outputJsonPath: "./appPackage/build/manifest.${{TEAMSFX_ENV}}.json",
          },
        },
      ],
    };
    const yamlString = jsyaml.dump(teamsappObject);
    sinon.stub(fs, "pathExists").callsFake(async (path: string) => {
      return !path.endsWith("yml");
    });
    sinon.stub(fs, "readFile").resolves(yamlString as any);

    let writeYamlObjectTriggeredTimes = 0;
    sinon.stub(fs, "writeFile").callsFake((_, yamlString) => {
      writeYamlObjectTriggeredTimes++;
      const yamlObject = jsyaml.load(yamlString);

      assert.deepEqual(yamlObject, {
        provision: [
          {
            uses: "teamsApp/create",
            with: {
              name: "dfefeef-${{TEAMSFX_ENV}}",
            },
            writeToEnvironmentFile: {
              teamsAppId: "TEAMS_APP_ID",
            },
          },
          {
            uses: "apiKey/register",
            with: {
              name: "bearerAuth1",
              appId: "${{TEAMS_APP_ID}}",
              apiSpecPath: "./appPackage/apiSpecificationFiles/openapi.json",
            },
            writeToEnvironmentFile: {
              registrationId: "BEARERAUTH1_REGISTRATION_ID",
            },
          },
          {
            uses: "teamsApp/zipAppPackage",
            with: {
              manifestPath: "./appPackage/manifest.json",
              outputZipPath: "./appPackage/build/appPackage.${{TEAMSFX_ENV}}.zip",
              outputJsonPath: "./appPackage/build/manifest.${{TEAMSFX_ENV}}.json",
            },
          },
        ],
      });
    });

    const result = await core.copilotPluginAddAPI(inputs);
    assert.isTrue(result.isOk());
    assert.isTrue(writeYamlObjectTriggeredTimes === 1);
  });

  it("add API - should inject api key action to teamsapp yaml file when missing with in yaml", async () => {
    const appName = await mockV3Project();
    mockedEnvRestore = mockedEnv({
      TEAMSFX_CLI_DOTNET: "false",
    });
    const inputs: Inputs = {
      platform: Platform.VSCode,
      [QuestionNames.Folder]: os.tmpdir(),
      [QuestionNames.ApiSpecLocation]: "test.json",
      [QuestionNames.ApiOperation]: ["GET /user/{userId}", "GET /store/order"],
      [QuestionNames.ManifestPath]: path.join(os.tmpdir(), appName, "appPackage/manifest.json"),
      projectPath: path.join(os.tmpdir(), appName),
    };
    const manifest = new TeamsAppManifest();
    manifest.composeExtensions = [
      {
        composeExtensionType: "apiBased",
        apiSpecificationFile: "apiSpecificationFiles/openapi.json",
        commands: [],
      },
    ];

    const listResult: ListAPIResult = {
      APIs: [
        {
          operationId: "getUserById",
          server: "https://server1",
          api: "GET /user/{userId}",
          auth: {
            name: "bearerAuth1",
            authScheme: {
              type: "http",
              scheme: "bearer",
            },
          },
          isValid: true,
          reason: [],
        },
        {
          operationId: "getStoreOrder",
          server: "https://server1",
          api: "GET /store/order",
          auth: {
            name: "bearerAuth1",
            authScheme: {
              type: "http",
              scheme: "bearer",
            },
          },
          isValid: true,
          reason: [],
        },
      ],
      validAPICount: 2,
      allAPICount: 2,
    };

    const core = new FxCore(tools);
    sinon.stub(SpecParser.prototype, "generate").resolves({
      warnings: [],
      allSuccess: true,
    });
    sinon.stub(SpecParser.prototype, "list").resolves(listResult);
    sinon.stub(manifestUtils, "_readAppManifest").resolves(ok(manifest));
    sinon.stub(validationUtils, "validateInputs").resolves(undefined);
    sinon.stub(tools.ui, "showMessage").resolves(ok("Add"));
    const teamsappObject = {
      provision: [
        {
          uses: "teamsApp/create",
          with: {
            name: "dfefeef-${{TEAMSFX_ENV}}",
          },
          writeToEnvironmentFile: {
            teamsAppId: "TEAMS_APP_ID",
          },
        },
        {
          uses: "apiKey/register",
          writeToEnvironmentFile: {
            registrationId: "BEARERAUTH1_REGISTRATION_ID",
          },
        },
        {
          uses: "teamsApp/zipAppPackage",
          with: {
            manifestPath: "./appPackage/manifest.json",
            outputZipPath: "./appPackage/build/appPackage.${{TEAMSFX_ENV}}.zip",
            outputJsonPath: "./appPackage/build/manifest.${{TEAMSFX_ENV}}.json",
          },
        },
      ],
    };
    const yamlString = jsyaml.dump(teamsappObject);
    sinon.stub(fs, "pathExists").callsFake(async (path: string) => {
      return !path.endsWith("yml");
    });
    sinon.stub(fs, "readFile").resolves(yamlString as any);

    let writeYamlObjectTriggeredTimes = 0;
    sinon.stub(fs, "writeFile").callsFake((_, yamlString) => {
      writeYamlObjectTriggeredTimes++;
      const yamlObject = jsyaml.load(yamlString);

      assert.deepEqual(yamlObject, {
        provision: [
          {
            uses: "teamsApp/create",
            with: {
              name: "dfefeef-${{TEAMSFX_ENV}}",
            },
            writeToEnvironmentFile: {
              teamsAppId: "TEAMS_APP_ID",
            },
          },
          {
            uses: "apiKey/register",
            with: {
              name: "bearerAuth1",
              appId: "${{TEAMS_APP_ID}}",
              apiSpecPath: "./appPackage/apiSpecificationFiles/openapi.json",
            },
            writeToEnvironmentFile: {
              registrationId: "BEARERAUTH1_REGISTRATION_ID",
            },
          },
          {
            uses: "teamsApp/zipAppPackage",
            with: {
              manifestPath: "./appPackage/manifest.json",
              outputZipPath: "./appPackage/build/appPackage.${{TEAMSFX_ENV}}.zip",
              outputJsonPath: "./appPackage/build/manifest.${{TEAMSFX_ENV}}.json",
            },
          },
        ],
      });
    });

    const result = await core.copilotPluginAddAPI(inputs);
    assert.isTrue(result.isOk());
    assert.isTrue(writeYamlObjectTriggeredTimes === 1);
  });

  it("add API - should inject api key action to teamsapp yaml file when missing name in yaml", async () => {
    const appName = await mockV3Project();
    mockedEnvRestore = mockedEnv({
      TEAMSFX_CLI_DOTNET: "false",
    });
    const inputs: Inputs = {
      platform: Platform.VSCode,
      [QuestionNames.Folder]: os.tmpdir(),
      [QuestionNames.ApiSpecLocation]: "test.json",
      [QuestionNames.ApiOperation]: ["GET /user/{userId}", "GET /store/order"],
      [QuestionNames.ManifestPath]: path.join(os.tmpdir(), appName, "appPackage/manifest.json"),
      projectPath: path.join(os.tmpdir(), appName),
    };
    const manifest = new TeamsAppManifest();
    manifest.composeExtensions = [
      {
        composeExtensionType: "apiBased",
        apiSpecificationFile: "apiSpecificationFiles/openapi.json",
        commands: [],
      },
    ];

    const listResult: ListAPIResult = {
      APIs: [
        {
          operationId: "getUserById",
          server: "https://server1",
          api: "GET /user/{userId}",
          auth: {
            name: "bearerAuth1",
            authScheme: {
              type: "http",
              scheme: "bearer",
            },
          },
          isValid: true,
          reason: [],
        },
        {
          operationId: "getStoreOrder",
          server: "https://server1",
          api: "GET /store/order",
          auth: {
            name: "bearerAuth1",
            authScheme: {
              type: "http",
              scheme: "bearer",
            },
          },
          isValid: true,
          reason: [],
        },
      ],
      validAPICount: 2,
      allAPICount: 2,
    };
    const core = new FxCore(tools);
    sinon.stub(SpecParser.prototype, "generate").resolves({
      warnings: [],
      allSuccess: true,
    });
    sinon.stub(SpecParser.prototype, "list").resolves(listResult);
    sinon.stub(manifestUtils, "_readAppManifest").resolves(ok(manifest));
    sinon.stub(validationUtils, "validateInputs").resolves(undefined);
    sinon.stub(tools.ui, "showMessage").resolves(ok("Add"));
    const teamsappObject = {
      provision: [
        {
          uses: "teamsApp/create",
          with: {
            name: "dfefeef-${{TEAMSFX_ENV}}",
          },
          writeToEnvironmentFile: {
            teamsAppId: "TEAMS_APP_ID",
          },
        },
        {
          uses: "apiKey/register",
          with: {
            appId: "${{TEAMS_APP_ID}}",
            apiSpecPath: "./appPackage/apiSpecificationFiles/openapi.json",
          },
          writeToEnvironmentFile: {
            registrationId: "API_KEY1_REGISTRATION_ID",
          },
        },
        {
          uses: "teamsApp/zipAppPackage",
          with: {
            manifestPath: "./appPackage/manifest.json",
            outputZipPath: "./appPackage/build/appPackage.${{TEAMSFX_ENV}}.zip",
            outputJsonPath: "./appPackage/build/manifest.${{TEAMSFX_ENV}}.json",
          },
        },
      ],
    };
    const yamlString = jsyaml.dump(teamsappObject);
    sinon.stub(fs, "pathExists").callsFake(async (path: string) => {
      return !path.endsWith("yml");
    });
    sinon.stub(fs, "readFile").resolves(yamlString as any);

    let writeYamlObjectTriggeredTimes = 0;
    sinon.stub(fs, "writeFile").callsFake((_, yamlString) => {
      writeYamlObjectTriggeredTimes++;
      const yamlObject = jsyaml.load(yamlString);

      assert.deepEqual(yamlObject, {
        provision: [
          {
            uses: "teamsApp/create",
            with: {
              name: "dfefeef-${{TEAMSFX_ENV}}",
            },
            writeToEnvironmentFile: {
              teamsAppId: "TEAMS_APP_ID",
            },
          },
          {
            uses: "apiKey/register",
            with: {
              name: "bearerAuth1",
              appId: "${{TEAMS_APP_ID}}",
              apiSpecPath: "./appPackage/apiSpecificationFiles/openapi.json",
            },
            writeToEnvironmentFile: {
              registrationId: "BEARERAUTH1_REGISTRATION_ID",
            },
          },
          {
            uses: "teamsApp/zipAppPackage",
            with: {
              manifestPath: "./appPackage/manifest.json",
              outputZipPath: "./appPackage/build/appPackage.${{TEAMSFX_ENV}}.zip",
              outputJsonPath: "./appPackage/build/manifest.${{TEAMSFX_ENV}}.json",
            },
          },
        ],
      });
    });

    const result = await core.copilotPluginAddAPI(inputs);
    assert.isTrue(result.isOk());
    assert.isTrue(writeYamlObjectTriggeredTimes === 1);
  });

  it("add API - should inject api key action to teamsapp yaml file with local teamsapp file", async () => {
    const appName = await mockV3Project();
    mockedEnvRestore = mockedEnv({
      TEAMSFX_CLI_DOTNET: "false",
    });
    const inputs: Inputs = {
      platform: Platform.VSCode,
      [QuestionNames.Folder]: os.tmpdir(),
      [QuestionNames.ApiSpecLocation]: "test.json",
      [QuestionNames.ApiOperation]: ["GET /user/{userId}", "GET /store/order"],
      [QuestionNames.ManifestPath]: path.join(os.tmpdir(), appName, "appPackage/manifest.json"),
      projectPath: path.join(os.tmpdir(), appName),
    };
    const manifest = new TeamsAppManifest();
    manifest.composeExtensions = [
      {
        composeExtensionType: "apiBased",
        apiSpecificationFile: "apiSpecificationFiles/openapi.json",
        commands: [],
      },
    ];

    const listResult: ListAPIResult = {
      APIs: [
        {
          operationId: "getUserById",
          server: "https://server1",
          api: "GET /user/{userId}",
          auth: {
            name: "bearerAuth1",
            authScheme: {
              type: "http",
              scheme: "bearer",
            },
          },
          isValid: true,
          reason: [],
        },
        {
          operationId: "getStoreOrder",
          server: "https://server1",
          api: "GET /store/order",
          auth: {
            name: "bearerAuth1",
            authScheme: {
              type: "http",
              scheme: "bearer",
            },
          },
          isValid: true,
          reason: [],
        },
      ],
      validAPICount: 2,
      allAPICount: 2,
    };

    const core = new FxCore(tools);
    sinon.stub(SpecParser.prototype, "generate").resolves({
      warnings: [],
      allSuccess: true,
    });
    sinon.stub(SpecParser.prototype, "list").resolves(listResult);
    sinon.stub(manifestUtils, "_readAppManifest").resolves(ok(manifest));
    sinon.stub(validationUtils, "validateInputs").resolves(undefined);
    sinon.stub(tools.ui, "showMessage").resolves(ok("Add"));
    const teamsappObject = {
      provision: [
        {
          uses: "teamsApp/create",
          with: {
            name: "dfefeef-${{TEAMSFX_ENV}}",
          },
          writeToEnvironmentFile: {
            teamsAppId: "TEAMS_APP_ID",
          },
        },
        {
          uses: "teamsApp/zipAppPackage",
          with: {
            manifestPath: "./appPackage/manifest.json",
            outputZipPath: "./appPackage/build/appPackage.${{TEAMSFX_ENV}}.zip",
            outputJsonPath: "./appPackage/build/manifest.${{TEAMSFX_ENV}}.json",
          },
        },
      ],
    };
    const yamlString = jsyaml.dump(teamsappObject);
    sinon.stub(fs, "pathExists").resolves(true);
    sinon.stub(fs, "readFile").resolves(yamlString as any);

    let writeYamlObjectTriggeredTimes = 0;
    sinon.stub(fs, "writeFile").callsFake((_, yamlString) => {
      writeYamlObjectTriggeredTimes++;
      const yamlObject = jsyaml.load(yamlString);
      assert.deepEqual(yamlObject, {
        provision: [
          {
            uses: "teamsApp/create",
            with: {
              name: "dfefeef-${{TEAMSFX_ENV}}",
            },
            writeToEnvironmentFile: {
              teamsAppId: "TEAMS_APP_ID",
            },
          },
          {
            uses: "apiKey/register",
            with: {
              name: "bearerAuth1",
              appId: "${{TEAMS_APP_ID}}",
              apiSpecPath: "./appPackage/apiSpecificationFiles/openapi.json",
            },
            writeToEnvironmentFile: {
              registrationId: "BEARERAUTH1_REGISTRATION_ID",
            },
          },
          {
            uses: "teamsApp/zipAppPackage",
            with: {
              manifestPath: "./appPackage/manifest.json",
              outputZipPath: "./appPackage/build/appPackage.${{TEAMSFX_ENV}}.zip",
              outputJsonPath: "./appPackage/build/manifest.${{TEAMSFX_ENV}}.json",
            },
          },
        ],
      });
    });

    const result = await core.copilotPluginAddAPI(inputs);

    assert.isTrue(result.isOk());
    assert.isTrue(writeYamlObjectTriggeredTimes === 2);
  });

  it("add API - should inject oauth action to teamsapp yaml file with local teamsapp file", async () => {
    const appName = await mockV3Project();
    mockedEnvRestore = mockedEnv({
      TEAMSFX_CLI_DOTNET: "false",
    });
    const inputs: Inputs = {
      platform: Platform.VSCode,
      [QuestionNames.Folder]: os.tmpdir(),
      [QuestionNames.ApiSpecLocation]: "test.json",
      [QuestionNames.ApiOperation]: ["GET /user/{userId}", "GET /store/order"],
      [QuestionNames.ManifestPath]: path.join(os.tmpdir(), appName, "appPackage/manifest.json"),
      projectPath: path.join(os.tmpdir(), appName),
    };
    const manifest = new TeamsAppManifest();
    manifest.composeExtensions = [
      {
        composeExtensionType: "apiBased",
        apiSpecificationFile: "apiSpecificationFiles/openapi.json",
        commands: [],
      },
    ];

    const listResult: ListAPIResult = {
      APIs: [
        {
          operationId: "getUserById",
          server: "https://server1",
          api: "GET /user/{userId}",
          auth: {
            name: "oauthAuth",
            authScheme: {
              type: "oauth2",
              flows: {
                authorizationCode: {
                  authorizationUrl: "mockedAuthorizationUrl",
                  tokenUrl: "mockedTokenUrl",
                  scopes: {
                    mockedScope: "description for mocked scope",
                  },
                },
              },
            },
          },
          isValid: true,
          reason: [],
        },
        {
          operationId: "getStoreOrder",
          server: "https://server1",
          api: "GET /store/order",
          auth: {
            name: "oauthAuth",
            authScheme: {
              type: "oauth2",
              flows: {
                authorizationCode: {
                  authorizationUrl: "mockedAuthorizationUrl",
                  tokenUrl: "mockedTokenUrl",
                  scopes: {
                    mockedScope: "description for mocked scope",
                  },
                },
              },
            },
          },
          isValid: true,
          reason: [],
        },
      ],
      validAPICount: 2,
      allAPICount: 2,
    };

    const core = new FxCore(tools);
    sinon.stub(SpecParser.prototype, "generate").resolves({
      warnings: [],
      allSuccess: true,
    });
    sinon.stub(SpecParser.prototype, "list").resolves(listResult);
    sinon.stub(manifestUtils, "_readAppManifest").resolves(ok(manifest));
    sinon.stub(validationUtils, "validateInputs").resolves(undefined);
    sinon.stub(tools.ui, "showMessage").resolves(ok("Add"));
    const teamsappObject = {
      provision: [
        {
          uses: "teamsApp/create",
          with: {
            name: "dfefeef-${{TEAMSFX_ENV}}",
          },
          writeToEnvironmentFile: {
            teamsAppId: "TEAMS_APP_ID",
          },
        },
        {
          uses: "teamsApp/zipAppPackage",
          with: {
            manifestPath: "./appPackage/manifest.json",
            outputZipPath: "./appPackage/build/appPackage.${{TEAMSFX_ENV}}.zip",
            outputJsonPath: "./appPackage/build/manifest.${{TEAMSFX_ENV}}.json",
          },
        },
      ],
    };
    const yamlString = jsyaml.dump(teamsappObject);
    sinon.stub(fs, "pathExists").resolves(true);
    sinon.stub(fs, "readFile").resolves(yamlString as any);

    let writeYamlObjectTriggeredTimes = 0;
    sinon.stub(fs, "writeFile").callsFake((_, yamlString) => {
      writeYamlObjectTriggeredTimes++;
      const yamlObject = jsyaml.load(yamlString);
      assert.deepEqual(yamlObject, {
        provision: [
          {
            uses: "teamsApp/create",
            with: {
              name: "dfefeef-${{TEAMSFX_ENV}}",
            },
            writeToEnvironmentFile: {
              teamsAppId: "TEAMS_APP_ID",
            },
          },
          {
            uses: "oauth/register",
            with: {
              name: "oauthAuth",
              flow: "authorizationCode",
              appId: "${{TEAMS_APP_ID}}",
              apiSpecPath: "./appPackage/apiSpecificationFiles/openapi.json",
            },
            writeToEnvironmentFile: {
              configurationId: "OAUTHAUTH_CONFIGURATION_ID",
            },
          },
          {
            uses: "teamsApp/zipAppPackage",
            with: {
              manifestPath: "./appPackage/manifest.json",
              outputZipPath: "./appPackage/build/appPackage.${{TEAMSFX_ENV}}.zip",
              outputJsonPath: "./appPackage/build/manifest.${{TEAMSFX_ENV}}.json",
            },
          },
        ],
      });
    });

    const result = await core.copilotPluginAddAPI(inputs);

    assert.isTrue(result.isOk());
    assert.isTrue(writeYamlObjectTriggeredTimes === 2);
  });

  it("add API - should filter unknown api key action", async () => {
    const appName = await mockV3Project();
    mockedEnvRestore = mockedEnv({
      TEAMSFX_CLI_DOTNET: "false",
    });
    const inputs: Inputs = {
      platform: Platform.VSCode,
      [QuestionNames.Folder]: os.tmpdir(),
      [QuestionNames.ApiSpecLocation]: "test.json",
      [QuestionNames.ApiOperation]: ["GET /user/{userId}", "GET /store/order"],
      [QuestionNames.ManifestPath]: path.join(os.tmpdir(), appName, "appPackage/manifest.json"),
      projectPath: path.join(os.tmpdir(), appName),
    };
    const manifest = new TeamsAppManifest();
    manifest.composeExtensions = [
      {
        composeExtensionType: "apiBased",
        apiSpecificationFile: "apiSpecificationFiles/openapi.json",
        commands: [],
      },
    ];

    const listResult: ListAPIResult = {
      APIs: [
        {
          operationId: "getUserById",
          server: "https://server1",
          api: "GET /user/{userId}",
          auth: {
            name: "bearerAuth1",
            authScheme: {
              type: "http",
              scheme: "bearer",
            },
          },
          isValid: true,
          reason: [],
        },
        {
          operationId: "getStoreOrder",
          server: "https://server1",
          api: "GET /store/order",
          auth: {
            name: "bearerAuth1",
            authScheme: {
              type: "http",
              scheme: "bearer",
            },
          },
          isValid: true,
          reason: [],
        },
      ],
      validAPICount: 2,
      allAPICount: 2,
    };

    const core = new FxCore(tools);
    sinon.stub(SpecParser.prototype, "generate").resolves({
      warnings: [],
      allSuccess: true,
    });
    sinon.stub(SpecParser.prototype, "list").resolves(listResult);
    sinon.stub(manifestUtils, "_readAppManifest").resolves(ok(manifest));
    sinon.stub(validationUtils, "validateInputs").resolves(undefined);
    sinon.stub(tools.ui, "showMessage").resolves(ok("Add"));
    const teamsappObject = {
      provision: [
        {
          uses: "teamsApp/create",
          with: {
            name: "dfefeef-${{TEAMSFX_ENV}}",
          },
          writeToEnvironmentFile: {
            teamsAppId: "TEAMS_APP_ID",
          },
        },
        {
          uses: "apiKey/register",
          with: {
            name: "api_key_unknown",
            appId: "${{TEAMS_APP_ID}}",
            apiSpecPath: ".appPackage/apiSpecificationFiles/openapi.json",
          },
          writeToEnvironmentFile: {
            registrationId: "API_KEY_UNKNOWN_REGISTRATION_ID",
          },
        },
        {
          uses: "teamsApp/zipAppPackage",
          with: {
            manifestPath: "./appPackage/manifest.json",
            outputZipPath: "./appPackage/build/appPackage.${{TEAMSFX_ENV}}.zip",
            outputJsonPath: "./appPackage/build/manifest.${{TEAMSFX_ENV}}.json",
          },
        },
      ],
    };
    const yamlString = jsyaml.dump(teamsappObject);
    sinon.stub(fs, "pathExists").resolves(true);
    sinon.stub(fs, "readFile").resolves(yamlString as any);

    let writeYamlObjectTriggeredTimes = 0;
    sinon.stub(fs, "writeFile").callsFake((_, yamlString) => {
      writeYamlObjectTriggeredTimes++;
      const yamlObject = jsyaml.load(yamlString);
      assert.deepEqual(yamlObject, {
        provision: [
          {
            uses: "teamsApp/create",
            with: {
              name: "dfefeef-${{TEAMSFX_ENV}}",
            },
            writeToEnvironmentFile: {
              teamsAppId: "TEAMS_APP_ID",
            },
          },
          {
            uses: "apiKey/register",
            with: {
              name: "bearerAuth1",
              appId: "${{TEAMS_APP_ID}}",
              apiSpecPath: "./appPackage/apiSpecificationFiles/openapi.json",
            },
            writeToEnvironmentFile: {
              registrationId: "BEARERAUTH1_REGISTRATION_ID",
            },
          },
          {
            uses: "teamsApp/zipAppPackage",
            with: {
              manifestPath: "./appPackage/manifest.json",
              outputZipPath: "./appPackage/build/appPackage.${{TEAMSFX_ENV}}.zip",
              outputJsonPath: "./appPackage/build/manifest.${{TEAMSFX_ENV}}.json",
            },
          },
        ],
      });
    });

    const result = await core.copilotPluginAddAPI(inputs);
    assert.isTrue(result.isOk());
    assert.isTrue(writeYamlObjectTriggeredTimes === 2);
  });

  it("add API - warnings", async () => {
    const appName = await mockV3Project();
    const inputs: Inputs = {
      platform: Platform.VSCode,
      [QuestionNames.Folder]: os.tmpdir(),
      [QuestionNames.ApiSpecLocation]: "test.json",
      [QuestionNames.ApiOperation]: ["GET /user/{userId}"],
      [QuestionNames.ManifestPath]: path.join(os.tmpdir(), appName, "appPackage/manifest.json"),
      projectPath: path.join(os.tmpdir(), appName),
    };
    const manifest = new TeamsAppManifest();
    manifest.composeExtensions = [
      {
        composeExtensionType: "apiBased",
        apiSpecificationFile: "apiSpecificationFiles/openapi.json",
        commands: [
          {
            id: "getUserById",
            title: "Get User By Id",
          },
          {
            id: "notexist",
            title: "Get User By Id",
          },
        ],
      },
    ];

    const listResult: ListAPIResult = {
      APIs: [
        {
          operationId: "getUserById",
          server: "https://server",
          api: "GET /user/{userId}",
          isValid: true,
          reason: [],
        },
        {
          operationId: "getStoreOrder",
          server: "https://server",
          api: "GET /store/order",
          isValid: true,
          reason: [],
        },
      ],
      validAPICount: 2,
      allAPICount: 2,
    };

    const core = new FxCore(tools);
    sinon.stub(SpecParser.prototype, "generate").resolves({
      warnings: [{ type: WarningType.OperationOnlyContainsOptionalParam, content: "fakeMessage" }],
      allSuccess: false,
    });
    sinon.stub(SpecParser.prototype, "list").resolves(listResult);
    sinon.stub(manifestUtils, "_readAppManifest").resolves(ok(manifest));
    sinon.stub(validationUtils, "validateInputs").resolves(undefined);
    sinon.stub(tools.ui, "showMessage").resolves(ok("Add"));
    const result = await core.copilotPluginAddAPI(inputs);
    assert.isTrue(result.isOk());
  });

  it("add API - readManifestFailed", async () => {
    const appName = await mockV3Project();
    const inputs: Inputs = {
      platform: Platform.VSCode,
      [QuestionNames.Folder]: os.tmpdir(),
      [QuestionNames.ApiSpecLocation]: "test.json",
      [QuestionNames.ApiOperation]: ["testOperation"],
      projectPath: path.join(os.tmpdir(), appName),
    };
    const core = new FxCore(tools);
    sinon.stub(SpecParser.prototype, "generate").throws(new Error("fakeError"));
    sinon.stub(validationUtils, "validateInputs").resolves(undefined);
    sinon.stub(tools.ui, "showMessage").resolves(ok("Add"));

    const result = await core.copilotPluginAddAPI(inputs);
    assert.isTrue(result.isErr());
  });

  it("add API - assembleError", async () => {
    const appName = await mockV3Project();
    const manifest = new TeamsAppManifest();
    manifest.composeExtensions = [
      {
        composeExtensionType: "apiBased",
        apiSpecificationFile: "apiSpecificationFiles/openapi.json",
        commands: [],
      },
    ];
    const inputs: Inputs = {
      platform: Platform.VSCode,
      [QuestionNames.Folder]: os.tmpdir(),
      [QuestionNames.ApiSpecLocation]: "test.json",
      [QuestionNames.ApiOperation]: ["testOperation"],
      [QuestionNames.ManifestPath]: "manifest.json",
      projectPath: path.join(os.tmpdir(), appName),
    };
    const core = new FxCore(tools);
    sinon.stub(SpecParser.prototype, "generate").throws(new Error("fakeError"));
    sinon.stub(validationUtils, "validateInputs").resolves(undefined);
    sinon.stub(manifestUtils, "_readAppManifest").resolves(ok(manifest));
    sinon.stub(tools.ui, "showMessage").resolves(ok("Add"));

    const result = await core.copilotPluginAddAPI(inputs);
    assert.isTrue(result.isErr());
  });

  it("add API - SpecParserError", async () => {
    const appName = await mockV3Project();
    const manifest = new TeamsAppManifest();
    manifest.composeExtensions = [
      {
        composeExtensionType: "apiBased",
        apiSpecificationFile: "apiSpecificationFiles/openapi.json",
        commands: [],
      },
    ];
    const inputs: Inputs = {
      platform: Platform.VSCode,
      [QuestionNames.Folder]: os.tmpdir(),
      [QuestionNames.ApiSpecLocation]: "test.json",
      [QuestionNames.ApiOperation]: ["testOperation"],
      [QuestionNames.ManifestPath]: "manifest.json",
      projectPath: path.join(os.tmpdir(), appName),
    };
    const core = new FxCore(tools);
    sinon.stub(validationUtils, "validateInputs").resolves(undefined);
    sinon.stub(manifestUtils, "_readAppManifest").resolves(ok(manifest));
    sinon.stub(tools.ui, "showMessage").resolves(ok("Add"));

    const result = await core.copilotPluginAddAPI(inputs);
    assert.isTrue(result.isErr());
  });

  it("add API - ui error", async () => {
    const appName = await mockV3Project();
    const manifest = new TeamsAppManifest();
    manifest.composeExtensions = [
      {
        composeExtensionType: "apiBased",
        apiSpecificationFile: "apiSpecificationFiles/openapi.json",
        commands: [],
      },
    ];
    const inputs: Inputs = {
      platform: Platform.VSCode,
      [QuestionNames.Folder]: os.tmpdir(),
      [QuestionNames.ApiSpecLocation]: "test.json",
      [QuestionNames.ApiOperation]: ["testOperation"],
      [QuestionNames.ManifestPath]: "manifest.json",
      projectPath: path.join(os.tmpdir(), appName),
    };
    const core = new FxCore(tools);
    sinon.stub(validationUtils, "validateInputs").resolves(undefined);
    sinon.stub(manifestUtils, "_readAppManifest").resolves(ok(manifest));
    sinon
      .stub(tools.ui, "showMessage")
      .resolves(err(new UserError("testSource", "testError", "", "")));

    const result = await core.copilotPluginAddAPI(inputs);
    assert.isTrue(result.isErr());
    if (result.isErr()) {
      assert.equal(result.error.name, "testError");
    }
  });

  it("add API - not 'add' when confirm", async () => {
    const appName = await mockV3Project();
    const manifest = new TeamsAppManifest();
    manifest.composeExtensions = [
      {
        composeExtensionType: "apiBased",
        apiSpecificationFile: "apiSpecificationFiles/openapi.json",
        commands: [],
      },
    ];
    const inputs: Inputs = {
      platform: Platform.VSCode,
      [QuestionNames.Folder]: os.tmpdir(),
      [QuestionNames.ApiSpecLocation]: "test.json",
      [QuestionNames.ApiOperation]: ["testOperation"],
      [QuestionNames.ManifestPath]: "manifest.json",
      projectPath: path.join(os.tmpdir(), appName),
    };
    const core = new FxCore(tools);
    sinon
      .stub(SpecParser.prototype, "generate")
      .throws(new SpecParserError("fakeMessage", ErrorType.SpecNotValid));
    sinon.stub(validationUtils, "validateInputs").resolves(undefined);
    sinon.stub(manifestUtils, "_readAppManifest").resolves(ok(manifest));
    sinon.stub(tools.ui, "showMessage").resolves(ok(""));

    const result = await core.copilotPluginAddAPI(inputs);
    assert.isTrue(result.isErr());
    if (result.isErr()) {
      assert.isTrue(result.error instanceof UserCancelError);
    }
  });

  describe("listPluginApiSpecs", async () => {
    it("success", async () => {
      const inputs = {
        [QuestionNames.ManifestPath]: "manifest.json",
        platform: Platform.VS,
      };
      const manifest = new TeamsAppManifest();
      manifest.copilotExtensions = {
        plugins: [
          {
            file: "ai-plugin.json",
            id: "plugin1",
          },
        ],
      };
      sinon.stub(manifestUtils, "_readAppManifest").resolves(ok(manifest));
      sinon
        .stub(pluginManifestUtils, "getApiSpecFilePathFromTeamsManifest")
        .resolves(ok(["apispec.json"]));

      const core = new FxCore(tools);
      const res = await core.listPluginApiSpecs(inputs);

      assert.isTrue(res.isOk());
    });

    it("read manifest error", async () => {
      const inputs = {
        [QuestionNames.ManifestPath]: "manifest.json",
        platform: Platform.VS,
      };
      sinon
        .stub(manifestUtils, "_readAppManifest")
        .resolves(err(new SystemError("read manifest error", "read manifest error", "", "")));

      const core = new FxCore(tools);
      const res = await core.listPluginApiSpecs(inputs);

      assert.isTrue(res.isErr());
      if (res.isErr()) {
        assert.equal(res.error.name, "read manifest error");
      }
    });

    it("get api spec error", async () => {
      const inputs = {
        [QuestionNames.ManifestPath]: "manifest.json",
        platform: Platform.VS,
      };
      const manifest = new TeamsAppManifest();
      manifest.copilotExtensions = {
        plugins: [
          {
            file: "ai-plugin.json",
            id: "plugin1",
          },
        ],
      };
      sinon.stub(manifestUtils, "_readAppManifest").resolves(ok(manifest));
      sinon
        .stub(pluginManifestUtils, "getApiSpecFilePathFromTeamsManifest")
        .resolves(err(new SystemError("get plugin error", "get plugin error", "", "")));

      const core = new FxCore(tools);
      const res = await core.listPluginApiSpecs(inputs);

      assert.isTrue(res.isErr());
      if (res.isErr()) {
        assert.equal(res.error.name, "get plugin error");
      }
    });
  });

  it("load OpenAI manifest - should run successful", async () => {
    const core = new FxCore(tools);
    const inputs = { domain: "mydomain.com" };
    sinon
      .stub(OpenAIPluginManifestHelper, "loadOpenAIPluginManifest")
      .returns(Promise.resolve<OpenAIPluginManifest>(undefined as any));
    const result = await core.copilotPluginLoadOpenAIManifest(inputs as any);
    assert.isTrue(result.isOk());
  });

  it("load OpenAI manifest - should return an error when an exception is thrown", async () => {
    const core = new FxCore(tools);
    const inputs = { domain: "mydomain.com" };
    sinon
      .stub(OpenAIPluginManifestHelper, "loadOpenAIPluginManifest")
      .throws(new Error("Test error"));
    const result = await core.copilotPluginLoadOpenAIManifest(inputs as any);
    assert.isTrue(result.isErr());
  });

  it("load operations - should return a list of operations when given valid inputs", async () => {
    const core = new FxCore(tools);
    const inputs = {
      manifest: {},
      apiSpecUrl: "https://example.com/api-spec",
      shouldLogWarning: true,
    };
    const expectedResult = [
      {
        id: "operation1",
        label: "operation1",
        groupName: "1",
        data: { serverUrl: "https://server1" },
      },
      {
        id: "operation2",
        label: "operation2",
        groupName: "2",
        data: { serverUrl: "https://server2" },
      },
    ];
    sinon.stub(CopilotPluginHelper, "listOperations").returns(Promise.resolve(ok(expectedResult)));
    const result = await core.copilotPluginListOperations(inputs as any);
    assert.isTrue(result.isOk());
    if (result.isOk()) {
      assert.deepEqual(result.value, expectedResult);
    }
  });

  it("load operations - should return an error when an exception is thrown", async () => {
    const core = new FxCore(tools);
    const inputs = {
      manifest: {},
      apiSpecUrl: "https://example.com/api-spec",
      shouldLogWarning: true,
    };
    sinon.stub(CopilotPluginHelper, "listOperations").returns(Promise.resolve(err([])));
    const result = await core.copilotPluginListOperations(inputs as any);
    assert.isTrue(result.isErr());
  });

  it("load operations - no manifest in inputs", async () => {
    const core = new FxCore(tools);
    const inputs = {
      apiSpecUrl: "https://example.com/api-spec",
      shouldLogWarning: true,
      includeExistingAPIs: false,
    };

    sinon
      .stub(SpecParser.prototype, "validate")
      .resolves({ status: ValidationStatus.Valid, warnings: [], errors: [] });
    sinon
      .stub(SpecParser.prototype, "list")
      .resolves({ APIs: [], allAPICount: 0, validAPICount: 0 });

    try {
      await core.copilotPluginListOperations(inputs as any);
    } catch (e: any) {
      assert.equal(e.name, MissingRequiredInputError.name);
    }
  });

  it("load operations - invalid manifest", async () => {
    const core = new FxCore(tools);
    const inputs = {
      apiSpecUrl: "https://example.com/api-spec",
      shouldLogWarning: true,
      includeExistingAPIs: false,
      "manifest-path": "fakePath",
    };

    sinon
      .stub(manifestUtils, "_readAppManifest")
      .returns(Promise.resolve(err(new FileNotFoundError("file", "fakePath"))));
    sinon
      .stub(SpecParser.prototype, "validate")
      .resolves({ status: ValidationStatus.Valid, warnings: [], errors: [] });
    sinon
      .stub(SpecParser.prototype, "list")
      .resolves({ APIs: [], allAPICount: 0, validAPICount: 0 });

    try {
      await core.copilotPluginListOperations(inputs as any);
    } catch (e: any) {
      assert.equal(e.name, FileNotFoundError.name);
    }
  });

  it("teamsapp management APIs", async () => {
    const core = new FxCore(tools);
    const inputs = {
      platform: Platform.CLI,
    };
    sinon.stub(teamsappMgr, "updateTeamsApp").resolves(ok(undefined));
    sinon
      .stub(teamsappMgr, "packageTeamsApp")
      .resolves(ok({ manifestPath: "", outputJsonPath: "", outputZipPath: "" }));
    sinon.stub(teamsappMgr, "validateTeamsApp").resolves(ok(undefined));
    sinon.stub(teamsappMgr, "publishTeamsApp").resolves(ok(undefined));
    const res1 = await core.updateTeamsAppCLIV3(inputs as any);
    const res2 = await core.packageTeamsAppCLIV3(inputs as any);
    const res3 = await core.validateTeamsAppCLIV3(inputs as any);
    const res4 = await core.publishTeamsAppCLIV3(inputs as any);
    assert.isTrue(res1.isOk());
    assert.isTrue(res2.isOk());
    assert.isTrue(res3.isOk());
    assert.isTrue(res4.isOk());
  });
});

describe("addPlugin", async () => {
  const sandbox = sinon.createSandbox();

  beforeEach(() => {
    setTools(tools);
  });

  afterEach(() => {
    sandbox.restore();
  });
  it("add both action and plugin success", async () => {
    const appName = await mockV3Project();
    const inputs: Inputs = {
      platform: Platform.VSCode,
      [QuestionNames.Folder]: os.tmpdir(),
      [QuestionNames.TeamsAppManifestFilePath]: "manifest.json",
      [QuestionNames.ApiSpecLocation]: "test.json",
      [QuestionNames.ApiOperation]: ["GET /user/{userId}"],
      [QuestionNames.PluginAvailability]: PluginAvailabilityOptions.copilotPluginAndAction().id,
      projectPath: path.join(os.tmpdir(), appName),
    };
    const manifest = new TeamsAppManifest();
    manifest.copilotExtensions = {
      declarativeCopilots: [
        {
          file: "test1.json",
          id: "action_1",
        },
      ],
    };

    sandbox.stub(validationUtils, "validateInputs").resolves(undefined);
    sandbox.stub(manifestUtils, "_readAppManifest").resolves(ok(manifest));
    sandbox.stub(manifestUtils, "_writeAppManifest").resolves(ok(undefined));
    sandbox.stub(fs, "pathExists").callsFake(async (path: string) => {
      if (path.endsWith("openapi_1.json")) {
        return true;
      }
      if (path.endsWith("ai-plugin_1.json")) {
        return true;
      }
      if (path.endsWith("openapi_2.json")) {
        return false;
      }
      if (path.endsWith("ai-plugin_2.json")) {
        return false;
      }
      return true;
    });
    sandbox
      .stub(copilotGptManifestUtils, "readCopilotGptManifestFile")
      .resolves(ok({} as DeclarativeCopilotManifestSchema));
    sandbox
      .stub(copilotGptManifestUtils, "addAction")
      .resolves(ok({} as DeclarativeCopilotManifestSchema));

    const core = new FxCore(tools);
    sandbox.stub(SpecParser.prototype, "generateForCopilot").resolves({
      warnings: [],
      allSuccess: true,
    });

    sandbox.stub(tools.ui, "showMessage").resolves(ok("Add"));
    const result = await core.addPlugin(inputs);
    if (result.isErr()) {
      console.log(result.error);
    }
    assert.isTrue(result.isOk());
    if (await fs.pathExists(inputs.projectPath!)) {
      await fs.remove(inputs.projectPath!);
    }
  });

  it("add action only success", async () => {
    const appName = await mockV3Project();
    const inputs: Inputs = {
      platform: Platform.VSCode,
      [QuestionNames.Folder]: os.tmpdir(),
      [QuestionNames.TeamsAppManifestFilePath]: "manifest.json",
      [QuestionNames.ApiSpecLocation]: "test.yaml",
      [QuestionNames.ApiOperation]: ["GET /user/{userId}"],
      [QuestionNames.PluginAvailability]: PluginAvailabilityOptions.action().id,
      projectPath: path.join(os.tmpdir(), appName),
    };
    const manifest = new TeamsAppManifest();
    manifest.copilotExtensions = {
      declarativeCopilots: [
        {
          file: "test1.json",
          id: "action_1",
        },
      ],
    };
    sandbox.stub(validationUtils, "validateInputs").resolves(undefined);
    sandbox.stub(manifestUtils, "_readAppManifest").resolves(ok(manifest));
    sandbox.stub(manifestUtils, "_writeAppManifest").resolves(ok(undefined));
    sandbox.stub(fs, "pathExists").callsFake(async (path: string) => {
      if (path.endsWith("openapi_1.yaml")) {
        return true;
      }
      if (path.endsWith("ai-plugin_1.json")) {
        return true;
      }
      if (path.endsWith("openapi_2.yaml")) {
        return false;
      }
      if (path.endsWith("ai-plugin_2.json")) {
        return false;
      }
      return true;
    });
    sandbox
      .stub(copilotGptManifestUtils, "readCopilotGptManifestFile")
      .resolves(ok({} as DeclarativeCopilotManifestSchema));
    sandbox
      .stub(copilotGptManifestUtils, "addAction")
      .resolves(ok({} as DeclarativeCopilotManifestSchema));

    const core = new FxCore(tools);
    sandbox.stub(SpecParser.prototype, "generateForCopilot").resolves({
      warnings: [],
      allSuccess: true,
    });

    sandbox.stub(tools.ui, "showMessage").resolves(ok("Add"));
    const result = await core.addPlugin(inputs);
    if (result.isErr()) {
      console.log(result.error);
    }
    assert.isTrue(result.isOk());
    if (await fs.pathExists(inputs.projectPath!)) {
      await fs.remove(inputs.projectPath!);
    }
  });

  it("add plugin success", async () => {
    const appName = await mockV3Project();
    const inputs: Inputs = {
      platform: Platform.VSCode,
      [QuestionNames.Folder]: os.tmpdir(),
      [QuestionNames.TeamsAppManifestFilePath]: "manifest.json",
      [QuestionNames.ApiSpecLocation]: "test.json",
      [QuestionNames.ApiOperation]: ["GET /user/{userId}"],
      [QuestionNames.PluginAvailability]: PluginAvailabilityOptions.copilotPlugin().id,
      projectPath: path.join(os.tmpdir(), appName),
    };
    const manifest = new TeamsAppManifest();
    manifest.copilotExtensions = {
      declarativeCopilots: [
        {
          file: "test1.json",
          id: "action_1",
        },
      ],
    };
    sandbox.stub(validationUtils, "validateInputs").resolves(undefined);
    sandbox.stub(manifestUtils, "_readAppManifest").resolves(ok(manifest));
    sandbox.stub(manifestUtils, "_writeAppManifest").resolves(ok(undefined));
    sandbox.stub(fs, "pathExists").callsFake(async (path: string) => {
      if (path.endsWith("openapi_1.json")) {
        return true;
      }
      if (path.endsWith("ai-plugin_1.json")) {
        return true;
      }
      if (path.endsWith("openapi_2.json")) {
        return false;
      }
      if (path.endsWith("ai-plugin_2.json")) {
        return false;
      }
      return true;
    });
    sandbox
      .stub(copilotGptManifestUtils, "readCopilotGptManifestFile")
      .resolves(ok({} as DeclarativeCopilotManifestSchema));
    sandbox
      .stub(copilotGptManifestUtils, "addAction")
      .resolves(ok({} as DeclarativeCopilotManifestSchema));

    const core = new FxCore(tools);
    sandbox.stub(SpecParser.prototype, "generateForCopilot").resolves({
      warnings: [{ type: WarningType.OperationOnlyContainsOptionalParam, content: "fakeMessage" }],
      allSuccess: true,
    });

    sandbox.stub(tools.ui, "showMessage").resolves(ok("Add"));
    const result = await core.addPlugin(inputs);
    if (result.isErr()) {
      console.log(result.error);
    }
    assert.isTrue(result.isOk());
    if (await fs.pathExists(inputs.projectPath!)) {
      await fs.remove(inputs.projectPath!);
    }
  });

  it("error: read Teams manifest error", async () => {
    const appName = await mockV3Project();
    const inputs: Inputs = {
      platform: Platform.VSCode,
      [QuestionNames.Folder]: os.tmpdir(),
      [QuestionNames.TeamsAppManifestFilePath]: "manifest.json",
      [QuestionNames.ApiSpecLocation]: "test.json",
      [QuestionNames.ApiOperation]: ["GET /user/{userId}"],
      [QuestionNames.PluginAvailability]: PluginAvailabilityOptions.copilotPluginAndAction().id,
      projectPath: path.join(os.tmpdir(), appName),
    };
    const manifest = new TeamsAppManifest();
    manifest.copilotExtensions = {
      declarativeCopilots: [
        {
          file: "test1.json",
          id: "action_1",
        },
      ],
    };
    sandbox.stub(validationUtils, "validateInputs").resolves(undefined);
    sandbox
      .stub(manifestUtils, "_readAppManifest")
      .resolves(err(new SystemError("manifestError", "manifestError", "", "")));
    const core = new FxCore(tools);
    const result = await core.addPlugin(inputs);
    assert.isTrue(result.isErr());
    if (result.isErr()) {
      assert.equal(result.error.name, "manifestError");
    }
  });

  it("error: read GPT manifest error", async () => {
    const appName = await mockV3Project();
    const inputs: Inputs = {
      platform: Platform.VSCode,
      [QuestionNames.Folder]: os.tmpdir(),
      [QuestionNames.TeamsAppManifestFilePath]: "manifest.json",
      [QuestionNames.ApiSpecLocation]: "test.json",
      [QuestionNames.ApiOperation]: ["GET /user/{userId}"],
      [QuestionNames.PluginAvailability]: PluginAvailabilityOptions.copilotPluginAndAction().id,
      projectPath: path.join(os.tmpdir(), appName),
    };
    const manifest = new TeamsAppManifest();
    manifest.copilotExtensions = {
      declarativeCopilots: [
        {
          file: "test1.json",
          id: "action_1",
        },
      ],
    };
    sandbox.stub(validationUtils, "validateInputs").resolves(undefined);
    sandbox.stub(manifestUtils, "_readAppManifest").resolves(ok(manifest));
    sandbox
      .stub(copilotGptManifestUtils, "readCopilotGptManifestFile")
      .resolves(err(new SystemError("readError", "readError", "", "")));
    const core = new FxCore(tools);
    const result = await core.addPlugin(inputs);
    assert.isTrue(result.isErr());
    if (result.isErr()) {
      assert.equal(result.error.name, "readError");
    }
  });

  it("error: not copilot GPT project", async () => {
    const appName = await mockV3Project();
    const inputs: Inputs = {
      platform: Platform.VSCode,
      [QuestionNames.Folder]: os.tmpdir(),
      [QuestionNames.TeamsAppManifestFilePath]: "manifest.json",
      [QuestionNames.ApiSpecLocation]: "test.json",
      [QuestionNames.ApiOperation]: ["GET /user/{userId}"],
      [QuestionNames.PluginAvailability]: PluginAvailabilityOptions.copilotPluginAndAction().id,
      projectPath: path.join(os.tmpdir(), appName),
    };
    const manifest = new TeamsAppManifest();

    sandbox.stub(validationUtils, "validateInputs").resolves(undefined);
    sandbox.stub(manifestUtils, "_readAppManifest").resolves(ok(manifest));
    const core = new FxCore(tools);
    const result = await core.addPlugin(inputs);
    assert.isTrue(result.isErr());
    if (result.isErr()) {
      assert.equal(result.error.name, AppStudioError.TeamsAppRequiredPropertyMissingError.name);
    }
  });

  it("error: cancel", async () => {
    const appName = await mockV3Project();
    const inputs: Inputs = {
      platform: Platform.VSCode,
      [QuestionNames.Folder]: os.tmpdir(),
      [QuestionNames.TeamsAppManifestFilePath]: "manifest.json",
      [QuestionNames.ApiSpecLocation]: "test.json",
      [QuestionNames.ApiOperation]: ["GET /user/{userId}"],
      [QuestionNames.PluginAvailability]: PluginAvailabilityOptions.copilotPluginAndAction().id,
      projectPath: path.join(os.tmpdir(), appName),
    };
    const manifest = new TeamsAppManifest();
    manifest.copilotExtensions = {
      declarativeCopilots: [
        {
          file: "test1.json",
          id: "action_1",
        },
      ],
    };
    sandbox.stub(validationUtils, "validateInputs").resolves(undefined);
    sandbox.stub(manifestUtils, "_readAppManifest").resolves(ok(manifest));
    sandbox
      .stub(copilotGptManifestUtils, "readCopilotGptManifestFile")
      .resolves(ok({} as DeclarativeCopilotManifestSchema));
    sandbox.stub(tools.ui, "showMessage").resolves(ok("Cancel"));
    const core = new FxCore(tools);
    const result = await core.addPlugin(inputs);
    assert.isTrue(result.isErr());
    if (result.isErr()) {
      assert.isTrue(result.error instanceof UserCancelError);
    }
  });

  it("error: confirm UI error", async () => {
    const appName = await mockV3Project();
    const inputs: Inputs = {
      platform: Platform.VSCode,
      [QuestionNames.Folder]: os.tmpdir(),
      [QuestionNames.TeamsAppManifestFilePath]: "manifest.json",
      [QuestionNames.ApiSpecLocation]: "test.json",
      [QuestionNames.ApiOperation]: ["GET /user/{userId}"],
      [QuestionNames.PluginAvailability]: PluginAvailabilityOptions.copilotPluginAndAction().id,
      projectPath: path.join(os.tmpdir(), appName),
    };
    const manifest = new TeamsAppManifest();
    manifest.copilotExtensions = {
      declarativeCopilots: [
        {
          file: "test1.json",
          id: "action_1",
        },
      ],
    };
    sandbox.stub(validationUtils, "validateInputs").resolves(undefined);
    sandbox.stub(manifestUtils, "_readAppManifest").resolves(ok(manifest));
    sandbox
      .stub(copilotGptManifestUtils, "readCopilotGptManifestFile")
      .resolves(ok({} as DeclarativeCopilotManifestSchema));
    sandbox
      .stub(tools.ui, "showMessage")
      .resolves(err(new SystemError("uiError", "uiError", "", "")));
    const core = new FxCore(tools);
    const result = await core.addPlugin(inputs);
    assert.isTrue(result.isErr());
    if (result.isErr()) {
      assert.equal("uiError", result.error.name);
    }
  });

  it("error: generateForCopilot exception", async () => {
    const appName = await mockV3Project();
    const inputs: Inputs = {
      platform: Platform.VSCode,
      [QuestionNames.Folder]: os.tmpdir(),
      [QuestionNames.TeamsAppManifestFilePath]: "manifest.json",
      [QuestionNames.ApiSpecLocation]: "test.json",
      [QuestionNames.ApiOperation]: ["GET /user/{userId}"],
      [QuestionNames.PluginAvailability]: PluginAvailabilityOptions.copilotPluginAndAction().id,
      projectPath: path.join(os.tmpdir(), appName),
    };
    const manifest = new TeamsAppManifest();
<<<<<<< HEAD
    manifest.copilotExtensions = {
      declarativeCopilots: [
        {
          file: "test1.json",
          id: "action_1",
        },
      ],
    };
=======
    manifest.copilotGpts = [
      {
        id: "1",
        file: "test.json",
      },
    ];
    sandbox.stub(fs, "pathExists").callsFake(async (path: string) => {
      if (path.endsWith("openapi_1.json")) {
        return false;
      }
      if (path.endsWith("ai-plugin_1.json")) {
        return false;
      }
      return true;
    });
>>>>>>> 16696a96
    sandbox.stub(validationUtils, "validateInputs").resolves(undefined);
    sandbox.stub(manifestUtils, "_readAppManifest").resolves(ok(manifest));
    sandbox
      .stub(copilotGptManifestUtils, "readCopilotGptManifestFile")
      .resolves(ok({} as DeclarativeCopilotManifestSchema));
    sandbox.stub(tools.ui, "showMessage").resolves(ok("Add"));
    sandbox.stub(SpecParser.prototype, "generateForCopilot").throws(new Error("fakeError"));
    const core = new FxCore(tools);
    const result = await core.addPlugin(inputs);
    assert.isTrue(result.isErr());
  });

  it("error: generateForCopilot error", async () => {
    const appName = await mockV3Project();
    const inputs: Inputs = {
      platform: Platform.VSCode,
      [QuestionNames.Folder]: os.tmpdir(),
      [QuestionNames.TeamsAppManifestFilePath]: "manifest.json",
      [QuestionNames.ApiSpecLocation]: "test.json",
      [QuestionNames.ApiOperation]: ["GET /user/{userId}"],
      [QuestionNames.PluginAvailability]: PluginAvailabilityOptions.copilotPluginAndAction().id,
      projectPath: path.join(os.tmpdir(), appName),
    };
    const manifest = new TeamsAppManifest();
<<<<<<< HEAD
    manifest.copilotExtensions = {
      declarativeCopilots: [
        {
          file: "test1.json",
          id: "action_1",
        },
      ],
    };
=======
    manifest.copilotGpts = [
      {
        id: "1",
        file: "test.json",
      },
    ];
    sandbox.stub(fs, "pathExists").callsFake(async (path: string) => {
      if (path.endsWith("openapi_1.json")) {
        return false;
      }
      if (path.endsWith("ai-plugin_1.json")) {
        return false;
      }
      return true;
    });
>>>>>>> 16696a96
    sandbox.stub(validationUtils, "validateInputs").resolves(undefined);
    sandbox.stub(manifestUtils, "_readAppManifest").resolves(ok(manifest));
    sandbox
      .stub(copilotGptManifestUtils, "readCopilotGptManifestFile")
      .resolves(ok({} as DeclarativeCopilotManifestSchema));
    sandbox.stub(tools.ui, "showMessage").resolves(ok("Add"));
    sandbox
      .stub(SpecParser.prototype, "generateForCopilot")
      .throws(new SpecParserError("fakeError", ErrorType.SpecNotValid));
    const core = new FxCore(tools);
    const result = await core.addPlugin(inputs);
    assert.isTrue(result.isErr());
  });

  it("update manifest error", async () => {
    const appName = await mockV3Project();
    const inputs: Inputs = {
      platform: Platform.VSCode,
      [QuestionNames.Folder]: os.tmpdir(),
      [QuestionNames.TeamsAppManifestFilePath]: "manifest.json",
      [QuestionNames.ApiSpecLocation]: "test.json",
      [QuestionNames.ApiOperation]: ["GET /user/{userId}"],
      [QuestionNames.PluginAvailability]: PluginAvailabilityOptions.copilotPlugin().id,
      projectPath: path.join(os.tmpdir(), appName),
    };
    const manifest = new TeamsAppManifest();
    manifest.copilotExtensions = {
      declarativeCopilots: [
        {
          file: "test1.json",
          id: "action_1",
        },
      ],
    };
    sandbox.stub(validationUtils, "validateInputs").resolves(undefined);
    sandbox.stub(manifestUtils, "_readAppManifest").resolves(ok(manifest));
    sandbox
      .stub(manifestUtils, "_writeAppManifest")
      .resolves(err(new SystemError("writeError", "writeError", "", "")));
    sandbox.stub(fs, "pathExists").callsFake(async (path: string) => {
      if (path.endsWith("openapi_1.json")) {
        return false;
      }
      if (path.endsWith("ai-plugin_1.json")) {
        return false;
      }

      return true;
    });
    sandbox
      .stub(copilotGptManifestUtils, "readCopilotGptManifestFile")
      .resolves(ok({} as DeclarativeCopilotManifestSchema));
    sandbox
      .stub(copilotGptManifestUtils, "addAction")
      .resolves(ok({} as DeclarativeCopilotManifestSchema));

    const core = new FxCore(tools);
    sandbox.stub(SpecParser.prototype, "generateForCopilot").resolves({
      warnings: [],
      allSuccess: true,
    });

    sandbox.stub(tools.ui, "showMessage").resolves(ok("Add"));
    const result = await core.addPlugin(inputs);
    assert.isTrue(result.isErr());
    if (result.isErr()) {
      assert.equal(result.error.name, "writeError");
    }
    if (await fs.pathExists(inputs.projectPath!)) {
      await fs.remove(inputs.projectPath!);
    }
  });

  it("add action error", async () => {
    const appName = await mockV3Project();
    const inputs: Inputs = {
      platform: Platform.VSCode,
      [QuestionNames.Folder]: os.tmpdir(),
      [QuestionNames.TeamsAppManifestFilePath]: "manifest.json",
      [QuestionNames.ApiSpecLocation]: "test.json",
      [QuestionNames.ApiOperation]: ["GET /user/{userId}"],
      [QuestionNames.PluginAvailability]: PluginAvailabilityOptions.action().id,
      projectPath: path.join(os.tmpdir(), appName),
    };
    const manifest = new TeamsAppManifest();
    manifest.copilotExtensions = {
      declarativeCopilots: [
        {
          file: "test1.json",
          id: "action_1",
        },
      ],
    };
    sandbox.stub(validationUtils, "validateInputs").resolves(undefined);
    sandbox.stub(manifestUtils, "_readAppManifest").resolves(ok(manifest));
    sandbox.stub(manifestUtils, "_writeAppManifest").resolves(ok(undefined));
    sandbox.stub(fs, "pathExists").callsFake(async (path: string) => {
      if (path.endsWith("openapi_1.json")) {
        return false;
      }
      if (path.endsWith("ai-plugin_1.json")) {
        return false;
      }
      return true;
    });
    sandbox
      .stub(copilotGptManifestUtils, "readCopilotGptManifestFile")
      .resolves(ok({} as DeclarativeCopilotManifestSchema));
    sandbox
      .stub(copilotGptManifestUtils, "addAction")
      .resolves(err(new SystemError("addActionError", "addActionError", "", "")));

    const core = new FxCore(tools);
    sandbox.stub(SpecParser.prototype, "generateForCopilot").resolves({
      warnings: [],
      allSuccess: true,
    });

    sandbox.stub(tools.ui, "showMessage").resolves(ok("Add"));
    const result = await core.addPlugin(inputs);
    assert.isTrue(result.isErr());
    if (result.isErr()) {
      assert.equal(result.error.name, "addActionError");
    }
    if (await fs.pathExists(inputs.projectPath!)) {
      await fs.remove(inputs.projectPath!);
    }
  });
});<|MERGE_RESOLUTION|>--- conflicted
+++ resolved
@@ -4452,7 +4452,6 @@
       projectPath: path.join(os.tmpdir(), appName),
     };
     const manifest = new TeamsAppManifest();
-<<<<<<< HEAD
     manifest.copilotExtensions = {
       declarativeCopilots: [
         {
@@ -4461,13 +4460,6 @@
         },
       ],
     };
-=======
-    manifest.copilotGpts = [
-      {
-        id: "1",
-        file: "test.json",
-      },
-    ];
     sandbox.stub(fs, "pathExists").callsFake(async (path: string) => {
       if (path.endsWith("openapi_1.json")) {
         return false;
@@ -4477,7 +4469,6 @@
       }
       return true;
     });
->>>>>>> 16696a96
     sandbox.stub(validationUtils, "validateInputs").resolves(undefined);
     sandbox.stub(manifestUtils, "_readAppManifest").resolves(ok(manifest));
     sandbox
@@ -4502,7 +4493,6 @@
       projectPath: path.join(os.tmpdir(), appName),
     };
     const manifest = new TeamsAppManifest();
-<<<<<<< HEAD
     manifest.copilotExtensions = {
       declarativeCopilots: [
         {
@@ -4511,13 +4501,6 @@
         },
       ],
     };
-=======
-    manifest.copilotGpts = [
-      {
-        id: "1",
-        file: "test.json",
-      },
-    ];
     sandbox.stub(fs, "pathExists").callsFake(async (path: string) => {
       if (path.endsWith("openapi_1.json")) {
         return false;
@@ -4527,7 +4510,6 @@
       }
       return true;
     });
->>>>>>> 16696a96
     sandbox.stub(validationUtils, "validateInputs").resolves(undefined);
     sandbox.stub(manifestUtils, "_readAppManifest").resolves(ok(manifest));
     sandbox

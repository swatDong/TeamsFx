--- conflicted
+++ resolved
@@ -1348,11 +1348,7 @@
     },
     "chatParticipants": [
       {
-<<<<<<< HEAD
-        "id": "teams",
-=======
         "id": "ms-teams-vscode-extension.teams",
->>>>>>> a227118f
         "name": "teams",
         "description": "%teamstoolkit.chatParticipants.teams.description%",
         "commands": [
@@ -1367,7 +1363,7 @@
         ]
       },
       {
-        "id": "officeaddin",
+        "id": "ms-teams-vscode-extension.officeaddin",
         "name": "officeaddin",
         "description": "%teamstoolkit.chatParticipants.officeaddin.description%",
         "commands": [

lockfileVersion: '6.0'

settings:
  autoInstallPeers: true
  excludeLinksFromLockfile: false

dependencies:
  '@azure/arm-resources-subscriptions':
    specifier: ^2.1.0
    version: 2.1.0
  '@azure/identity':
    specifier: ^4.1.0
    version: 4.1.0
  '@azure/ms-rest-azure-env':
    specifier: ^2.0.0
    version: 2.0.0
  '@azure/msal-node':
    specifier: ^2.6.6
    version: 2.6.6
  '@microsoft/dev-tunnels-connections':
    specifier: 1.1.45
    version: 1.1.45
  '@microsoft/dev-tunnels-contracts':
    specifier: 1.1.45
    version: 1.1.45
  '@microsoft/dev-tunnels-management':
    specifier: 1.1.45
    version: 1.1.45
  '@microsoft/dev-tunnels-ssh':
    specifier: 3.12.5
    version: 3.12.5
  '@microsoft/teamsfx-api':
    specifier: workspace:*
    version: link:../api
  '@microsoft/teamsfx-core':
    specifier: workspace:*
    version: link:../fx-core
  '@microsoft/tiktokenizer':
    specifier: ^1.0.4
    version: 1.0.4
  '@microsoft/tsdoc':
    specifier: ^0.14.2
    version: 0.14.2
  '@microsoft/vscode-ui':
    specifier: workspace:*
    version: link:../vscode-ui
  '@npmcli/package-json':
    specifier: ^1.0.1
    version: 1.0.1
  '@types/detect-port':
    specifier: ^1.3.2
    version: 1.3.2
  '@vscode/extension-telemetry':
    specifier: ^0.6.2
    version: 0.6.2(tslib@2.6.2)
  '@vscode/webview-ui-toolkit':
    specifier: ^1.2.2
    version: 1.2.2(react@17.0.2)
  async-mutex:
    specifier: ^0.3.1
    version: 0.3.1
  axios:
    specifier: ^1.7.5
    version: 1.7.5(debug@4.3.4)
  detect-port:
    specifier: ^1.3.0
    version: 1.3.0
  dotenv:
    specifier: ^8.2.0
    version: 8.2.0
  dree:
    specifier: ^4.7.0
    version: 4.7.0
  express:
    specifier: ^4.21.1
    version: 4.21.1
  find-process:
    specifier: ^1.4.4
    version: 1.4.4
  fuse.js:
    specifier: ^6.6.2
    version: 6.6.2
  glob:
    specifier: ^10
    version: 10.0.0
  jscodeshift:
    specifier: ^0.14.0
    version: 0.14.0(@babel/preset-env@7.23.8)
  jsonc-parser:
    specifier: ^3.0.0
    version: 3.0.0
  log4js:
    specifier: ^6.4.0
    version: 6.4.0
  node-rsa:
    specifier: ^1.1.1
    version: 1.1.1
  office-addin-manifest:
    specifier: ^1.13.1
    version: 1.13.2
  query-string:
    specifier: 6.14.1
    version: 6.14.1
  react-collapsible:
    specifier: ^2.10.0
    version: 2.10.0(react-dom@17.0.2)(react@17.0.2)
  react-copy-to-clipboard:
    specifier: ^5.1.0
    version: 5.1.0(react@17.0.2)
  react-syntax-highlighter:
    specifier: ^15.5.0
    version: 15.5.0(react@17.0.2)
  semver:
    specifier: ^7.5.2
    version: 7.5.4
  string-similarity:
    specifier: ^4.0.4
    version: 4.0.4
  tmp:
    specifier: ^0.2.1
    version: 0.2.3
  tree-kill:
    specifier: ^1.2.2
    version: 1.2.2
  validator:
    specifier: ^13.7.0
    version: 13.7.0
  vscode-tas-client:
    specifier: ^0.1.75
    version: 0.1.75

devDependencies:
  '@azure/arm-subscriptions':
    specifier: ^5.0.0
    version: 5.0.0
  '@azure/core-auth':
    specifier: ^1.4.0
    version: 1.4.0
  '@fluentui/react':
    specifier: ^8.106.1
    version: 8.106.1(@types/react-dom@17.0.2)(@types/react@17.0.3)(react-dom@17.0.2)(react@17.0.2)
  '@istanbuljs/nyc-config-typescript':
    specifier: ^1.0.2
    version: 1.0.2(nyc@15.1.0)
  '@types/chai':
    specifier: ^4.2.14
    version: 4.2.14
  '@types/chai-as-promised':
    specifier: ^7.1.3
    version: 7.1.3
  '@types/chai-spies':
    specifier: ^1.0.3
    version: 1.0.3
  '@types/express':
    specifier: ^4.17.14
    version: 4.17.14
  '@types/fs-extra':
    specifier: ^9.0.5
    version: 9.0.5
  '@types/jscodeshift':
    specifier: ^0.11.2
    version: 0.11.2
  '@types/lodash':
    specifier: ^4.14.181
    version: 4.14.181
  '@types/mocha':
    specifier: ^8.0.4
    version: 8.0.4
  '@types/mock-fs':
    specifier: ^4.13.1
    version: 4.13.1
  '@types/node':
    specifier: ^14.14.21
    version: 14.14.21
  '@types/react':
    specifier: ^17.0.3
    version: 17.0.3
  '@types/react-copy-to-clipboard':
    specifier: ^5.0.4
    version: 5.0.4
  '@types/react-dom':
    specifier: ^17.0.2
    version: 17.0.2
  '@types/react-router-dom':
    specifier: ^5.1.7
    version: 5.1.7
  '@types/react-syntax-highlighter':
    specifier: ^15.5.5
    version: 15.5.5
  '@types/semver':
    specifier: ^7.3.4
    version: 7.5.8
  '@types/sinon':
    specifier: ^9.0.9
    version: 9.0.9
  '@types/string-similarity':
    specifier: ^4.0.2
    version: 4.0.2
  '@types/tmp':
    specifier: ^0.2.0
    version: 0.2.6
  '@types/uuid':
    specifier: ^8.3.0
    version: 8.3.0
  '@types/validator':
    specifier: ^13.1.1
    version: 13.1.1
  '@types/vscode':
    specifier: ^1.66.0
    version: 1.66.0
  '@typescript-eslint/eslint-plugin':
    specifier: ^5.0.0
    version: 5.0.0(@typescript-eslint/parser@5.0.0)(eslint@8.1.0)(typescript@4.7.4)
  '@typescript-eslint/parser':
    specifier: ^5.0.0
    version: 5.0.0(eslint@8.1.0)(typescript@4.7.4)
  '@vitejs/plugin-react':
    specifier: ^4.3.1
    version: 4.3.1(vite@5.3.6)
  '@vscode/codicons':
    specifier: 0.0.33
    version: 0.0.33
  ast-types:
    specifier: ^0.14.2
    version: 0.14.2
  chai:
    specifier: ^4.2.0
    version: 4.2.0
  chai-as-promised:
    specifier: ^7.1.1
    version: 7.1.1(chai@4.2.0)
  chai-spies:
    specifier: ^1.0.0
    version: 1.0.0(chai@4.2.0)
  dompurify:
    specifier: ^3.0.6
    version: 3.0.6
  esbuild:
    specifier: ^0.23.0
    version: 0.23.0
  esbuild-copy-static-files:
    specifier: ^0.1.0
    version: 0.1.0
  eslint:
    specifier: ^8.1.0
    version: 8.1.0
  eslint-plugin-header:
    specifier: ^3.1.1
    version: 3.1.1(eslint@8.1.0)
  eslint-plugin-import:
    specifier: ^2.25.2
    version: 2.25.2(@typescript-eslint/parser@5.0.0)(eslint@8.1.0)
  eslint-plugin-no-secrets:
    specifier: ^0.8.9
    version: 0.8.9(eslint@8.1.0)
  eslint-plugin-prettier:
    specifier: ^4.0.0
    version: 4.0.0(eslint@8.1.0)(prettier@2.4.1)
  fs-extra:
    specifier: ^9.0.1
    version: 9.0.1
  lint-staged:
    specifier: ^11.2.6
    version: 11.2.6
  lodash:
    specifier: ^4.17.21
    version: 4.17.21
  mermaid:
    specifier: ^10.9.0
    version: 10.9.0
  mocha:
    specifier: ^10.0.0
    version: 10.0.0
  mocha-multi-reporters:
    specifier: ^1.5.1
    version: 1.5.1(mocha@10.0.0)
  mock-fs:
    specifier: ^5.2.0
    version: 5.2.0
  mocked-env:
    specifier: ^1.3.5
    version: 1.3.5
  nyc:
    specifier: ^15.1.0
    version: 15.1.0
  prettier:
    specifier: ^2.4.1
    version: 2.4.1
  react:
    specifier: ^17.0.2
    version: 17.0.2
  react-dom:
    specifier: ^17.0.2
    version: 17.0.2(react@17.0.2)
  react-intl:
    specifier: ^5.13.5
    version: 5.13.5(react@17.0.2)(typescript@4.7.4)
  react-router-dom:
    specifier: ^5.2.0
    version: 5.2.0(react@17.0.2)
  reflect-metadata:
    specifier: ^0.1.13
    version: 0.1.13
  rimraf:
    specifier: ^3.0.2
    version: 3.0.2
  sass:
    specifier: ^1.77.6
    version: 1.77.6
  sinon:
    specifier: ^9.2.2
    version: 9.2.2
  svgtofont:
    specifier: ^3.23.1
    version: 3.23.1
  ts-loader:
    specifier: ^8.0.3
    version: 8.0.3(typescript@4.7.4)
  ts-node:
    specifier: ^10.9.2
    version: 10.9.2(@types/node@14.14.21)(typescript@4.7.4)
  ts-sinon:
    specifier: ^2.0.2
    version: 2.0.2
  typemoq:
    specifier: ^1.3.1
    version: 1.3.1
  typescript:
    specifier: 4.7.4
    version: 4.7.4
  uuid:
    specifier: ^8.3.2
    version: 8.3.2
  vite:
    specifier: ^5.3.6
    version: 5.3.6(@types/node@14.14.21)(sass@1.77.6)
  vite-plugin-svgr:
    specifier: ^4.2.0
    version: 4.2.0(typescript@4.7.4)(vite@5.3.6)

packages:

  /@aashutoshrathi/word-wrap@1.2.6:
    resolution: {integrity: sha512-1Yjs2SvM8TflER/OD3cOjhWWOZb58A2t7wpE2S9XfBYTiIl+XFhQG2bjy4Pu1I+EAlCNUzRDYDdFwFYUKvXcIA==}
    engines: {node: '>=0.10.0'}
    dev: true

  /@ampproject/remapping@2.2.1:
    resolution: {integrity: sha512-lFMjJTrFL3j7L9yBxwYfCq2k6qqwHyzuUl/XBnif78PWTJYyL/dfowQHWE3sp6U6ZzqWiiIZnpTMO96zhkjwtg==}
    engines: {node: '>=6.0.0'}
    dependencies:
      '@jridgewell/gen-mapping': 0.3.3
      '@jridgewell/trace-mapping': 0.3.25

  /@azure/abort-controller@1.1.0:
    resolution: {integrity: sha512-TrRLIoSQVzfAJX9H1JeFjzAoDGcoK1IYX1UImfceTZpsyYfWr09Ss1aHW1y5TrrR3iq6RZLBwJ3E24uwPhwahw==}
    engines: {node: '>=12.0.0'}
    dependencies:
      tslib: 2.6.2

  /@azure/abort-controller@2.1.2:
    resolution: {integrity: sha512-nBrLsEWm4J2u5LpAPjxADTlq3trDgVZZXHNKabeXZtpq3d3AbN/KGO82R87rdDz5/lYB024rtEf10/q0urNgsA==}
    engines: {node: '>=18.0.0'}
    dependencies:
      tslib: 2.6.2
    dev: false

  /@azure/arm-resources-subscriptions@2.1.0:
    resolution: {integrity: sha512-vKiu/3Yh84IV3IuJJ+0Fgs/ZQpvuGzoZ3dAoBksIV++Uu/Qz9RcQVz7pj+APWYIuODuR9I0eGKswZvzynzekug==}
    engines: {node: '>=14.0.0'}
    dependencies:
      '@azure/core-auth': 1.4.0
      '@azure/core-client': 1.7.3
      '@azure/core-paging': 1.5.0
      '@azure/core-rest-pipeline': 1.13.0
      tslib: 2.6.2
    transitivePeerDependencies:
      - supports-color
    dev: false

  /@azure/arm-subscriptions@5.0.0:
    resolution: {integrity: sha512-kka1Gsy5fvQvYbe3gRsMl2hYCFMdQRHuOSSRUAsQUwAEqIJCu/hLZ/CNKcYusIMrA0SWzrjlFYVklo/uUKYolg==}
    engines: {node: '>=12.0.0'}
    dependencies:
      '@azure/abort-controller': 1.1.0
      '@azure/core-auth': 1.4.0
      '@azure/core-client': 1.7.3
      '@azure/core-lro': 2.5.4
      '@azure/core-paging': 1.5.0
      '@azure/core-rest-pipeline': 1.13.0
      tslib: 2.6.2
    transitivePeerDependencies:
      - supports-color
    dev: true

  /@azure/core-auth@1.4.0:
    resolution: {integrity: sha512-HFrcTgmuSuukRf/EdPmqBrc5l6Q5Uu+2TbuhaKbgaCpP2TfAeiNaQPAadxO+CYBRHGUzIDteMAjFspFLDLnKVQ==}
    engines: {node: '>=12.0.0'}
    dependencies:
      '@azure/abort-controller': 1.1.0
      tslib: 2.6.2

  /@azure/core-auth@1.7.2:
    resolution: {integrity: sha512-Igm/S3fDYmnMq1uKS38Ae1/m37B3zigdlZw+kocwEhh5GjyKjPrXKO2J6rzpC1wAxrNil/jX9BJRqBshyjnF3g==}
    engines: {node: '>=18.0.0'}
    dependencies:
      '@azure/abort-controller': 2.1.2
      '@azure/core-util': 1.6.1
      tslib: 2.6.2
    dev: false

  /@azure/core-client@1.7.3:
    resolution: {integrity: sha512-kleJ1iUTxcO32Y06dH9Pfi9K4U+Tlb111WXEnbt7R/ne+NLRwppZiTGJuTD5VVoxTMK5NTbEtm5t2vcdNCFe2g==}
    engines: {node: '>=14.0.0'}
    dependencies:
      '@azure/abort-controller': 1.1.0
      '@azure/core-auth': 1.4.0
      '@azure/core-rest-pipeline': 1.13.0
      '@azure/core-tracing': 1.0.1
      '@azure/core-util': 1.6.1
      '@azure/logger': 1.0.4
      tslib: 2.6.2
    transitivePeerDependencies:
      - supports-color

  /@azure/core-lro@2.5.4:
    resolution: {integrity: sha512-3GJiMVH7/10bulzOKGrrLeG/uCBH/9VtxqaMcB9lIqAeamI/xYQSHJL/KcsLDuH+yTjYpro/u6D/MuRe4dN70Q==}
    engines: {node: '>=14.0.0'}
    dependencies:
      '@azure/abort-controller': 1.1.0
      '@azure/core-util': 1.6.1
      '@azure/logger': 1.0.4
      tslib: 2.6.2
    dev: true

  /@azure/core-paging@1.5.0:
    resolution: {integrity: sha512-zqWdVIt+2Z+3wqxEOGzR5hXFZ8MGKK52x4vFLw8n58pR6ZfKRx3EXYTxTaYxYHc/PexPUTyimcTWFJbji9Z6Iw==}
    engines: {node: '>=14.0.0'}
    dependencies:
      tslib: 2.6.2

  /@azure/core-rest-pipeline@1.13.0:
    resolution: {integrity: sha512-a62aP/wppgmnfIkJLfcB4ssPBcH94WzrzPVJ3tlJt050zX4lfmtnvy95D3igDo3f31StO+9BgPrzvkj4aOxnoA==}
    engines: {node: '>=18.0.0'}
    dependencies:
      '@azure/abort-controller': 1.1.0
      '@azure/core-auth': 1.4.0
      '@azure/core-tracing': 1.0.1
      '@azure/core-util': 1.6.1
      '@azure/logger': 1.0.4
      http-proxy-agent: 5.0.0
      https-proxy-agent: 5.0.1
      tslib: 2.6.2
    transitivePeerDependencies:
      - supports-color

  /@azure/core-tracing@1.0.1:
    resolution: {integrity: sha512-I5CGMoLtX+pI17ZdiFJZgxMJApsK6jjfm85hpgp3oazCdq5Wxgh4wMr7ge/TTWW1B5WBuvIOI1fMU/FrOAMKrw==}
    engines: {node: '>=12.0.0'}
    dependencies:
      tslib: 2.6.2

  /@azure/core-util@1.6.1:
    resolution: {integrity: sha512-h5taHeySlsV9qxuK64KZxy4iln1BtMYlNt5jbuEFN3UFSAd1EwKg/Gjl5a6tZ/W8t6li3xPnutOx7zbDyXnPmQ==}
    engines: {node: '>=16.0.0'}
    dependencies:
      '@azure/abort-controller': 1.1.0
      tslib: 2.6.2

  /@azure/identity@4.1.0:
    resolution: {integrity: sha512-BhYkF8Xr2gXjyDxocm0pc9RI5J5a1jw8iW0dw6Bx95OGdYbuMyFZrrwNw4eYSqQ2BB6FZOqpJP3vjsAqRcvDhw==}
    engines: {node: '>=18.0.0'}
    dependencies:
      '@azure/abort-controller': 1.1.0
<<<<<<< HEAD
      '@azure/core-auth': 1.9.0
      '@azure/core-client': 1.9.2
      '@azure/core-rest-pipeline': 1.17.0
      '@azure/core-tracing': 1.2.0
      '@azure/core-util': 1.11.0
      '@azure/logger': 1.1.4
      '@azure/msal-browser': 3.27.0
=======
      '@azure/core-auth': 1.7.2
      '@azure/core-client': 1.7.3
      '@azure/core-rest-pipeline': 1.13.0
      '@azure/core-tracing': 1.0.1
      '@azure/core-util': 1.6.1
      '@azure/logger': 1.0.4
      '@azure/msal-browser': 3.13.0
>>>>>>> 4991a9a9
      '@azure/msal-node': 2.6.6
      events: 3.3.0
      jws: 4.0.0
      open: 8.4.2
      stoppable: 1.1.0
      tslib: 2.6.2
    transitivePeerDependencies:
      - supports-color
    dev: false

  /@azure/logger@1.0.4:
    resolution: {integrity: sha512-ustrPY8MryhloQj7OWGe+HrYx+aoiOxzbXTtgblbV3xwCqpzUK36phH3XNHQKj3EPonyFUuDTfR3qFhTEAuZEg==}
    engines: {node: '>=14.0.0'}
    dependencies:
      tslib: 2.6.2

  /@azure/ms-rest-azure-env@2.0.0:
    resolution: {integrity: sha512-dG76W7ElfLi+fbTjnZVGj+M9e0BIEJmRxU6fHaUQ12bZBe8EJKYb2GV50YWNaP2uJiVQ5+7nXEVj1VN1UQtaEw==}
    dev: false

<<<<<<< HEAD
  /@azure/msal-browser@3.27.0:
    resolution: {integrity: sha512-+b4ZKSD8+vslCtVRVetkegEhOFMLP3rxDWJY212ct+2r6jVg6OSQKc1Qz3kCoXo0FgwaXkb+76TMZfpHp8QtgA==}
    engines: {node: '>=0.8.0'}
    dependencies:
      '@azure/msal-common': 14.16.0
    dev: false

  /@azure/msal-common@14.16.0:
    resolution: {integrity: sha512-1KOZj9IpcDSwpNiQNjt0jDYZpQvNZay7QAEi/5DLubay40iGYtLzya/jbjRPLyOTZhEKyL1MzPuw2HqBCjceYA==}
=======
  /@azure/msal-browser@3.13.0:
    resolution: {integrity: sha512-fD906nmJei3yE7la6DZTdUtXKvpwzJURkfsiz9747Icv4pit77cegSm6prJTKLQ1fw4iiZzrrWwxnhMLrTf5gQ==}
    engines: {node: '>=0.8.0'}
    dependencies:
      '@azure/msal-common': 14.9.0
    dev: false

  /@azure/msal-common@14.8.1:
    resolution: {integrity: sha512-9HfBMDTIgtFFkils+o6gO/aGEoLLuc4z+QLLfhy/T1bTNPiVsX/9CjaBPMZGnMltN/IlMkU5SGGNggGh55p5xA==}
>>>>>>> 4991a9a9
    engines: {node: '>=0.8.0'}
    dev: false

  /@azure/msal-common@14.9.0:
    resolution: {integrity: sha512-yzBPRlWPnTBeixxLNI3BBIgF5/bHpbhoRVuuDBnYjCyWRavaPUsKAHUDYLqpGkBLDciA6TCc6GOxN4/S3WiSxg==}
    engines: {node: '>=0.8.0'}
    dev: false

  /@azure/msal-node@2.6.6:
    resolution: {integrity: sha512-j+1hW81ccglIYWukXufzRA4O71BCmpbmCO66ECDyE9FuPno6SjiR+K+mIk4tg6aQ7/UO2QA/EnRmT6YN0EF1Hw==}
    engines: {node: '>=16'}
    dependencies:
      '@azure/msal-common': 14.8.1
      jsonwebtoken: 9.0.2
      uuid: 8.3.2
    dev: false

  /@babel/code-frame@7.23.5:
    resolution: {integrity: sha512-CgH3s1a96LipHCmSUmYFPwY7MNx8C3avkq7i4Wl3cfa662ldtUe4VM1TPXX70pfmrlWTb6jLqTYrZyT2ZTJBgA==}
    engines: {node: '>=6.9.0'}
    dependencies:
      '@babel/highlight': 7.23.4
      chalk: 2.4.2

  /@babel/code-frame@7.24.7:
    resolution: {integrity: sha512-BcYH1CVJBO9tvyIZ2jVeXgSIMvGZ2FDRvDdOIVQyuklNKSsx+eppDEBq/g47Ayw+RqNFE+URvOShmf+f/qwAlA==}
    engines: {node: '>=6.9.0'}
    dependencies:
      '@babel/highlight': 7.24.7
      picocolors: 1.0.1

  /@babel/compat-data@7.23.5:
    resolution: {integrity: sha512-uU27kfDRlhfKl+w1U6vp16IuvSLtjAxdArVXPa9BvLkrr7CYIsxH5adpHObeAGY/41+syctUWOZ140a2Rvkgjw==}
    engines: {node: '>=6.9.0'}

  /@babel/compat-data@7.24.7:
    resolution: {integrity: sha512-qJzAIcv03PyaWqxRgO4mSU3lihncDT296vnyuE2O8uA4w3UHWI4S3hgeZd1L8W1Bft40w9JxJ2b412iDUFFRhw==}
    engines: {node: '>=6.9.0'}

  /@babel/core@7.23.7:
    resolution: {integrity: sha512-+UpDgowcmqe36d4NwqvKsyPMlOLNGMsfMmQ5WGCu+siCe3t3dfe9njrzGfdN4qq+bcNUt0+Vw6haRxBOycs4dw==}
    engines: {node: '>=6.9.0'}
    dependencies:
      '@ampproject/remapping': 2.2.1
      '@babel/code-frame': 7.23.5
      '@babel/generator': 7.23.6
      '@babel/helper-compilation-targets': 7.23.6
      '@babel/helper-module-transforms': 7.23.3(@babel/core@7.23.7)
      '@babel/helpers': 7.23.8
      '@babel/parser': 7.23.6
      '@babel/template': 7.22.15
      '@babel/traverse': 7.23.7
      '@babel/types': 7.23.6
      convert-source-map: 2.0.0
      debug: 4.3.4(supports-color@8.1.1)
      gensync: 1.0.0-beta.2
      json5: 2.2.3
      semver: 6.3.1
    transitivePeerDependencies:
      - supports-color

  /@babel/core@7.24.7:
    resolution: {integrity: sha512-nykK+LEK86ahTkX/3TgauT0ikKoNCfKHEaZYTUVupJdTLzGNvrblu4u6fa7DhZONAltdf8e662t/abY8idrd/g==}
    engines: {node: '>=6.9.0'}
    dependencies:
      '@ampproject/remapping': 2.2.1
      '@babel/code-frame': 7.24.7
      '@babel/generator': 7.24.7
      '@babel/helper-compilation-targets': 7.24.7
      '@babel/helper-module-transforms': 7.24.7(@babel/core@7.24.7)
      '@babel/helpers': 7.24.7
      '@babel/parser': 7.24.7
      '@babel/template': 7.24.7
      '@babel/traverse': 7.24.7
      '@babel/types': 7.24.7
      convert-source-map: 2.0.0
      debug: 4.3.4(supports-color@8.1.1)
      gensync: 1.0.0-beta.2
      json5: 2.2.3
      semver: 6.3.1
    transitivePeerDependencies:
      - supports-color

  /@babel/generator@7.23.6:
    resolution: {integrity: sha512-qrSfCYxYQB5owCmGLbl8XRpX1ytXlpueOb0N0UmQwA073KZxejgQTzAmJezxvpwQD9uGtK2shHdi55QT+MbjIw==}
    engines: {node: '>=6.9.0'}
    dependencies:
      '@babel/types': 7.23.6
      '@jridgewell/gen-mapping': 0.3.3
      '@jridgewell/trace-mapping': 0.3.25
      jsesc: 2.5.2

  /@babel/generator@7.24.7:
    resolution: {integrity: sha512-oipXieGC3i45Y1A41t4tAqpnEZWgB/lC6Ehh6+rOviR5XWpTtMmLN+fGjz9vOiNRt0p6RtO6DtD0pdU3vpqdSA==}
    engines: {node: '>=6.9.0'}
    dependencies:
      '@babel/types': 7.24.7
      '@jridgewell/gen-mapping': 0.3.5
      '@jridgewell/trace-mapping': 0.3.25
      jsesc: 2.5.2

  /@babel/helper-annotate-as-pure@7.22.5:
    resolution: {integrity: sha512-LvBTxu8bQSQkcyKOU+a1btnNFQ1dMAd0R6PyW3arXes06F6QLWLIrd681bxRPIXlrMGR3XYnW9JyML7dP3qgxg==}
    engines: {node: '>=6.9.0'}
    dependencies:
      '@babel/types': 7.23.6
    dev: false

  /@babel/helper-builder-binary-assignment-operator-visitor@7.22.15:
    resolution: {integrity: sha512-QkBXwGgaoC2GtGZRoma6kv7Szfv06khvhFav67ZExau2RaXzy8MpHSMO2PNoP2XtmQphJQRHFfg77Bq731Yizw==}
    engines: {node: '>=6.9.0'}
    dependencies:
      '@babel/types': 7.24.7
    dev: false

  /@babel/helper-compilation-targets@7.23.6:
    resolution: {integrity: sha512-9JB548GZoQVmzrFgp8o7KxdgkTGm6xs9DW0o/Pim72UDjzr5ObUQ6ZzYPqA+g9OTS2bBQoctLJrky0RDCAWRgQ==}
    engines: {node: '>=6.9.0'}
    dependencies:
      '@babel/compat-data': 7.23.5
      '@babel/helper-validator-option': 7.23.5
      browserslist: 4.22.2
      lru-cache: 5.1.1
      semver: 6.3.1

  /@babel/helper-compilation-targets@7.24.7:
    resolution: {integrity: sha512-ctSdRHBi20qWOfy27RUb4Fhp07KSJ3sXcuSvTrXrc4aG8NSYDo1ici3Vhg9bg69y5bj0Mr1lh0aeEgTvc12rMg==}
    engines: {node: '>=6.9.0'}
    dependencies:
      '@babel/compat-data': 7.24.7
      '@babel/helper-validator-option': 7.24.7
      browserslist: 4.22.2
      lru-cache: 5.1.1
      semver: 6.3.1

  /@babel/helper-create-class-features-plugin@7.23.7(@babel/core@7.23.7):
    resolution: {integrity: sha512-xCoqR/8+BoNnXOY7RVSgv6X+o7pmT5q1d+gGcRlXYkI+9B31glE4jeejhKVpA04O1AtzOt7OSQ6VYKP5FcRl9g==}
    engines: {node: '>=6.9.0'}
    peerDependencies:
      '@babel/core': ^7.0.0
    dependencies:
      '@babel/core': 7.23.7
      '@babel/helper-annotate-as-pure': 7.22.5
      '@babel/helper-environment-visitor': 7.22.20
      '@babel/helper-function-name': 7.23.0
      '@babel/helper-member-expression-to-functions': 7.23.0
      '@babel/helper-optimise-call-expression': 7.22.5
      '@babel/helper-replace-supers': 7.22.20(@babel/core@7.23.7)
      '@babel/helper-skip-transparent-expression-wrappers': 7.22.5
      '@babel/helper-split-export-declaration': 7.22.6
      semver: 6.3.1
    dev: false

  /@babel/helper-create-class-features-plugin@7.23.7(@babel/core@7.24.7):
    resolution: {integrity: sha512-xCoqR/8+BoNnXOY7RVSgv6X+o7pmT5q1d+gGcRlXYkI+9B31glE4jeejhKVpA04O1AtzOt7OSQ6VYKP5FcRl9g==}
    engines: {node: '>=6.9.0'}
    peerDependencies:
      '@babel/core': ^7.0.0
    dependencies:
      '@babel/core': 7.24.7
      '@babel/helper-annotate-as-pure': 7.22.5
      '@babel/helper-environment-visitor': 7.22.20
      '@babel/helper-function-name': 7.23.0
      '@babel/helper-member-expression-to-functions': 7.23.0
      '@babel/helper-optimise-call-expression': 7.22.5
      '@babel/helper-replace-supers': 7.22.20(@babel/core@7.24.7)
      '@babel/helper-skip-transparent-expression-wrappers': 7.22.5
      '@babel/helper-split-export-declaration': 7.22.6
      semver: 6.3.1
    dev: false

  /@babel/helper-create-regexp-features-plugin@7.22.15(@babel/core@7.24.7):
    resolution: {integrity: sha512-29FkPLFjn4TPEa3RE7GpW+qbE8tlsu3jntNYNfcGsc49LphF1PQIiD+vMZ1z1xVOKt+93khA9tc2JBs3kBjA7w==}
    engines: {node: '>=6.9.0'}
    peerDependencies:
      '@babel/core': ^7.0.0
    dependencies:
      '@babel/core': 7.24.7
      '@babel/helper-annotate-as-pure': 7.22.5
      regexpu-core: 5.3.2
      semver: 6.3.1
    dev: false

  /@babel/helper-define-polyfill-provider@0.4.4(@babel/core@7.24.7):
    resolution: {integrity: sha512-QcJMILQCu2jm5TFPGA3lCpJJTeEP+mqeXooG/NZbg/h5FTFi6V0+99ahlRsW8/kRLyb24LZVCCiclDedhLKcBA==}
    peerDependencies:
      '@babel/core': ^7.4.0 || ^8.0.0-0 <8.0.0
    dependencies:
      '@babel/core': 7.24.7
      '@babel/helper-compilation-targets': 7.24.7
      '@babel/helper-plugin-utils': 7.24.7
      debug: 4.3.4(supports-color@8.1.1)
      lodash.debounce: 4.0.8
      resolve: 1.22.8
    transitivePeerDependencies:
      - supports-color
    dev: false

  /@babel/helper-define-polyfill-provider@0.5.0(@babel/core@7.24.7):
    resolution: {integrity: sha512-NovQquuQLAQ5HuyjCz7WQP9MjRj7dx++yspwiyUiGl9ZyadHRSql1HZh5ogRd8W8w6YM6EQ/NTB8rgjLt5W65Q==}
    peerDependencies:
      '@babel/core': ^7.4.0 || ^8.0.0-0 <8.0.0
    dependencies:
      '@babel/core': 7.24.7
      '@babel/helper-compilation-targets': 7.24.7
      '@babel/helper-plugin-utils': 7.24.7
      debug: 4.3.4(supports-color@8.1.1)
      lodash.debounce: 4.0.8
      resolve: 1.22.8
    transitivePeerDependencies:
      - supports-color
    dev: false

  /@babel/helper-environment-visitor@7.22.20:
    resolution: {integrity: sha512-zfedSIzFhat/gFhWfHtgWvlec0nqB9YEIVrpuwjruLlXfUSnA8cJB0miHKwqDnQ7d32aKo2xt88/xZptwxbfhA==}
    engines: {node: '>=6.9.0'}

  /@babel/helper-environment-visitor@7.24.7:
    resolution: {integrity: sha512-DoiN84+4Gnd0ncbBOM9AZENV4a5ZiL39HYMyZJGZ/AZEykHYdJw0wW3kdcsh9/Kn+BRXHLkkklZ51ecPKmI1CQ==}
    engines: {node: '>=6.9.0'}
    dependencies:
      '@babel/types': 7.24.7

  /@babel/helper-function-name@7.23.0:
    resolution: {integrity: sha512-OErEqsrxjZTJciZ4Oo+eoZqeW9UIiOcuYKRJA4ZAgV9myA+pOXhhmpfNCKjEH/auVfEYVFJ6y1Tc4r0eIApqiw==}
    engines: {node: '>=6.9.0'}
    dependencies:
      '@babel/template': 7.22.15
      '@babel/types': 7.23.6

  /@babel/helper-function-name@7.24.7:
    resolution: {integrity: sha512-FyoJTsj/PEUWu1/TYRiXTIHc8lbw+TDYkZuoE43opPS5TrI7MyONBE1oNvfguEXAD9yhQRrVBnXdXzSLQl9XnA==}
    engines: {node: '>=6.9.0'}
    dependencies:
      '@babel/template': 7.24.7
      '@babel/types': 7.24.7

  /@babel/helper-hoist-variables@7.22.5:
    resolution: {integrity: sha512-wGjk9QZVzvknA6yKIUURb8zY3grXCcOZt+/7Wcy8O2uctxhplmUPkOdlgoNhmdVee2c92JXbf1xpMtVNbfoxRw==}
    engines: {node: '>=6.9.0'}
    dependencies:
      '@babel/types': 7.23.6

  /@babel/helper-hoist-variables@7.24.7:
    resolution: {integrity: sha512-MJJwhkoGy5c4ehfoRyrJ/owKeMl19U54h27YYftT0o2teQ3FJ3nQUf/I3LlJsX4l3qlw7WRXUmiyajvHXoTubQ==}
    engines: {node: '>=6.9.0'}
    dependencies:
      '@babel/types': 7.24.7

  /@babel/helper-member-expression-to-functions@7.23.0:
    resolution: {integrity: sha512-6gfrPwh7OuT6gZyJZvd6WbTfrqAo7vm4xCzAXOusKqq/vWdKXphTpj5klHKNmRUU6/QRGlBsyU9mAIPaWHlqJA==}
    engines: {node: '>=6.9.0'}
    dependencies:
      '@babel/types': 7.23.6
    dev: false

  /@babel/helper-module-imports@7.22.15:
    resolution: {integrity: sha512-0pYVBnDKZO2fnSPCrgM/6WMc7eS20Fbok+0r88fp+YtWVLZrp4CkafFGIp+W0VKw4a22sgebPT99y+FDNMdP4w==}
    engines: {node: '>=6.9.0'}
    dependencies:
      '@babel/types': 7.23.6

  /@babel/helper-module-imports@7.24.7:
    resolution: {integrity: sha512-8AyH3C+74cgCVVXow/myrynrAGv+nTVg5vKu2nZph9x7RcRwzmh0VFallJuFTZ9mx6u4eSdXZfcOzSqTUm0HCA==}
    engines: {node: '>=6.9.0'}
    dependencies:
      '@babel/traverse': 7.24.7
      '@babel/types': 7.24.7
    transitivePeerDependencies:
      - supports-color

  /@babel/helper-module-transforms@7.23.3(@babel/core@7.23.7):
    resolution: {integrity: sha512-7bBs4ED9OmswdfDzpz4MpWgSrV7FXlc3zIagvLFjS5H+Mk7Snr21vQ6QwrsoCGMfNC4e4LQPdoULEt4ykz0SRQ==}
    engines: {node: '>=6.9.0'}
    peerDependencies:
      '@babel/core': ^7.0.0
    dependencies:
      '@babel/core': 7.23.7
      '@babel/helper-environment-visitor': 7.22.20
      '@babel/helper-module-imports': 7.22.15
      '@babel/helper-simple-access': 7.22.5
      '@babel/helper-split-export-declaration': 7.22.6
      '@babel/helper-validator-identifier': 7.22.20

  /@babel/helper-module-transforms@7.23.3(@babel/core@7.24.7):
    resolution: {integrity: sha512-7bBs4ED9OmswdfDzpz4MpWgSrV7FXlc3zIagvLFjS5H+Mk7Snr21vQ6QwrsoCGMfNC4e4LQPdoULEt4ykz0SRQ==}
    engines: {node: '>=6.9.0'}
    peerDependencies:
      '@babel/core': ^7.0.0
    dependencies:
      '@babel/core': 7.24.7
      '@babel/helper-environment-visitor': 7.22.20
      '@babel/helper-module-imports': 7.22.15
      '@babel/helper-simple-access': 7.22.5
      '@babel/helper-split-export-declaration': 7.22.6
      '@babel/helper-validator-identifier': 7.22.20
    dev: false

  /@babel/helper-module-transforms@7.24.7(@babel/core@7.24.7):
    resolution: {integrity: sha512-1fuJEwIrp+97rM4RWdO+qrRsZlAeL1lQJoPqtCYWv0NL115XM93hIH4CSRln2w52SqvmY5hqdtauB6QFCDiZNQ==}
    engines: {node: '>=6.9.0'}
    peerDependencies:
      '@babel/core': ^7.0.0
    dependencies:
      '@babel/core': 7.24.7
      '@babel/helper-environment-visitor': 7.24.7
      '@babel/helper-module-imports': 7.24.7
      '@babel/helper-simple-access': 7.24.7
      '@babel/helper-split-export-declaration': 7.24.7
      '@babel/helper-validator-identifier': 7.24.7
    transitivePeerDependencies:
      - supports-color

  /@babel/helper-optimise-call-expression@7.22.5:
    resolution: {integrity: sha512-HBwaojN0xFRx4yIvpwGqxiV2tUfl7401jlok564NgB9EHS1y6QT17FmKWm4ztqjeVdXLuC4fSvHc5ePpQjoTbw==}
    engines: {node: '>=6.9.0'}
    dependencies:
      '@babel/types': 7.23.6
    dev: false

  /@babel/helper-plugin-utils@7.22.5:
    resolution: {integrity: sha512-uLls06UVKgFG9QD4OeFYLEGteMIAa5kpTPcFL28yuCIIzsf6ZyKZMllKVOCZFhiZ5ptnwX4mtKdWCBE/uT4amg==}
    engines: {node: '>=6.9.0'}
    dev: false

  /@babel/helper-plugin-utils@7.24.7:
    resolution: {integrity: sha512-Rq76wjt7yz9AAc1KnlRKNAi/dMSVWgDRx43FHoJEbcYU6xOWaE2dVPwcdTukJrjxS65GITyfbvEYHvkirZ6uEg==}
    engines: {node: '>=6.9.0'}

  /@babel/helper-remap-async-to-generator@7.22.20(@babel/core@7.24.7):
    resolution: {integrity: sha512-pBGyV4uBqOns+0UvhsTO8qgl8hO89PmiDYv+/COyp1aeMcmfrfruz+/nCMFiYyFF/Knn0yfrC85ZzNFjembFTw==}
    engines: {node: '>=6.9.0'}
    peerDependencies:
      '@babel/core': ^7.0.0
    dependencies:
      '@babel/core': 7.24.7
      '@babel/helper-annotate-as-pure': 7.22.5
      '@babel/helper-environment-visitor': 7.24.7
      '@babel/helper-wrap-function': 7.22.20
    dev: false

  /@babel/helper-replace-supers@7.22.20(@babel/core@7.23.7):
    resolution: {integrity: sha512-qsW0In3dbwQUbK8kejJ4R7IHVGwHJlV6lpG6UA7a9hSa2YEiAib+N1T2kr6PEeUT+Fl7najmSOS6SmAwCHK6Tw==}
    engines: {node: '>=6.9.0'}
    peerDependencies:
      '@babel/core': ^7.0.0
    dependencies:
      '@babel/core': 7.23.7
      '@babel/helper-environment-visitor': 7.22.20
      '@babel/helper-member-expression-to-functions': 7.23.0
      '@babel/helper-optimise-call-expression': 7.22.5
    dev: false

  /@babel/helper-replace-supers@7.22.20(@babel/core@7.24.7):
    resolution: {integrity: sha512-qsW0In3dbwQUbK8kejJ4R7IHVGwHJlV6lpG6UA7a9hSa2YEiAib+N1T2kr6PEeUT+Fl7najmSOS6SmAwCHK6Tw==}
    engines: {node: '>=6.9.0'}
    peerDependencies:
      '@babel/core': ^7.0.0
    dependencies:
      '@babel/core': 7.24.7
      '@babel/helper-environment-visitor': 7.22.20
      '@babel/helper-member-expression-to-functions': 7.23.0
      '@babel/helper-optimise-call-expression': 7.22.5
    dev: false

  /@babel/helper-simple-access@7.22.5:
    resolution: {integrity: sha512-n0H99E/K+Bika3++WNL17POvo4rKWZ7lZEp1Q+fStVbUi8nxPQEBOlTmCOxW/0JsS56SKKQ+ojAe2pHKJHN35w==}
    engines: {node: '>=6.9.0'}
    dependencies:
      '@babel/types': 7.23.6

  /@babel/helper-simple-access@7.24.7:
    resolution: {integrity: sha512-zBAIvbCMh5Ts+b86r/CjU+4XGYIs+R1j951gxI3KmmxBMhCg4oQMsv6ZXQ64XOm/cvzfU1FmoCyt6+owc5QMYg==}
    engines: {node: '>=6.9.0'}
    dependencies:
      '@babel/traverse': 7.24.7
      '@babel/types': 7.24.7
    transitivePeerDependencies:
      - supports-color

  /@babel/helper-skip-transparent-expression-wrappers@7.22.5:
    resolution: {integrity: sha512-tK14r66JZKiC43p8Ki33yLBVJKlQDFoA8GYN67lWCDCqoL6EMMSuM9b+Iff2jHaM/RRFYl7K+iiru7hbRqNx8Q==}
    engines: {node: '>=6.9.0'}
    dependencies:
      '@babel/types': 7.23.6
    dev: false

  /@babel/helper-split-export-declaration@7.22.6:
    resolution: {integrity: sha512-AsUnxuLhRYsisFiaJwvp1QF+I3KjD5FOxut14q/GzovUe6orHLesW2C7d754kRm53h5gqrz6sFl6sxc4BVtE/g==}
    engines: {node: '>=6.9.0'}
    dependencies:
      '@babel/types': 7.23.6

  /@babel/helper-split-export-declaration@7.24.7:
    resolution: {integrity: sha512-oy5V7pD+UvfkEATUKvIjvIAH/xCzfsFVw7ygW2SI6NClZzquT+mwdTfgfdbUiceh6iQO0CHtCPsyze/MZ2YbAA==}
    engines: {node: '>=6.9.0'}
    dependencies:
      '@babel/types': 7.24.7

  /@babel/helper-string-parser@7.23.4:
    resolution: {integrity: sha512-803gmbQdqwdf4olxrX4AJyFBV/RTr3rSmOj0rKwesmzlfhYNDEs+/iOcznzpNWlJlIlTJC2QfPFcHB6DlzdVLQ==}
    engines: {node: '>=6.9.0'}

  /@babel/helper-string-parser@7.24.7:
    resolution: {integrity: sha512-7MbVt6xrwFQbunH2DNQsAP5sTGxfqQtErvBIvIMi6EQnbgUOuVYanvREcmFrOPhoXBrTtjhhP+lW+o5UfK+tDg==}
    engines: {node: '>=6.9.0'}

  /@babel/helper-validator-identifier@7.22.20:
    resolution: {integrity: sha512-Y4OZ+ytlatR8AI+8KZfKuL5urKp7qey08ha31L8b3BwewJAoJamTzyvxPR/5D+KkdJCGPq/+8TukHBlY10FX9A==}
    engines: {node: '>=6.9.0'}

  /@babel/helper-validator-identifier@7.24.7:
    resolution: {integrity: sha512-rR+PBcQ1SMQDDyF6X0wxtG8QyLCgUB0eRAGguqRLfkCA87l7yAP7ehq8SNj96OOGTO8OBV70KhuFYcIkHXOg0w==}
    engines: {node: '>=6.9.0'}

  /@babel/helper-validator-option@7.23.5:
    resolution: {integrity: sha512-85ttAOMLsr53VgXkTbkx8oA6YTfT4q7/HzXSLEYmjcSTJPMPQtvq1BD79Byep5xMUYbGRzEpDsjUf3dyp54IKw==}
    engines: {node: '>=6.9.0'}

  /@babel/helper-validator-option@7.24.7:
    resolution: {integrity: sha512-yy1/KvjhV/ZCL+SM7hBrvnZJ3ZuT9OuZgIJAGpPEToANvc3iM6iDvBnRjtElWibHU6n8/LPR/EjX9EtIEYO3pw==}
    engines: {node: '>=6.9.0'}

  /@babel/helper-wrap-function@7.22.20:
    resolution: {integrity: sha512-pms/UwkOpnQe/PDAEdV/d7dVCoBbB+R4FvYoHGZz+4VPcg7RtYy2KP7S2lbuWM6FCSgob5wshfGESbC/hzNXZw==}
    engines: {node: '>=6.9.0'}
    dependencies:
      '@babel/helper-function-name': 7.24.7
      '@babel/template': 7.24.7
      '@babel/types': 7.24.7
    dev: false

  /@babel/helpers@7.23.8:
    resolution: {integrity: sha512-KDqYz4PiOWvDFrdHLPhKtCThtIcKVy6avWD2oG4GEvyQ+XDZwHD4YQd+H2vNMnq2rkdxsDkU82T+Vk8U/WXHRQ==}
    engines: {node: '>=6.9.0'}
    dependencies:
      '@babel/template': 7.22.15
      '@babel/traverse': 7.23.7
      '@babel/types': 7.23.6
    transitivePeerDependencies:
      - supports-color

  /@babel/helpers@7.24.7:
    resolution: {integrity: sha512-NlmJJtvcw72yRJRcnCmGvSi+3jDEg8qFu3z0AFoymmzLx5ERVWyzd9kVXr7Th9/8yIJi2Zc6av4Tqz3wFs8QWg==}
    engines: {node: '>=6.9.0'}
    dependencies:
      '@babel/template': 7.24.7
      '@babel/types': 7.24.7

  /@babel/highlight@7.23.4:
    resolution: {integrity: sha512-acGdbYSfp2WheJoJm/EBBBLh/ID8KDc64ISZ9DYtBmC8/Q204PZJLHyzeB5qMzJ5trcOkybd78M4x2KWsUq++A==}
    engines: {node: '>=6.9.0'}
    dependencies:
      '@babel/helper-validator-identifier': 7.22.20
      chalk: 2.4.2
      js-tokens: 4.0.0

  /@babel/highlight@7.24.7:
    resolution: {integrity: sha512-EStJpq4OuY8xYfhGVXngigBJRWxftKX9ksiGDnmlY3o7B/V7KIAc9X4oiK87uPJSc/vs5L869bem5fhZa8caZw==}
    engines: {node: '>=6.9.0'}
    dependencies:
      '@babel/helper-validator-identifier': 7.24.7
      chalk: 2.4.2
      js-tokens: 4.0.0
      picocolors: 1.0.1

  /@babel/parser@7.23.6:
    resolution: {integrity: sha512-Z2uID7YJ7oNvAI20O9X0bblw7Qqs8Q2hFy0R9tAfnfLkp5MW0UH9eUvnDSnFwKZ0AvgS1ucqR4KzvVHgnke1VQ==}
    engines: {node: '>=6.0.0'}
    hasBin: true
    dependencies:
      '@babel/types': 7.23.6

  /@babel/parser@7.24.7:
    resolution: {integrity: sha512-9uUYRm6OqQrCqQdG1iCBwBPZgN8ciDBro2nIOFaiRz1/BCxaI7CNvQbDHvsArAC7Tw9Hda/B3U+6ui9u4HWXPw==}
    engines: {node: '>=6.0.0'}
    hasBin: true
    dependencies:
      '@babel/types': 7.24.7

  /@babel/plugin-bugfix-safari-id-destructuring-collision-in-function-expression@7.23.3(@babel/core@7.24.7):
    resolution: {integrity: sha512-iRkKcCqb7iGnq9+3G6rZ+Ciz5VywC4XNRHe57lKM+jOeYAoR0lVqdeeDRfh0tQcTfw/+vBhHn926FmQhLtlFLQ==}
    engines: {node: '>=6.9.0'}
    peerDependencies:
      '@babel/core': ^7.0.0
    dependencies:
      '@babel/core': 7.24.7
      '@babel/helper-plugin-utils': 7.24.7
    dev: false

  /@babel/plugin-bugfix-v8-spread-parameters-in-optional-chaining@7.23.3(@babel/core@7.24.7):
    resolution: {integrity: sha512-WwlxbfMNdVEpQjZmK5mhm7oSwD3dS6eU+Iwsi4Knl9wAletWem7kaRsGOG+8UEbRyqxY4SS5zvtfXwX+jMxUwQ==}
    engines: {node: '>=6.9.0'}
    peerDependencies:
      '@babel/core': ^7.13.0
    dependencies:
      '@babel/core': 7.24.7
      '@babel/helper-plugin-utils': 7.24.7
      '@babel/helper-skip-transparent-expression-wrappers': 7.22.5
      '@babel/plugin-transform-optional-chaining': 7.23.4(@babel/core@7.24.7)
    dev: false

  /@babel/plugin-bugfix-v8-static-class-fields-redefine-readonly@7.23.7(@babel/core@7.24.7):
    resolution: {integrity: sha512-LlRT7HgaifEpQA1ZgLVOIJZZFVPWN5iReq/7/JixwBtwcoeVGDBD53ZV28rrsLYOZs1Y/EHhA8N/Z6aazHR8cw==}
    engines: {node: '>=6.9.0'}
    peerDependencies:
      '@babel/core': ^7.0.0
    dependencies:
      '@babel/core': 7.24.7
      '@babel/helper-environment-visitor': 7.24.7
      '@babel/helper-plugin-utils': 7.24.7
    dev: false

  /@babel/plugin-proposal-class-properties@7.18.6(@babel/core@7.23.7):
    resolution: {integrity: sha512-cumfXOF0+nzZrrN8Rf0t7M+tF6sZc7vhQwYQck9q1/5w2OExlD+b4v4RpMJFaV1Z7WcDRgO6FqvxqxGlwo+RHQ==}
    engines: {node: '>=6.9.0'}
    deprecated: This proposal has been merged to the ECMAScript standard and thus this plugin is no longer maintained. Please use @babel/plugin-transform-class-properties instead.
    peerDependencies:
      '@babel/core': ^7.0.0-0
    dependencies:
      '@babel/core': 7.23.7
      '@babel/helper-create-class-features-plugin': 7.23.7(@babel/core@7.23.7)
      '@babel/helper-plugin-utils': 7.22.5
    dev: false

  /@babel/plugin-proposal-nullish-coalescing-operator@7.18.6(@babel/core@7.23.7):
    resolution: {integrity: sha512-wQxQzxYeJqHcfppzBDnm1yAY0jSRkUXR2z8RePZYrKwMKgMlE8+Z6LUno+bd6LvbGh8Gltvy74+9pIYkr+XkKA==}
    engines: {node: '>=6.9.0'}
    deprecated: This proposal has been merged to the ECMAScript standard and thus this plugin is no longer maintained. Please use @babel/plugin-transform-nullish-coalescing-operator instead.
    peerDependencies:
      '@babel/core': ^7.0.0-0
    dependencies:
      '@babel/core': 7.23.7
      '@babel/helper-plugin-utils': 7.22.5
      '@babel/plugin-syntax-nullish-coalescing-operator': 7.8.3(@babel/core@7.23.7)
    dev: false

  /@babel/plugin-proposal-optional-chaining@7.21.0(@babel/core@7.23.7):
    resolution: {integrity: sha512-p4zeefM72gpmEe2fkUr/OnOXpWEf8nAgk7ZYVqqfFiyIG7oFfVZcCrU64hWn5xp4tQ9LkV4bTIa5rD0KANpKNA==}
    engines: {node: '>=6.9.0'}
    deprecated: This proposal has been merged to the ECMAScript standard and thus this plugin is no longer maintained. Please use @babel/plugin-transform-optional-chaining instead.
    peerDependencies:
      '@babel/core': ^7.0.0-0
    dependencies:
      '@babel/core': 7.23.7
      '@babel/helper-plugin-utils': 7.22.5
      '@babel/helper-skip-transparent-expression-wrappers': 7.22.5
      '@babel/plugin-syntax-optional-chaining': 7.8.3(@babel/core@7.23.7)
    dev: false

  /@babel/plugin-proposal-private-property-in-object@7.21.0-placeholder-for-preset-env.2(@babel/core@7.24.7):
    resolution: {integrity: sha512-SOSkfJDddaM7mak6cPEpswyTRnuRltl429hMraQEglW+OkovnCzsiszTmsrlY//qLFjCpQDFRvjdm2wA5pPm9w==}
    engines: {node: '>=6.9.0'}
    peerDependencies:
      '@babel/core': ^7.0.0-0
    dependencies:
      '@babel/core': 7.24.7
    dev: false

  /@babel/plugin-syntax-async-generators@7.8.4(@babel/core@7.24.7):
    resolution: {integrity: sha512-tycmZxkGfZaxhMRbXlPXuVFpdWlXpir2W4AMhSJgRKzk/eDlIXOhb2LHWoLpDF7TEHylV5zNhykX6KAgHJmTNw==}
    peerDependencies:
      '@babel/core': ^7.0.0-0
    dependencies:
      '@babel/core': 7.24.7
      '@babel/helper-plugin-utils': 7.24.7
    dev: false

  /@babel/plugin-syntax-class-properties@7.12.13(@babel/core@7.24.7):
    resolution: {integrity: sha512-fm4idjKla0YahUNgFNLCB0qySdsoPiZP3iQE3rky0mBUtMZ23yDJ9SJdg6dXTSDnulOVqiF3Hgr9nbXvXTQZYA==}
    peerDependencies:
      '@babel/core': ^7.0.0-0
    dependencies:
      '@babel/core': 7.24.7
      '@babel/helper-plugin-utils': 7.24.7
    dev: false

  /@babel/plugin-syntax-class-static-block@7.14.5(@babel/core@7.24.7):
    resolution: {integrity: sha512-b+YyPmr6ldyNnM6sqYeMWE+bgJcJpO6yS4QD7ymxgH34GBPNDM/THBh8iunyvKIZztiwLH4CJZ0RxTk9emgpjw==}
    engines: {node: '>=6.9.0'}
    peerDependencies:
      '@babel/core': ^7.0.0-0
    dependencies:
      '@babel/core': 7.24.7
      '@babel/helper-plugin-utils': 7.24.7
    dev: false

  /@babel/plugin-syntax-dynamic-import@7.8.3(@babel/core@7.24.7):
    resolution: {integrity: sha512-5gdGbFon+PszYzqs83S3E5mpi7/y/8M9eC90MRTZfduQOYW76ig6SOSPNe41IG5LoP3FGBn2N0RjVDSQiS94kQ==}
    peerDependencies:
      '@babel/core': ^7.0.0-0
    dependencies:
      '@babel/core': 7.24.7
      '@babel/helper-plugin-utils': 7.24.7
    dev: false

  /@babel/plugin-syntax-export-namespace-from@7.8.3(@babel/core@7.24.7):
    resolution: {integrity: sha512-MXf5laXo6c1IbEbegDmzGPwGNTsHZmEy6QGznu5Sh2UCWvueywb2ee+CCE4zQiZstxU9BMoQO9i6zUFSY0Kj0Q==}
    peerDependencies:
      '@babel/core': ^7.0.0-0
    dependencies:
      '@babel/core': 7.24.7
      '@babel/helper-plugin-utils': 7.24.7
    dev: false

  /@babel/plugin-syntax-flow@7.23.3(@babel/core@7.23.7):
    resolution: {integrity: sha512-YZiAIpkJAwQXBJLIQbRFayR5c+gJ35Vcz3bg954k7cd73zqjvhacJuL9RbrzPz8qPmZdgqP6EUKwy0PCNhaaPA==}
    engines: {node: '>=6.9.0'}
    peerDependencies:
      '@babel/core': ^7.0.0-0
    dependencies:
      '@babel/core': 7.23.7
      '@babel/helper-plugin-utils': 7.22.5
    dev: false

  /@babel/plugin-syntax-import-assertions@7.23.3(@babel/core@7.24.7):
    resolution: {integrity: sha512-lPgDSU+SJLK3xmFDTV2ZRQAiM7UuUjGidwBywFavObCiZc1BeAAcMtHJKUya92hPHO+at63JJPLygilZard8jw==}
    engines: {node: '>=6.9.0'}
    peerDependencies:
      '@babel/core': ^7.0.0-0
    dependencies:
      '@babel/core': 7.24.7
      '@babel/helper-plugin-utils': 7.24.7
    dev: false

  /@babel/plugin-syntax-import-attributes@7.23.3(@babel/core@7.24.7):
    resolution: {integrity: sha512-pawnE0P9g10xgoP7yKr6CK63K2FMsTE+FZidZO/1PwRdzmAPVs+HS1mAURUsgaoxammTJvULUdIkEK0gOcU2tA==}
    engines: {node: '>=6.9.0'}
    peerDependencies:
      '@babel/core': ^7.0.0-0
    dependencies:
      '@babel/core': 7.24.7
      '@babel/helper-plugin-utils': 7.24.7
    dev: false

  /@babel/plugin-syntax-import-meta@7.10.4(@babel/core@7.24.7):
    resolution: {integrity: sha512-Yqfm+XDx0+Prh3VSeEQCPU81yC+JWZ2pDPFSS4ZdpfZhp4MkFMaDC1UqseovEKwSUpnIL7+vK+Clp7bfh0iD7g==}
    peerDependencies:
      '@babel/core': ^7.0.0-0
    dependencies:
      '@babel/core': 7.24.7
      '@babel/helper-plugin-utils': 7.24.7
    dev: false

  /@babel/plugin-syntax-json-strings@7.8.3(@babel/core@7.24.7):
    resolution: {integrity: sha512-lY6kdGpWHvjoe2vk4WrAapEuBR69EMxZl+RoGRhrFGNYVK8mOPAW8VfbT/ZgrFbXlDNiiaxQnAtgVCZ6jv30EA==}
    peerDependencies:
      '@babel/core': ^7.0.0-0
    dependencies:
      '@babel/core': 7.24.7
      '@babel/helper-plugin-utils': 7.24.7
    dev: false

  /@babel/plugin-syntax-jsx@7.23.3(@babel/core@7.23.7):
    resolution: {integrity: sha512-EB2MELswq55OHUoRZLGg/zC7QWUKfNLpE57m/S2yr1uEneIgsTgrSzXP3NXEsMkVn76OlaVVnzN+ugObuYGwhg==}
    engines: {node: '>=6.9.0'}
    peerDependencies:
      '@babel/core': ^7.0.0-0
    dependencies:
      '@babel/core': 7.23.7
      '@babel/helper-plugin-utils': 7.22.5
    dev: false

  /@babel/plugin-syntax-logical-assignment-operators@7.10.4(@babel/core@7.24.7):
    resolution: {integrity: sha512-d8waShlpFDinQ5MtvGU9xDAOzKH47+FFoney2baFIoMr952hKOLp1HR7VszoZvOsV/4+RRszNY7D17ba0te0ig==}
    peerDependencies:
      '@babel/core': ^7.0.0-0
    dependencies:
      '@babel/core': 7.24.7
      '@babel/helper-plugin-utils': 7.24.7
    dev: false

  /@babel/plugin-syntax-nullish-coalescing-operator@7.8.3(@babel/core@7.23.7):
    resolution: {integrity: sha512-aSff4zPII1u2QD7y+F8oDsz19ew4IGEJg9SVW+bqwpwtfFleiQDMdzA/R+UlWDzfnHFCxxleFT0PMIrR36XLNQ==}
    peerDependencies:
      '@babel/core': ^7.0.0-0
    dependencies:
      '@babel/core': 7.23.7
      '@babel/helper-plugin-utils': 7.22.5
    dev: false

  /@babel/plugin-syntax-nullish-coalescing-operator@7.8.3(@babel/core@7.24.7):
    resolution: {integrity: sha512-aSff4zPII1u2QD7y+F8oDsz19ew4IGEJg9SVW+bqwpwtfFleiQDMdzA/R+UlWDzfnHFCxxleFT0PMIrR36XLNQ==}
    peerDependencies:
      '@babel/core': ^7.0.0-0
    dependencies:
      '@babel/core': 7.24.7
      '@babel/helper-plugin-utils': 7.22.5
    dev: false

  /@babel/plugin-syntax-numeric-separator@7.10.4(@babel/core@7.24.7):
    resolution: {integrity: sha512-9H6YdfkcK/uOnY/K7/aA2xpzaAgkQn37yzWUMRK7OaPOqOpGS1+n0H5hxT9AUw9EsSjPW8SVyMJwYRtWs3X3ug==}
    peerDependencies:
      '@babel/core': ^7.0.0-0
    dependencies:
      '@babel/core': 7.24.7
      '@babel/helper-plugin-utils': 7.24.7
    dev: false

  /@babel/plugin-syntax-object-rest-spread@7.8.3(@babel/core@7.24.7):
    resolution: {integrity: sha512-XoqMijGZb9y3y2XskN+P1wUGiVwWZ5JmoDRwx5+3GmEplNyVM2s2Dg8ILFQm8rWM48orGy5YpI5Bl8U1y7ydlA==}
    peerDependencies:
      '@babel/core': ^7.0.0-0
    dependencies:
      '@babel/core': 7.24.7
      '@babel/helper-plugin-utils': 7.24.7
    dev: false

  /@babel/plugin-syntax-optional-catch-binding@7.8.3(@babel/core@7.24.7):
    resolution: {integrity: sha512-6VPD0Pc1lpTqw0aKoeRTMiB+kWhAoT24PA+ksWSBrFtl5SIRVpZlwN3NNPQjehA2E/91FV3RjLWoVTglWcSV3Q==}
    peerDependencies:
      '@babel/core': ^7.0.0-0
    dependencies:
      '@babel/core': 7.24.7
      '@babel/helper-plugin-utils': 7.24.7
    dev: false

  /@babel/plugin-syntax-optional-chaining@7.8.3(@babel/core@7.23.7):
    resolution: {integrity: sha512-KoK9ErH1MBlCPxV0VANkXW2/dw4vlbGDrFgz8bmUsBGYkFRcbRwMh6cIJubdPrkxRwuGdtCk0v/wPTKbQgBjkg==}
    peerDependencies:
      '@babel/core': ^7.0.0-0
    dependencies:
      '@babel/core': 7.23.7
      '@babel/helper-plugin-utils': 7.22.5
    dev: false

  /@babel/plugin-syntax-optional-chaining@7.8.3(@babel/core@7.24.7):
    resolution: {integrity: sha512-KoK9ErH1MBlCPxV0VANkXW2/dw4vlbGDrFgz8bmUsBGYkFRcbRwMh6cIJubdPrkxRwuGdtCk0v/wPTKbQgBjkg==}
    peerDependencies:
      '@babel/core': ^7.0.0-0
    dependencies:
      '@babel/core': 7.24.7
      '@babel/helper-plugin-utils': 7.22.5
    dev: false

  /@babel/plugin-syntax-private-property-in-object@7.14.5(@babel/core@7.24.7):
    resolution: {integrity: sha512-0wVnp9dxJ72ZUJDV27ZfbSj6iHLoytYZmh3rFcxNnvsJF3ktkzLDZPy/mA17HGsaQT3/DQsWYX1f1QGWkCoVUg==}
    engines: {node: '>=6.9.0'}
    peerDependencies:
      '@babel/core': ^7.0.0-0
    dependencies:
      '@babel/core': 7.24.7
      '@babel/helper-plugin-utils': 7.24.7
    dev: false

  /@babel/plugin-syntax-top-level-await@7.14.5(@babel/core@7.24.7):
    resolution: {integrity: sha512-hx++upLv5U1rgYfwe1xBQUhRmU41NEvpUvrp8jkrSCdvGSnM5/qdRMtylJ6PG5OFkBaHkbTAKTnd3/YyESRHFw==}
    engines: {node: '>=6.9.0'}
    peerDependencies:
      '@babel/core': ^7.0.0-0
    dependencies:
      '@babel/core': 7.24.7
      '@babel/helper-plugin-utils': 7.24.7
    dev: false

  /@babel/plugin-syntax-typescript@7.23.3(@babel/core@7.23.7):
    resolution: {integrity: sha512-9EiNjVJOMwCO+43TqoTrgQ8jMwcAd0sWyXi9RPfIsLTj4R2MADDDQXELhffaUx/uJv2AYcxBgPwH6j4TIA4ytQ==}
    engines: {node: '>=6.9.0'}
    peerDependencies:
      '@babel/core': ^7.0.0-0
    dependencies:
      '@babel/core': 7.23.7
      '@babel/helper-plugin-utils': 7.22.5
    dev: false

  /@babel/plugin-syntax-unicode-sets-regex@7.18.6(@babel/core@7.24.7):
    resolution: {integrity: sha512-727YkEAPwSIQTv5im8QHz3upqp92JTWhidIC81Tdx4VJYIte/VndKf1qKrfnnhPLiPghStWfvC/iFaMCQu7Nqg==}
    engines: {node: '>=6.9.0'}
    peerDependencies:
      '@babel/core': ^7.0.0
    dependencies:
      '@babel/core': 7.24.7
      '@babel/helper-create-regexp-features-plugin': 7.22.15(@babel/core@7.24.7)
      '@babel/helper-plugin-utils': 7.24.7
    dev: false

  /@babel/plugin-transform-arrow-functions@7.23.3(@babel/core@7.24.7):
    resolution: {integrity: sha512-NzQcQrzaQPkaEwoTm4Mhyl8jI1huEL/WWIEvudjTCMJ9aBZNpsJbMASx7EQECtQQPS/DcnFpo0FIh3LvEO9cxQ==}
    engines: {node: '>=6.9.0'}
    peerDependencies:
      '@babel/core': ^7.0.0-0
    dependencies:
      '@babel/core': 7.24.7
      '@babel/helper-plugin-utils': 7.24.7
    dev: false

  /@babel/plugin-transform-async-generator-functions@7.23.7(@babel/core@7.24.7):
    resolution: {integrity: sha512-PdxEpL71bJp1byMG0va5gwQcXHxuEYC/BgI/e88mGTtohbZN28O5Yit0Plkkm/dBzCF/BxmbNcses1RH1T+urA==}
    engines: {node: '>=6.9.0'}
    peerDependencies:
      '@babel/core': ^7.0.0-0
    dependencies:
      '@babel/core': 7.24.7
      '@babel/helper-environment-visitor': 7.24.7
      '@babel/helper-plugin-utils': 7.24.7
      '@babel/helper-remap-async-to-generator': 7.22.20(@babel/core@7.24.7)
      '@babel/plugin-syntax-async-generators': 7.8.4(@babel/core@7.24.7)
    dev: false

  /@babel/plugin-transform-async-to-generator@7.23.3(@babel/core@7.24.7):
    resolution: {integrity: sha512-A7LFsKi4U4fomjqXJlZg/u0ft/n8/7n7lpffUP/ZULx/DtV9SGlNKZolHH6PE8Xl1ngCc0M11OaeZptXVkfKSw==}
    engines: {node: '>=6.9.0'}
    peerDependencies:
      '@babel/core': ^7.0.0-0
    dependencies:
      '@babel/core': 7.24.7
      '@babel/helper-module-imports': 7.24.7
      '@babel/helper-plugin-utils': 7.24.7
      '@babel/helper-remap-async-to-generator': 7.22.20(@babel/core@7.24.7)
    transitivePeerDependencies:
      - supports-color
    dev: false

  /@babel/plugin-transform-block-scoped-functions@7.23.3(@babel/core@7.24.7):
    resolution: {integrity: sha512-vI+0sIaPIO6CNuM9Kk5VmXcMVRiOpDh7w2zZt9GXzmE/9KD70CUEVhvPR/etAeNK/FAEkhxQtXOzVF3EuRL41A==}
    engines: {node: '>=6.9.0'}
    peerDependencies:
      '@babel/core': ^7.0.0-0
    dependencies:
      '@babel/core': 7.24.7
      '@babel/helper-plugin-utils': 7.24.7
    dev: false

  /@babel/plugin-transform-block-scoping@7.23.4(@babel/core@7.24.7):
    resolution: {integrity: sha512-0QqbP6B6HOh7/8iNR4CQU2Th/bbRtBp4KS9vcaZd1fZ0wSh5Fyssg0UCIHwxh+ka+pNDREbVLQnHCMHKZfPwfw==}
    engines: {node: '>=6.9.0'}
    peerDependencies:
      '@babel/core': ^7.0.0-0
    dependencies:
      '@babel/core': 7.24.7
      '@babel/helper-plugin-utils': 7.24.7
    dev: false

  /@babel/plugin-transform-class-properties@7.23.3(@babel/core@7.24.7):
    resolution: {integrity: sha512-uM+AN8yCIjDPccsKGlw271xjJtGii+xQIF/uMPS8H15L12jZTsLfF4o5vNO7d/oUguOyfdikHGc/yi9ge4SGIg==}
    engines: {node: '>=6.9.0'}
    peerDependencies:
      '@babel/core': ^7.0.0-0
    dependencies:
      '@babel/core': 7.24.7
      '@babel/helper-create-class-features-plugin': 7.23.7(@babel/core@7.24.7)
      '@babel/helper-plugin-utils': 7.24.7
    dev: false

  /@babel/plugin-transform-class-static-block@7.23.4(@babel/core@7.24.7):
    resolution: {integrity: sha512-nsWu/1M+ggti1SOALj3hfx5FXzAY06fwPJsUZD4/A5e1bWi46VUIWtD+kOX6/IdhXGsXBWllLFDSnqSCdUNydQ==}
    engines: {node: '>=6.9.0'}
    peerDependencies:
      '@babel/core': ^7.12.0
    dependencies:
      '@babel/core': 7.24.7
      '@babel/helper-create-class-features-plugin': 7.23.7(@babel/core@7.24.7)
      '@babel/helper-plugin-utils': 7.24.7
      '@babel/plugin-syntax-class-static-block': 7.14.5(@babel/core@7.24.7)
    dev: false

  /@babel/plugin-transform-classes@7.23.8(@babel/core@7.24.7):
    resolution: {integrity: sha512-yAYslGsY1bX6Knmg46RjiCiNSwJKv2IUC8qOdYKqMMr0491SXFhcHqOdRDeCRohOOIzwN/90C6mQ9qAKgrP7dg==}
    engines: {node: '>=6.9.0'}
    peerDependencies:
      '@babel/core': ^7.0.0-0
    dependencies:
      '@babel/core': 7.24.7
      '@babel/helper-annotate-as-pure': 7.22.5
      '@babel/helper-compilation-targets': 7.24.7
      '@babel/helper-environment-visitor': 7.24.7
      '@babel/helper-function-name': 7.24.7
      '@babel/helper-plugin-utils': 7.24.7
      '@babel/helper-replace-supers': 7.22.20(@babel/core@7.24.7)
      '@babel/helper-split-export-declaration': 7.24.7
      globals: 11.12.0
    dev: false

  /@babel/plugin-transform-computed-properties@7.23.3(@babel/core@7.24.7):
    resolution: {integrity: sha512-dTj83UVTLw/+nbiHqQSFdwO9CbTtwq1DsDqm3CUEtDrZNET5rT5E6bIdTlOftDTDLMYxvxHNEYO4B9SLl8SLZw==}
    engines: {node: '>=6.9.0'}
    peerDependencies:
      '@babel/core': ^7.0.0-0
    dependencies:
      '@babel/core': 7.24.7
      '@babel/helper-plugin-utils': 7.24.7
      '@babel/template': 7.24.7
    dev: false

  /@babel/plugin-transform-destructuring@7.23.3(@babel/core@7.24.7):
    resolution: {integrity: sha512-n225npDqjDIr967cMScVKHXJs7rout1q+tt50inyBCPkyZ8KxeI6d+GIbSBTT/w/9WdlWDOej3V9HE5Lgk57gw==}
    engines: {node: '>=6.9.0'}
    peerDependencies:
      '@babel/core': ^7.0.0-0
    dependencies:
      '@babel/core': 7.24.7
      '@babel/helper-plugin-utils': 7.24.7
    dev: false

  /@babel/plugin-transform-dotall-regex@7.23.3(@babel/core@7.24.7):
    resolution: {integrity: sha512-vgnFYDHAKzFaTVp+mneDsIEbnJ2Np/9ng9iviHw3P/KVcgONxpNULEW/51Z/BaFojG2GI2GwwXck5uV1+1NOYQ==}
    engines: {node: '>=6.9.0'}
    peerDependencies:
      '@babel/core': ^7.0.0-0
    dependencies:
      '@babel/core': 7.24.7
      '@babel/helper-create-regexp-features-plugin': 7.22.15(@babel/core@7.24.7)
      '@babel/helper-plugin-utils': 7.24.7
    dev: false

  /@babel/plugin-transform-duplicate-keys@7.23.3(@babel/core@7.24.7):
    resolution: {integrity: sha512-RrqQ+BQmU3Oyav3J+7/myfvRCq7Tbz+kKLLshUmMwNlDHExbGL7ARhajvoBJEvc+fCguPPu887N+3RRXBVKZUA==}
    engines: {node: '>=6.9.0'}
    peerDependencies:
      '@babel/core': ^7.0.0-0
    dependencies:
      '@babel/core': 7.24.7
      '@babel/helper-plugin-utils': 7.24.7
    dev: false

  /@babel/plugin-transform-dynamic-import@7.23.4(@babel/core@7.24.7):
    resolution: {integrity: sha512-V6jIbLhdJK86MaLh4Jpghi8ho5fGzt3imHOBu/x0jlBaPYqDoWz4RDXjmMOfnh+JWNaQleEAByZLV0QzBT4YQQ==}
    engines: {node: '>=6.9.0'}
    peerDependencies:
      '@babel/core': ^7.0.0-0
    dependencies:
      '@babel/core': 7.24.7
      '@babel/helper-plugin-utils': 7.24.7
      '@babel/plugin-syntax-dynamic-import': 7.8.3(@babel/core@7.24.7)
    dev: false

  /@babel/plugin-transform-exponentiation-operator@7.23.3(@babel/core@7.24.7):
    resolution: {integrity: sha512-5fhCsl1odX96u7ILKHBj4/Y8vipoqwsJMh4csSA8qFfxrZDEA4Ssku2DyNvMJSmZNOEBT750LfFPbtrnTP90BQ==}
    engines: {node: '>=6.9.0'}
    peerDependencies:
      '@babel/core': ^7.0.0-0
    dependencies:
      '@babel/core': 7.24.7
      '@babel/helper-builder-binary-assignment-operator-visitor': 7.22.15
      '@babel/helper-plugin-utils': 7.24.7
    dev: false

  /@babel/plugin-transform-export-namespace-from@7.23.4(@babel/core@7.24.7):
    resolution: {integrity: sha512-GzuSBcKkx62dGzZI1WVgTWvkkz84FZO5TC5T8dl/Tht/rAla6Dg/Mz9Yhypg+ezVACf/rgDuQt3kbWEv7LdUDQ==}
    engines: {node: '>=6.9.0'}
    peerDependencies:
      '@babel/core': ^7.0.0-0
    dependencies:
      '@babel/core': 7.24.7
      '@babel/helper-plugin-utils': 7.24.7
      '@babel/plugin-syntax-export-namespace-from': 7.8.3(@babel/core@7.24.7)
    dev: false

  /@babel/plugin-transform-flow-strip-types@7.23.3(@babel/core@7.23.7):
    resolution: {integrity: sha512-26/pQTf9nQSNVJCrLB1IkHUKyPxR+lMrH2QDPG89+Znu9rAMbtrybdbWeE9bb7gzjmE5iXHEY+e0HUwM6Co93Q==}
    engines: {node: '>=6.9.0'}
    peerDependencies:
      '@babel/core': ^7.0.0-0
    dependencies:
      '@babel/core': 7.23.7
      '@babel/helper-plugin-utils': 7.22.5
      '@babel/plugin-syntax-flow': 7.23.3(@babel/core@7.23.7)
    dev: false

  /@babel/plugin-transform-for-of@7.23.6(@babel/core@7.24.7):
    resolution: {integrity: sha512-aYH4ytZ0qSuBbpfhuofbg/e96oQ7U2w1Aw/UQmKT+1l39uEhUPoFS3fHevDc1G0OvewyDudfMKY1OulczHzWIw==}
    engines: {node: '>=6.9.0'}
    peerDependencies:
      '@babel/core': ^7.0.0-0
    dependencies:
      '@babel/core': 7.24.7
      '@babel/helper-plugin-utils': 7.24.7
      '@babel/helper-skip-transparent-expression-wrappers': 7.22.5
    dev: false

  /@babel/plugin-transform-function-name@7.23.3(@babel/core@7.24.7):
    resolution: {integrity: sha512-I1QXp1LxIvt8yLaib49dRW5Okt7Q4oaxao6tFVKS/anCdEOMtYwWVKoiOA1p34GOWIZjUK0E+zCp7+l1pfQyiw==}
    engines: {node: '>=6.9.0'}
    peerDependencies:
      '@babel/core': ^7.0.0-0
    dependencies:
      '@babel/core': 7.24.7
      '@babel/helper-compilation-targets': 7.24.7
      '@babel/helper-function-name': 7.24.7
      '@babel/helper-plugin-utils': 7.24.7
    dev: false

  /@babel/plugin-transform-json-strings@7.23.4(@babel/core@7.24.7):
    resolution: {integrity: sha512-81nTOqM1dMwZ/aRXQ59zVubN9wHGqk6UtqRK+/q+ciXmRy8fSolhGVvG09HHRGo4l6fr/c4ZhXUQH0uFW7PZbg==}
    engines: {node: '>=6.9.0'}
    peerDependencies:
      '@babel/core': ^7.0.0-0
    dependencies:
      '@babel/core': 7.24.7
      '@babel/helper-plugin-utils': 7.24.7
      '@babel/plugin-syntax-json-strings': 7.8.3(@babel/core@7.24.7)
    dev: false

  /@babel/plugin-transform-literals@7.23.3(@babel/core@7.24.7):
    resolution: {integrity: sha512-wZ0PIXRxnwZvl9AYpqNUxpZ5BiTGrYt7kueGQ+N5FiQ7RCOD4cm8iShd6S6ggfVIWaJf2EMk8eRzAh52RfP4rQ==}
    engines: {node: '>=6.9.0'}
    peerDependencies:
      '@babel/core': ^7.0.0-0
    dependencies:
      '@babel/core': 7.24.7
      '@babel/helper-plugin-utils': 7.24.7
    dev: false

  /@babel/plugin-transform-logical-assignment-operators@7.23.4(@babel/core@7.24.7):
    resolution: {integrity: sha512-Mc/ALf1rmZTP4JKKEhUwiORU+vcfarFVLfcFiolKUo6sewoxSEgl36ak5t+4WamRsNr6nzjZXQjM35WsU+9vbg==}
    engines: {node: '>=6.9.0'}
    peerDependencies:
      '@babel/core': ^7.0.0-0
    dependencies:
      '@babel/core': 7.24.7
      '@babel/helper-plugin-utils': 7.24.7
      '@babel/plugin-syntax-logical-assignment-operators': 7.10.4(@babel/core@7.24.7)
    dev: false

  /@babel/plugin-transform-member-expression-literals@7.23.3(@babel/core@7.24.7):
    resolution: {integrity: sha512-sC3LdDBDi5x96LA+Ytekz2ZPk8i/Ck+DEuDbRAll5rknJ5XRTSaPKEYwomLcs1AA8wg9b3KjIQRsnApj+q51Ag==}
    engines: {node: '>=6.9.0'}
    peerDependencies:
      '@babel/core': ^7.0.0-0
    dependencies:
      '@babel/core': 7.24.7
      '@babel/helper-plugin-utils': 7.24.7
    dev: false

  /@babel/plugin-transform-modules-amd@7.23.3(@babel/core@7.24.7):
    resolution: {integrity: sha512-vJYQGxeKM4t8hYCKVBlZX/gtIY2I7mRGFNcm85sgXGMTBcoV3QdVtdpbcWEbzbfUIUZKwvgFT82mRvaQIebZzw==}
    engines: {node: '>=6.9.0'}
    peerDependencies:
      '@babel/core': ^7.0.0-0
    dependencies:
      '@babel/core': 7.24.7
      '@babel/helper-module-transforms': 7.24.7(@babel/core@7.24.7)
      '@babel/helper-plugin-utils': 7.24.7
    transitivePeerDependencies:
      - supports-color
    dev: false

  /@babel/plugin-transform-modules-commonjs@7.23.3(@babel/core@7.23.7):
    resolution: {integrity: sha512-aVS0F65LKsdNOtcz6FRCpE4OgsP2OFnW46qNxNIX9h3wuzaNcSQsJysuMwqSibC98HPrf2vCgtxKNwS0DAlgcA==}
    engines: {node: '>=6.9.0'}
    peerDependencies:
      '@babel/core': ^7.0.0-0
    dependencies:
      '@babel/core': 7.23.7
      '@babel/helper-module-transforms': 7.23.3(@babel/core@7.23.7)
      '@babel/helper-plugin-utils': 7.22.5
      '@babel/helper-simple-access': 7.22.5
    dev: false

  /@babel/plugin-transform-modules-commonjs@7.23.3(@babel/core@7.24.7):
    resolution: {integrity: sha512-aVS0F65LKsdNOtcz6FRCpE4OgsP2OFnW46qNxNIX9h3wuzaNcSQsJysuMwqSibC98HPrf2vCgtxKNwS0DAlgcA==}
    engines: {node: '>=6.9.0'}
    peerDependencies:
      '@babel/core': ^7.0.0-0
    dependencies:
      '@babel/core': 7.24.7
      '@babel/helper-module-transforms': 7.23.3(@babel/core@7.24.7)
      '@babel/helper-plugin-utils': 7.22.5
      '@babel/helper-simple-access': 7.22.5
    dev: false

  /@babel/plugin-transform-modules-systemjs@7.23.3(@babel/core@7.24.7):
    resolution: {integrity: sha512-ZxyKGTkF9xT9YJuKQRo19ewf3pXpopuYQd8cDXqNzc3mUNbOME0RKMoZxviQk74hwzfQsEe66dE92MaZbdHKNQ==}
    engines: {node: '>=6.9.0'}
    peerDependencies:
      '@babel/core': ^7.0.0-0
    dependencies:
      '@babel/core': 7.24.7
      '@babel/helper-hoist-variables': 7.24.7
      '@babel/helper-module-transforms': 7.24.7(@babel/core@7.24.7)
      '@babel/helper-plugin-utils': 7.24.7
      '@babel/helper-validator-identifier': 7.24.7
    transitivePeerDependencies:
      - supports-color
    dev: false

  /@babel/plugin-transform-modules-umd@7.23.3(@babel/core@7.24.7):
    resolution: {integrity: sha512-zHsy9iXX2nIsCBFPud3jKn1IRPWg3Ing1qOZgeKV39m1ZgIdpJqvlWVeiHBZC6ITRG0MfskhYe9cLgntfSFPIg==}
    engines: {node: '>=6.9.0'}
    peerDependencies:
      '@babel/core': ^7.0.0-0
    dependencies:
      '@babel/core': 7.24.7
      '@babel/helper-module-transforms': 7.24.7(@babel/core@7.24.7)
      '@babel/helper-plugin-utils': 7.24.7
    transitivePeerDependencies:
      - supports-color
    dev: false

  /@babel/plugin-transform-named-capturing-groups-regex@7.22.5(@babel/core@7.24.7):
    resolution: {integrity: sha512-YgLLKmS3aUBhHaxp5hi1WJTgOUb/NCuDHzGT9z9WTt3YG+CPRhJs6nprbStx6DnWM4dh6gt7SU3sZodbZ08adQ==}
    engines: {node: '>=6.9.0'}
    peerDependencies:
      '@babel/core': ^7.0.0
    dependencies:
      '@babel/core': 7.24.7
      '@babel/helper-create-regexp-features-plugin': 7.22.15(@babel/core@7.24.7)
      '@babel/helper-plugin-utils': 7.24.7
    dev: false

  /@babel/plugin-transform-new-target@7.23.3(@babel/core@7.24.7):
    resolution: {integrity: sha512-YJ3xKqtJMAT5/TIZnpAR3I+K+WaDowYbN3xyxI8zxx/Gsypwf9B9h0VB+1Nh6ACAAPRS5NSRje0uVv5i79HYGQ==}
    engines: {node: '>=6.9.0'}
    peerDependencies:
      '@babel/core': ^7.0.0-0
    dependencies:
      '@babel/core': 7.24.7
      '@babel/helper-plugin-utils': 7.24.7
    dev: false

  /@babel/plugin-transform-nullish-coalescing-operator@7.23.4(@babel/core@7.24.7):
    resolution: {integrity: sha512-jHE9EVVqHKAQx+VePv5LLGHjmHSJR76vawFPTdlxR/LVJPfOEGxREQwQfjuZEOPTwG92X3LINSh3M40Rv4zpVA==}
    engines: {node: '>=6.9.0'}
    peerDependencies:
      '@babel/core': ^7.0.0-0
    dependencies:
      '@babel/core': 7.24.7
      '@babel/helper-plugin-utils': 7.24.7
      '@babel/plugin-syntax-nullish-coalescing-operator': 7.8.3(@babel/core@7.24.7)
    dev: false

  /@babel/plugin-transform-numeric-separator@7.23.4(@babel/core@7.24.7):
    resolution: {integrity: sha512-mps6auzgwjRrwKEZA05cOwuDc9FAzoyFS4ZsG/8F43bTLf/TgkJg7QXOrPO1JO599iA3qgK9MXdMGOEC8O1h6Q==}
    engines: {node: '>=6.9.0'}
    peerDependencies:
      '@babel/core': ^7.0.0-0
    dependencies:
      '@babel/core': 7.24.7
      '@babel/helper-plugin-utils': 7.24.7
      '@babel/plugin-syntax-numeric-separator': 7.10.4(@babel/core@7.24.7)
    dev: false

  /@babel/plugin-transform-object-rest-spread@7.23.4(@babel/core@7.24.7):
    resolution: {integrity: sha512-9x9K1YyeQVw0iOXJlIzwm8ltobIIv7j2iLyP2jIhEbqPRQ7ScNgwQufU2I0Gq11VjyG4gI4yMXt2VFags+1N3g==}
    engines: {node: '>=6.9.0'}
    peerDependencies:
      '@babel/core': ^7.0.0-0
    dependencies:
      '@babel/compat-data': 7.24.7
      '@babel/core': 7.24.7
      '@babel/helper-compilation-targets': 7.24.7
      '@babel/helper-plugin-utils': 7.24.7
      '@babel/plugin-syntax-object-rest-spread': 7.8.3(@babel/core@7.24.7)
      '@babel/plugin-transform-parameters': 7.23.3(@babel/core@7.24.7)
    dev: false

  /@babel/plugin-transform-object-super@7.23.3(@babel/core@7.24.7):
    resolution: {integrity: sha512-BwQ8q0x2JG+3lxCVFohg+KbQM7plfpBwThdW9A6TMtWwLsbDA01Ek2Zb/AgDN39BiZsExm4qrXxjk+P1/fzGrA==}
    engines: {node: '>=6.9.0'}
    peerDependencies:
      '@babel/core': ^7.0.0-0
    dependencies:
      '@babel/core': 7.24.7
      '@babel/helper-plugin-utils': 7.24.7
      '@babel/helper-replace-supers': 7.22.20(@babel/core@7.24.7)
    dev: false

  /@babel/plugin-transform-optional-catch-binding@7.23.4(@babel/core@7.24.7):
    resolution: {integrity: sha512-XIq8t0rJPHf6Wvmbn9nFxU6ao4c7WhghTR5WyV8SrJfUFzyxhCm4nhC+iAp3HFhbAKLfYpgzhJ6t4XCtVwqO5A==}
    engines: {node: '>=6.9.0'}
    peerDependencies:
      '@babel/core': ^7.0.0-0
    dependencies:
      '@babel/core': 7.24.7
      '@babel/helper-plugin-utils': 7.24.7
      '@babel/plugin-syntax-optional-catch-binding': 7.8.3(@babel/core@7.24.7)
    dev: false

  /@babel/plugin-transform-optional-chaining@7.23.4(@babel/core@7.24.7):
    resolution: {integrity: sha512-ZU8y5zWOfjM5vZ+asjgAPwDaBjJzgufjES89Rs4Lpq63O300R/kOz30WCLo6BxxX6QVEilwSlpClnG5cZaikTA==}
    engines: {node: '>=6.9.0'}
    peerDependencies:
      '@babel/core': ^7.0.0-0
    dependencies:
      '@babel/core': 7.24.7
      '@babel/helper-plugin-utils': 7.24.7
      '@babel/helper-skip-transparent-expression-wrappers': 7.22.5
      '@babel/plugin-syntax-optional-chaining': 7.8.3(@babel/core@7.24.7)
    dev: false

  /@babel/plugin-transform-parameters@7.23.3(@babel/core@7.24.7):
    resolution: {integrity: sha512-09lMt6UsUb3/34BbECKVbVwrT9bO6lILWln237z7sLaWnMsTi7Yc9fhX5DLpkJzAGfaReXI22wP41SZmnAA3Vw==}
    engines: {node: '>=6.9.0'}
    peerDependencies:
      '@babel/core': ^7.0.0-0
    dependencies:
      '@babel/core': 7.24.7
      '@babel/helper-plugin-utils': 7.24.7
    dev: false

  /@babel/plugin-transform-private-methods@7.23.3(@babel/core@7.24.7):
    resolution: {integrity: sha512-UzqRcRtWsDMTLrRWFvUBDwmw06tCQH9Rl1uAjfh6ijMSmGYQ+fpdB+cnqRC8EMh5tuuxSv0/TejGL+7vyj+50g==}
    engines: {node: '>=6.9.0'}
    peerDependencies:
      '@babel/core': ^7.0.0-0
    dependencies:
      '@babel/core': 7.24.7
      '@babel/helper-create-class-features-plugin': 7.23.7(@babel/core@7.24.7)
      '@babel/helper-plugin-utils': 7.24.7
    dev: false

  /@babel/plugin-transform-private-property-in-object@7.23.4(@babel/core@7.24.7):
    resolution: {integrity: sha512-9G3K1YqTq3F4Vt88Djx1UZ79PDyj+yKRnUy7cZGSMe+a7jkwD259uKKuUzQlPkGam7R+8RJwh5z4xO27fA1o2A==}
    engines: {node: '>=6.9.0'}
    peerDependencies:
      '@babel/core': ^7.0.0-0
    dependencies:
      '@babel/core': 7.24.7
      '@babel/helper-annotate-as-pure': 7.22.5
      '@babel/helper-create-class-features-plugin': 7.23.7(@babel/core@7.24.7)
      '@babel/helper-plugin-utils': 7.24.7
      '@babel/plugin-syntax-private-property-in-object': 7.14.5(@babel/core@7.24.7)
    dev: false

  /@babel/plugin-transform-property-literals@7.23.3(@babel/core@7.24.7):
    resolution: {integrity: sha512-jR3Jn3y7cZp4oEWPFAlRsSWjxKe4PZILGBSd4nis1TsC5qeSpb+nrtihJuDhNI7QHiVbUaiXa0X2RZY3/TI6Nw==}
    engines: {node: '>=6.9.0'}
    peerDependencies:
      '@babel/core': ^7.0.0-0
    dependencies:
      '@babel/core': 7.24.7
      '@babel/helper-plugin-utils': 7.24.7
    dev: false

  /@babel/plugin-transform-react-jsx-self@7.24.7(@babel/core@7.24.7):
    resolution: {integrity: sha512-fOPQYbGSgH0HUp4UJO4sMBFjY6DuWq+2i8rixyUMb3CdGixs/gccURvYOAhajBdKDoGajFr3mUq5rH3phtkGzw==}
    engines: {node: '>=6.9.0'}
    peerDependencies:
      '@babel/core': ^7.0.0-0
    dependencies:
      '@babel/core': 7.24.7
      '@babel/helper-plugin-utils': 7.24.7
    dev: true

  /@babel/plugin-transform-react-jsx-source@7.24.7(@babel/core@7.24.7):
    resolution: {integrity: sha512-J2z+MWzZHVOemyLweMqngXrgGC42jQ//R0KdxqkIz/OrbVIIlhFI3WigZ5fO+nwFvBlncr4MGapd8vTyc7RPNQ==}
    engines: {node: '>=6.9.0'}
    peerDependencies:
      '@babel/core': ^7.0.0-0
    dependencies:
      '@babel/core': 7.24.7
      '@babel/helper-plugin-utils': 7.24.7
    dev: true

  /@babel/plugin-transform-regenerator@7.23.3(@babel/core@7.24.7):
    resolution: {integrity: sha512-KP+75h0KghBMcVpuKisx3XTu9Ncut8Q8TuvGO4IhY+9D5DFEckQefOuIsB/gQ2tG71lCke4NMrtIPS8pOj18BQ==}
    engines: {node: '>=6.9.0'}
    peerDependencies:
      '@babel/core': ^7.0.0-0
    dependencies:
      '@babel/core': 7.24.7
      '@babel/helper-plugin-utils': 7.24.7
      regenerator-transform: 0.15.2
    dev: false

  /@babel/plugin-transform-reserved-words@7.23.3(@babel/core@7.24.7):
    resolution: {integrity: sha512-QnNTazY54YqgGxwIexMZva9gqbPa15t/x9VS+0fsEFWplwVpXYZivtgl43Z1vMpc1bdPP2PP8siFeVcnFvA3Cg==}
    engines: {node: '>=6.9.0'}
    peerDependencies:
      '@babel/core': ^7.0.0-0
    dependencies:
      '@babel/core': 7.24.7
      '@babel/helper-plugin-utils': 7.24.7
    dev: false

  /@babel/plugin-transform-shorthand-properties@7.23.3(@babel/core@7.24.7):
    resolution: {integrity: sha512-ED2fgqZLmexWiN+YNFX26fx4gh5qHDhn1O2gvEhreLW2iI63Sqm4llRLCXALKrCnbN4Jy0VcMQZl/SAzqug/jg==}
    engines: {node: '>=6.9.0'}
    peerDependencies:
      '@babel/core': ^7.0.0-0
    dependencies:
      '@babel/core': 7.24.7
      '@babel/helper-plugin-utils': 7.24.7
    dev: false

  /@babel/plugin-transform-spread@7.23.3(@babel/core@7.24.7):
    resolution: {integrity: sha512-VvfVYlrlBVu+77xVTOAoxQ6mZbnIq5FM0aGBSFEcIh03qHf+zNqA4DC/3XMUozTg7bZV3e3mZQ0i13VB6v5yUg==}
    engines: {node: '>=6.9.0'}
    peerDependencies:
      '@babel/core': ^7.0.0-0
    dependencies:
      '@babel/core': 7.24.7
      '@babel/helper-plugin-utils': 7.24.7
      '@babel/helper-skip-transparent-expression-wrappers': 7.22.5
    dev: false

  /@babel/plugin-transform-sticky-regex@7.23.3(@babel/core@7.24.7):
    resolution: {integrity: sha512-HZOyN9g+rtvnOU3Yh7kSxXrKbzgrm5X4GncPY1QOquu7epga5MxKHVpYu2hvQnry/H+JjckSYRb93iNfsioAGg==}
    engines: {node: '>=6.9.0'}
    peerDependencies:
      '@babel/core': ^7.0.0-0
    dependencies:
      '@babel/core': 7.24.7
      '@babel/helper-plugin-utils': 7.24.7
    dev: false

  /@babel/plugin-transform-template-literals@7.23.3(@babel/core@7.24.7):
    resolution: {integrity: sha512-Flok06AYNp7GV2oJPZZcP9vZdszev6vPBkHLwxwSpaIqx75wn6mUd3UFWsSsA0l8nXAKkyCmL/sR02m8RYGeHg==}
    engines: {node: '>=6.9.0'}
    peerDependencies:
      '@babel/core': ^7.0.0-0
    dependencies:
      '@babel/core': 7.24.7
      '@babel/helper-plugin-utils': 7.24.7
    dev: false

  /@babel/plugin-transform-typeof-symbol@7.23.3(@babel/core@7.24.7):
    resolution: {integrity: sha512-4t15ViVnaFdrPC74be1gXBSMzXk3B4Us9lP7uLRQHTFpV5Dvt33pn+2MyyNxmN3VTTm3oTrZVMUmuw3oBnQ2oQ==}
    engines: {node: '>=6.9.0'}
    peerDependencies:
      '@babel/core': ^7.0.0-0
    dependencies:
      '@babel/core': 7.24.7
      '@babel/helper-plugin-utils': 7.24.7
    dev: false

  /@babel/plugin-transform-typescript@7.23.6(@babel/core@7.23.7):
    resolution: {integrity: sha512-6cBG5mBvUu4VUD04OHKnYzbuHNP8huDsD3EDqqpIpsswTDoqHCjLoHb6+QgsV1WsT2nipRqCPgxD3LXnEO7XfA==}
    engines: {node: '>=6.9.0'}
    peerDependencies:
      '@babel/core': ^7.0.0-0
    dependencies:
      '@babel/core': 7.23.7
      '@babel/helper-annotate-as-pure': 7.22.5
      '@babel/helper-create-class-features-plugin': 7.23.7(@babel/core@7.23.7)
      '@babel/helper-plugin-utils': 7.22.5
      '@babel/plugin-syntax-typescript': 7.23.3(@babel/core@7.23.7)
    dev: false

  /@babel/plugin-transform-unicode-escapes@7.23.3(@babel/core@7.24.7):
    resolution: {integrity: sha512-OMCUx/bU6ChE3r4+ZdylEqAjaQgHAgipgW8nsCfu5pGqDcFytVd91AwRvUJSBZDz0exPGgnjoqhgRYLRjFZc9Q==}
    engines: {node: '>=6.9.0'}
    peerDependencies:
      '@babel/core': ^7.0.0-0
    dependencies:
      '@babel/core': 7.24.7
      '@babel/helper-plugin-utils': 7.24.7
    dev: false

  /@babel/plugin-transform-unicode-property-regex@7.23.3(@babel/core@7.24.7):
    resolution: {integrity: sha512-KcLIm+pDZkWZQAFJ9pdfmh89EwVfmNovFBcXko8szpBeF8z68kWIPeKlmSOkT9BXJxs2C0uk+5LxoxIv62MROA==}
    engines: {node: '>=6.9.0'}
    peerDependencies:
      '@babel/core': ^7.0.0-0
    dependencies:
      '@babel/core': 7.24.7
      '@babel/helper-create-regexp-features-plugin': 7.22.15(@babel/core@7.24.7)
      '@babel/helper-plugin-utils': 7.24.7
    dev: false

  /@babel/plugin-transform-unicode-regex@7.23.3(@babel/core@7.24.7):
    resolution: {integrity: sha512-wMHpNA4x2cIA32b/ci3AfwNgheiva2W0WUKWTK7vBHBhDKfPsc5cFGNWm69WBqpwd86u1qwZ9PWevKqm1A3yAw==}
    engines: {node: '>=6.9.0'}
    peerDependencies:
      '@babel/core': ^7.0.0-0
    dependencies:
      '@babel/core': 7.24.7
      '@babel/helper-create-regexp-features-plugin': 7.22.15(@babel/core@7.24.7)
      '@babel/helper-plugin-utils': 7.24.7
    dev: false

  /@babel/plugin-transform-unicode-sets-regex@7.23.3(@babel/core@7.24.7):
    resolution: {integrity: sha512-W7lliA/v9bNR83Qc3q1ip9CQMZ09CcHDbHfbLRDNuAhn1Mvkr1ZNF7hPmztMQvtTGVLJ9m8IZqWsTkXOml8dbw==}
    engines: {node: '>=6.9.0'}
    peerDependencies:
      '@babel/core': ^7.0.0
    dependencies:
      '@babel/core': 7.24.7
      '@babel/helper-create-regexp-features-plugin': 7.22.15(@babel/core@7.24.7)
      '@babel/helper-plugin-utils': 7.24.7
    dev: false

  /@babel/preset-env@7.23.8(@babel/core@7.24.7):
    resolution: {integrity: sha512-lFlpmkApLkEP6woIKprO6DO60RImpatTQKtz4sUcDjVcK8M8mQ4sZsuxaTMNOZf0sqAq/ReYW1ZBHnOQwKpLWA==}
    engines: {node: '>=6.9.0'}
    peerDependencies:
      '@babel/core': ^7.0.0-0
    dependencies:
      '@babel/compat-data': 7.24.7
      '@babel/core': 7.24.7
      '@babel/helper-compilation-targets': 7.24.7
      '@babel/helper-plugin-utils': 7.24.7
      '@babel/helper-validator-option': 7.24.7
      '@babel/plugin-bugfix-safari-id-destructuring-collision-in-function-expression': 7.23.3(@babel/core@7.24.7)
      '@babel/plugin-bugfix-v8-spread-parameters-in-optional-chaining': 7.23.3(@babel/core@7.24.7)
      '@babel/plugin-bugfix-v8-static-class-fields-redefine-readonly': 7.23.7(@babel/core@7.24.7)
      '@babel/plugin-proposal-private-property-in-object': 7.21.0-placeholder-for-preset-env.2(@babel/core@7.24.7)
      '@babel/plugin-syntax-async-generators': 7.8.4(@babel/core@7.24.7)
      '@babel/plugin-syntax-class-properties': 7.12.13(@babel/core@7.24.7)
      '@babel/plugin-syntax-class-static-block': 7.14.5(@babel/core@7.24.7)
      '@babel/plugin-syntax-dynamic-import': 7.8.3(@babel/core@7.24.7)
      '@babel/plugin-syntax-export-namespace-from': 7.8.3(@babel/core@7.24.7)
      '@babel/plugin-syntax-import-assertions': 7.23.3(@babel/core@7.24.7)
      '@babel/plugin-syntax-import-attributes': 7.23.3(@babel/core@7.24.7)
      '@babel/plugin-syntax-import-meta': 7.10.4(@babel/core@7.24.7)
      '@babel/plugin-syntax-json-strings': 7.8.3(@babel/core@7.24.7)
      '@babel/plugin-syntax-logical-assignment-operators': 7.10.4(@babel/core@7.24.7)
      '@babel/plugin-syntax-nullish-coalescing-operator': 7.8.3(@babel/core@7.24.7)
      '@babel/plugin-syntax-numeric-separator': 7.10.4(@babel/core@7.24.7)
      '@babel/plugin-syntax-object-rest-spread': 7.8.3(@babel/core@7.24.7)
      '@babel/plugin-syntax-optional-catch-binding': 7.8.3(@babel/core@7.24.7)
      '@babel/plugin-syntax-optional-chaining': 7.8.3(@babel/core@7.24.7)
      '@babel/plugin-syntax-private-property-in-object': 7.14.5(@babel/core@7.24.7)
      '@babel/plugin-syntax-top-level-await': 7.14.5(@babel/core@7.24.7)
      '@babel/plugin-syntax-unicode-sets-regex': 7.18.6(@babel/core@7.24.7)
      '@babel/plugin-transform-arrow-functions': 7.23.3(@babel/core@7.24.7)
      '@babel/plugin-transform-async-generator-functions': 7.23.7(@babel/core@7.24.7)
      '@babel/plugin-transform-async-to-generator': 7.23.3(@babel/core@7.24.7)
      '@babel/plugin-transform-block-scoped-functions': 7.23.3(@babel/core@7.24.7)
      '@babel/plugin-transform-block-scoping': 7.23.4(@babel/core@7.24.7)
      '@babel/plugin-transform-class-properties': 7.23.3(@babel/core@7.24.7)
      '@babel/plugin-transform-class-static-block': 7.23.4(@babel/core@7.24.7)
      '@babel/plugin-transform-classes': 7.23.8(@babel/core@7.24.7)
      '@babel/plugin-transform-computed-properties': 7.23.3(@babel/core@7.24.7)
      '@babel/plugin-transform-destructuring': 7.23.3(@babel/core@7.24.7)
      '@babel/plugin-transform-dotall-regex': 7.23.3(@babel/core@7.24.7)
      '@babel/plugin-transform-duplicate-keys': 7.23.3(@babel/core@7.24.7)
      '@babel/plugin-transform-dynamic-import': 7.23.4(@babel/core@7.24.7)
      '@babel/plugin-transform-exponentiation-operator': 7.23.3(@babel/core@7.24.7)
      '@babel/plugin-transform-export-namespace-from': 7.23.4(@babel/core@7.24.7)
      '@babel/plugin-transform-for-of': 7.23.6(@babel/core@7.24.7)
      '@babel/plugin-transform-function-name': 7.23.3(@babel/core@7.24.7)
      '@babel/plugin-transform-json-strings': 7.23.4(@babel/core@7.24.7)
      '@babel/plugin-transform-literals': 7.23.3(@babel/core@7.24.7)
      '@babel/plugin-transform-logical-assignment-operators': 7.23.4(@babel/core@7.24.7)
      '@babel/plugin-transform-member-expression-literals': 7.23.3(@babel/core@7.24.7)
      '@babel/plugin-transform-modules-amd': 7.23.3(@babel/core@7.24.7)
      '@babel/plugin-transform-modules-commonjs': 7.23.3(@babel/core@7.24.7)
      '@babel/plugin-transform-modules-systemjs': 7.23.3(@babel/core@7.24.7)
      '@babel/plugin-transform-modules-umd': 7.23.3(@babel/core@7.24.7)
      '@babel/plugin-transform-named-capturing-groups-regex': 7.22.5(@babel/core@7.24.7)
      '@babel/plugin-transform-new-target': 7.23.3(@babel/core@7.24.7)
      '@babel/plugin-transform-nullish-coalescing-operator': 7.23.4(@babel/core@7.24.7)
      '@babel/plugin-transform-numeric-separator': 7.23.4(@babel/core@7.24.7)
      '@babel/plugin-transform-object-rest-spread': 7.23.4(@babel/core@7.24.7)
      '@babel/plugin-transform-object-super': 7.23.3(@babel/core@7.24.7)
      '@babel/plugin-transform-optional-catch-binding': 7.23.4(@babel/core@7.24.7)
      '@babel/plugin-transform-optional-chaining': 7.23.4(@babel/core@7.24.7)
      '@babel/plugin-transform-parameters': 7.23.3(@babel/core@7.24.7)
      '@babel/plugin-transform-private-methods': 7.23.3(@babel/core@7.24.7)
      '@babel/plugin-transform-private-property-in-object': 7.23.4(@babel/core@7.24.7)
      '@babel/plugin-transform-property-literals': 7.23.3(@babel/core@7.24.7)
      '@babel/plugin-transform-regenerator': 7.23.3(@babel/core@7.24.7)
      '@babel/plugin-transform-reserved-words': 7.23.3(@babel/core@7.24.7)
      '@babel/plugin-transform-shorthand-properties': 7.23.3(@babel/core@7.24.7)
      '@babel/plugin-transform-spread': 7.23.3(@babel/core@7.24.7)
      '@babel/plugin-transform-sticky-regex': 7.23.3(@babel/core@7.24.7)
      '@babel/plugin-transform-template-literals': 7.23.3(@babel/core@7.24.7)
      '@babel/plugin-transform-typeof-symbol': 7.23.3(@babel/core@7.24.7)
      '@babel/plugin-transform-unicode-escapes': 7.23.3(@babel/core@7.24.7)
      '@babel/plugin-transform-unicode-property-regex': 7.23.3(@babel/core@7.24.7)
      '@babel/plugin-transform-unicode-regex': 7.23.3(@babel/core@7.24.7)
      '@babel/plugin-transform-unicode-sets-regex': 7.23.3(@babel/core@7.24.7)
      '@babel/preset-modules': 0.1.6-no-external-plugins(@babel/core@7.24.7)
      babel-plugin-polyfill-corejs2: 0.4.8(@babel/core@7.24.7)
      babel-plugin-polyfill-corejs3: 0.8.7(@babel/core@7.24.7)
      babel-plugin-polyfill-regenerator: 0.5.5(@babel/core@7.24.7)
      core-js-compat: 3.35.1
      semver: 6.3.1
    transitivePeerDependencies:
      - supports-color
    dev: false

  /@babel/preset-flow@7.23.3(@babel/core@7.23.7):
    resolution: {integrity: sha512-7yn6hl8RIv+KNk6iIrGZ+D06VhVY35wLVf23Cz/mMu1zOr7u4MMP4j0nZ9tLf8+4ZFpnib8cFYgB/oYg9hfswA==}
    engines: {node: '>=6.9.0'}
    peerDependencies:
      '@babel/core': ^7.0.0-0
    dependencies:
      '@babel/core': 7.23.7
      '@babel/helper-plugin-utils': 7.22.5
      '@babel/helper-validator-option': 7.23.5
      '@babel/plugin-transform-flow-strip-types': 7.23.3(@babel/core@7.23.7)
    dev: false

  /@babel/preset-modules@0.1.6-no-external-plugins(@babel/core@7.24.7):
    resolution: {integrity: sha512-HrcgcIESLm9aIR842yhJ5RWan/gebQUJ6E/E5+rf0y9o6oj7w0Br+sWuL6kEQ/o/AdfvR1Je9jG18/gnpwjEyA==}
    peerDependencies:
      '@babel/core': ^7.0.0-0 || ^8.0.0-0 <8.0.0
    dependencies:
      '@babel/core': 7.24.7
      '@babel/helper-plugin-utils': 7.24.7
      '@babel/types': 7.24.7
      esutils: 2.0.3
    dev: false

  /@babel/preset-typescript@7.23.3(@babel/core@7.23.7):
    resolution: {integrity: sha512-17oIGVlqz6CchO9RFYn5U6ZpWRZIngayYCtrPRSgANSwC2V1Jb+iP74nVxzzXJte8b8BYxrL1yY96xfhTBrNNQ==}
    engines: {node: '>=6.9.0'}
    peerDependencies:
      '@babel/core': ^7.0.0-0
    dependencies:
      '@babel/core': 7.23.7
      '@babel/helper-plugin-utils': 7.22.5
      '@babel/helper-validator-option': 7.23.5
      '@babel/plugin-syntax-jsx': 7.23.3(@babel/core@7.23.7)
      '@babel/plugin-transform-modules-commonjs': 7.23.3(@babel/core@7.23.7)
      '@babel/plugin-transform-typescript': 7.23.6(@babel/core@7.23.7)
    dev: false

  /@babel/register@7.23.7(@babel/core@7.23.7):
    resolution: {integrity: sha512-EjJeB6+kvpk+Y5DAkEAmbOBEFkh9OASx0huoEkqYTFxAZHzOAX2Oh5uwAUuL2rUddqfM0SA+KPXV2TbzoZ2kvQ==}
    engines: {node: '>=6.9.0'}
    peerDependencies:
      '@babel/core': ^7.0.0-0
    dependencies:
      '@babel/core': 7.23.7
      clone-deep: 4.0.1
      find-cache-dir: 2.1.0
      make-dir: 2.1.0
      pirates: 4.0.6
      source-map-support: 0.5.21
    dev: false

  /@babel/regjsgen@0.8.0:
    resolution: {integrity: sha512-x/rqGMdzj+fWZvCOYForTghzbtqPDZ5gPwaoNGHdgDfF2QA/XZbCBp4Moo5scrkAMPhB7z26XM/AaHuIJdgauA==}
    dev: false

  /@babel/runtime@7.23.8:
    resolution: {integrity: sha512-Y7KbAP984rn1VGMbGqKmBLio9V7y5Je9GvU4rQPCPinCyNfUcToxIXl06d59URp/F3LwinvODxab5N/G6qggkw==}
    engines: {node: '>=6.9.0'}
    dependencies:
      regenerator-runtime: 0.14.1

  /@babel/template@7.22.15:
    resolution: {integrity: sha512-QPErUVm4uyJa60rkI73qneDacvdvzxshT3kksGqlGWYdOTIUOwJ7RDUL8sGqslY1uXWSL6xMFKEXDS3ox2uF0w==}
    engines: {node: '>=6.9.0'}
    dependencies:
      '@babel/code-frame': 7.23.5
      '@babel/parser': 7.23.6
      '@babel/types': 7.23.6

  /@babel/template@7.24.7:
    resolution: {integrity: sha512-jYqfPrU9JTF0PmPy1tLYHW4Mp4KlgxJD9l2nP9fD6yT/ICi554DmrWBAEYpIelzjHf1msDP3PxJIRt/nFNfBig==}
    engines: {node: '>=6.9.0'}
    dependencies:
      '@babel/code-frame': 7.24.7
      '@babel/parser': 7.24.7
      '@babel/types': 7.24.7

  /@babel/traverse@7.23.7:
    resolution: {integrity: sha512-tY3mM8rH9jM0YHFGyfC0/xf+SB5eKUu7HPj7/k3fpi9dAlsMc5YbQvDi0Sh2QTPXqMhyaAtzAr807TIyfQrmyg==}
    engines: {node: '>=6.9.0'}
    dependencies:
      '@babel/code-frame': 7.23.5
      '@babel/generator': 7.23.6
      '@babel/helper-environment-visitor': 7.22.20
      '@babel/helper-function-name': 7.23.0
      '@babel/helper-hoist-variables': 7.22.5
      '@babel/helper-split-export-declaration': 7.22.6
      '@babel/parser': 7.23.6
      '@babel/types': 7.23.6
      debug: 4.3.4(supports-color@8.1.1)
      globals: 11.12.0
    transitivePeerDependencies:
      - supports-color

  /@babel/traverse@7.24.7:
    resolution: {integrity: sha512-yb65Ed5S/QAcewNPh0nZczy9JdYXkkAbIsEo+P7BE7yO3txAY30Y/oPa3QkQ5It3xVG2kpKMg9MsdxZaO31uKA==}
    engines: {node: '>=6.9.0'}
    dependencies:
      '@babel/code-frame': 7.24.7
      '@babel/generator': 7.24.7
      '@babel/helper-environment-visitor': 7.24.7
      '@babel/helper-function-name': 7.24.7
      '@babel/helper-hoist-variables': 7.24.7
      '@babel/helper-split-export-declaration': 7.24.7
      '@babel/parser': 7.24.7
      '@babel/types': 7.24.7
      debug: 4.3.4(supports-color@8.1.1)
      globals: 11.12.0
    transitivePeerDependencies:
      - supports-color

  /@babel/types@7.23.6:
    resolution: {integrity: sha512-+uarb83brBzPKN38NX1MkB6vb6+mwvR6amUulqAE7ccQw1pEl+bCia9TbdG1lsnFP7lZySvUn37CHyXQdfTwzg==}
    engines: {node: '>=6.9.0'}
    dependencies:
      '@babel/helper-string-parser': 7.23.4
      '@babel/helper-validator-identifier': 7.22.20
      to-fast-properties: 2.0.0

  /@babel/types@7.24.7:
    resolution: {integrity: sha512-XEFXSlxiG5td2EJRe8vOmRbaXVgfcBlszKujvVmWIK/UpywWljQCfzAv3RQCGujWQ1RD4YYWEAqDXfuJiy8f5Q==}
    engines: {node: '>=6.9.0'}
    dependencies:
      '@babel/helper-string-parser': 7.24.7
      '@babel/helper-validator-identifier': 7.24.7
      to-fast-properties: 2.0.0

  /@braintree/sanitize-url@6.0.4:
    resolution: {integrity: sha512-s3jaWicZd0pkP0jf5ysyHUI/RE7MHos6qlToFcGWXVp+ykHOy77OUMrfbgJ9it2C5bow7OIQwYYaHjk9XlBQ2A==}
    dev: true

  /@cspotcode/source-map-support@0.8.1:
    resolution: {integrity: sha512-IchNf6dN4tHoMFIn/7OE8LWZ19Y6q/67Bmf6vnGREv8RSbBVb9LPJxEcnwrcwX6ixSvaiGoomAUvu4YSxXrVgw==}
    engines: {node: '>=12'}
    dependencies:
      '@jridgewell/trace-mapping': 0.3.9
    dev: true

  /@esbuild/aix-ppc64@0.21.5:
    resolution: {integrity: sha512-1SDgH6ZSPTlggy1yI6+Dbkiz8xzpHJEVAlF/AM1tHPLsf5STom9rwtjE4hKAF20FfXXNTFqEYXyJNWh1GiZedQ==}
    engines: {node: '>=12'}
    cpu: [ppc64]
    os: [aix]
    requiresBuild: true
    dev: true
    optional: true

  /@esbuild/aix-ppc64@0.23.0:
    resolution: {integrity: sha512-3sG8Zwa5fMcA9bgqB8AfWPQ+HFke6uD3h1s3RIwUNK8EG7a4buxvuFTs3j1IMs2NXAk9F30C/FF4vxRgQCcmoQ==}
    engines: {node: '>=18'}
    cpu: [ppc64]
    os: [aix]
    requiresBuild: true
    dev: true
    optional: true

  /@esbuild/android-arm64@0.21.5:
    resolution: {integrity: sha512-c0uX9VAUBQ7dTDCjq+wdyGLowMdtR/GoC2U5IYk/7D1H1JYC0qseD7+11iMP2mRLN9RcCMRcjC4YMclCzGwS/A==}
    engines: {node: '>=12'}
    cpu: [arm64]
    os: [android]
    requiresBuild: true
    dev: true
    optional: true

  /@esbuild/android-arm64@0.23.0:
    resolution: {integrity: sha512-EuHFUYkAVfU4qBdyivULuu03FhJO4IJN9PGuABGrFy4vUuzk91P2d+npxHcFdpUnfYKy0PuV+n6bKIpHOB3prQ==}
    engines: {node: '>=18'}
    cpu: [arm64]
    os: [android]
    requiresBuild: true
    dev: true
    optional: true

  /@esbuild/android-arm@0.21.5:
    resolution: {integrity: sha512-vCPvzSjpPHEi1siZdlvAlsPxXl7WbOVUBBAowWug4rJHb68Ox8KualB+1ocNvT5fjv6wpkX6o/iEpbDrf68zcg==}
    engines: {node: '>=12'}
    cpu: [arm]
    os: [android]
    requiresBuild: true
    dev: true
    optional: true

  /@esbuild/android-arm@0.23.0:
    resolution: {integrity: sha512-+KuOHTKKyIKgEEqKbGTK8W7mPp+hKinbMBeEnNzjJGyFcWsfrXjSTNluJHCY1RqhxFurdD8uNXQDei7qDlR6+g==}
    engines: {node: '>=18'}
    cpu: [arm]
    os: [android]
    requiresBuild: true
    dev: true
    optional: true

  /@esbuild/android-x64@0.21.5:
    resolution: {integrity: sha512-D7aPRUUNHRBwHxzxRvp856rjUHRFW1SdQATKXH2hqA0kAZb1hKmi02OpYRacl0TxIGz/ZmXWlbZgjwWYaCakTA==}
    engines: {node: '>=12'}
    cpu: [x64]
    os: [android]
    requiresBuild: true
    dev: true
    optional: true

  /@esbuild/android-x64@0.23.0:
    resolution: {integrity: sha512-WRrmKidLoKDl56LsbBMhzTTBxrsVwTKdNbKDalbEZr0tcsBgCLbEtoNthOW6PX942YiYq8HzEnb4yWQMLQuipQ==}
    engines: {node: '>=18'}
    cpu: [x64]
    os: [android]
    requiresBuild: true
    dev: true
    optional: true

  /@esbuild/darwin-arm64@0.21.5:
    resolution: {integrity: sha512-DwqXqZyuk5AiWWf3UfLiRDJ5EDd49zg6O9wclZ7kUMv2WRFr4HKjXp/5t8JZ11QbQfUS6/cRCKGwYhtNAY88kQ==}
    engines: {node: '>=12'}
    cpu: [arm64]
    os: [darwin]
    requiresBuild: true
    dev: true
    optional: true

  /@esbuild/darwin-arm64@0.23.0:
    resolution: {integrity: sha512-YLntie/IdS31H54Ogdn+v50NuoWF5BDkEUFpiOChVa9UnKpftgwzZRrI4J132ETIi+D8n6xh9IviFV3eXdxfow==}
    engines: {node: '>=18'}
    cpu: [arm64]
    os: [darwin]
    requiresBuild: true
    dev: true
    optional: true

  /@esbuild/darwin-x64@0.21.5:
    resolution: {integrity: sha512-se/JjF8NlmKVG4kNIuyWMV/22ZaerB+qaSi5MdrXtd6R08kvs2qCN4C09miupktDitvh8jRFflwGFBQcxZRjbw==}
    engines: {node: '>=12'}
    cpu: [x64]
    os: [darwin]
    requiresBuild: true
    dev: true
    optional: true

  /@esbuild/darwin-x64@0.23.0:
    resolution: {integrity: sha512-IMQ6eme4AfznElesHUPDZ+teuGwoRmVuuixu7sv92ZkdQcPbsNHzutd+rAfaBKo8YK3IrBEi9SLLKWJdEvJniQ==}
    engines: {node: '>=18'}
    cpu: [x64]
    os: [darwin]
    requiresBuild: true
    dev: true
    optional: true

  /@esbuild/freebsd-arm64@0.21.5:
    resolution: {integrity: sha512-5JcRxxRDUJLX8JXp/wcBCy3pENnCgBR9bN6JsY4OmhfUtIHe3ZW0mawA7+RDAcMLrMIZaf03NlQiX9DGyB8h4g==}
    engines: {node: '>=12'}
    cpu: [arm64]
    os: [freebsd]
    requiresBuild: true
    dev: true
    optional: true

  /@esbuild/freebsd-arm64@0.23.0:
    resolution: {integrity: sha512-0muYWCng5vqaxobq6LB3YNtevDFSAZGlgtLoAc81PjUfiFz36n4KMpwhtAd4he8ToSI3TGyuhyx5xmiWNYZFyw==}
    engines: {node: '>=18'}
    cpu: [arm64]
    os: [freebsd]
    requiresBuild: true
    dev: true
    optional: true

  /@esbuild/freebsd-x64@0.21.5:
    resolution: {integrity: sha512-J95kNBj1zkbMXtHVH29bBriQygMXqoVQOQYA+ISs0/2l3T9/kj42ow2mpqerRBxDJnmkUDCaQT/dfNXWX/ZZCQ==}
    engines: {node: '>=12'}
    cpu: [x64]
    os: [freebsd]
    requiresBuild: true
    dev: true
    optional: true

  /@esbuild/freebsd-x64@0.23.0:
    resolution: {integrity: sha512-XKDVu8IsD0/q3foBzsXGt/KjD/yTKBCIwOHE1XwiXmrRwrX6Hbnd5Eqn/WvDekddK21tfszBSrE/WMaZh+1buQ==}
    engines: {node: '>=18'}
    cpu: [x64]
    os: [freebsd]
    requiresBuild: true
    dev: true
    optional: true

  /@esbuild/linux-arm64@0.21.5:
    resolution: {integrity: sha512-ibKvmyYzKsBeX8d8I7MH/TMfWDXBF3db4qM6sy+7re0YXya+K1cem3on9XgdT2EQGMu4hQyZhan7TeQ8XkGp4Q==}
    engines: {node: '>=12'}
    cpu: [arm64]
    os: [linux]
    requiresBuild: true
    dev: true
    optional: true

  /@esbuild/linux-arm64@0.23.0:
    resolution: {integrity: sha512-j1t5iG8jE7BhonbsEg5d9qOYcVZv/Rv6tghaXM/Ug9xahM0nX/H2gfu6X6z11QRTMT6+aywOMA8TDkhPo8aCGw==}
    engines: {node: '>=18'}
    cpu: [arm64]
    os: [linux]
    requiresBuild: true
    dev: true
    optional: true

  /@esbuild/linux-arm@0.21.5:
    resolution: {integrity: sha512-bPb5AHZtbeNGjCKVZ9UGqGwo8EUu4cLq68E95A53KlxAPRmUyYv2D6F0uUI65XisGOL1hBP5mTronbgo+0bFcA==}
    engines: {node: '>=12'}
    cpu: [arm]
    os: [linux]
    requiresBuild: true
    dev: true
    optional: true

  /@esbuild/linux-arm@0.23.0:
    resolution: {integrity: sha512-SEELSTEtOFu5LPykzA395Mc+54RMg1EUgXP+iw2SJ72+ooMwVsgfuwXo5Fn0wXNgWZsTVHwY2cg4Vi/bOD88qw==}
    engines: {node: '>=18'}
    cpu: [arm]
    os: [linux]
    requiresBuild: true
    dev: true
    optional: true

  /@esbuild/linux-ia32@0.21.5:
    resolution: {integrity: sha512-YvjXDqLRqPDl2dvRODYmmhz4rPeVKYvppfGYKSNGdyZkA01046pLWyRKKI3ax8fbJoK5QbxblURkwK/MWY18Tg==}
    engines: {node: '>=12'}
    cpu: [ia32]
    os: [linux]
    requiresBuild: true
    dev: true
    optional: true

  /@esbuild/linux-ia32@0.23.0:
    resolution: {integrity: sha512-P7O5Tkh2NbgIm2R6x1zGJJsnacDzTFcRWZyTTMgFdVit6E98LTxO+v8LCCLWRvPrjdzXHx9FEOA8oAZPyApWUA==}
    engines: {node: '>=18'}
    cpu: [ia32]
    os: [linux]
    requiresBuild: true
    dev: true
    optional: true

  /@esbuild/linux-loong64@0.21.5:
    resolution: {integrity: sha512-uHf1BmMG8qEvzdrzAqg2SIG/02+4/DHB6a9Kbya0XDvwDEKCoC8ZRWI5JJvNdUjtciBGFQ5PuBlpEOXQj+JQSg==}
    engines: {node: '>=12'}
    cpu: [loong64]
    os: [linux]
    requiresBuild: true
    dev: true
    optional: true

  /@esbuild/linux-loong64@0.23.0:
    resolution: {integrity: sha512-InQwepswq6urikQiIC/kkx412fqUZudBO4SYKu0N+tGhXRWUqAx+Q+341tFV6QdBifpjYgUndV1hhMq3WeJi7A==}
    engines: {node: '>=18'}
    cpu: [loong64]
    os: [linux]
    requiresBuild: true
    dev: true
    optional: true

  /@esbuild/linux-mips64el@0.21.5:
    resolution: {integrity: sha512-IajOmO+KJK23bj52dFSNCMsz1QP1DqM6cwLUv3W1QwyxkyIWecfafnI555fvSGqEKwjMXVLokcV5ygHW5b3Jbg==}
    engines: {node: '>=12'}
    cpu: [mips64el]
    os: [linux]
    requiresBuild: true
    dev: true
    optional: true

  /@esbuild/linux-mips64el@0.23.0:
    resolution: {integrity: sha512-J9rflLtqdYrxHv2FqXE2i1ELgNjT+JFURt/uDMoPQLcjWQA5wDKgQA4t/dTqGa88ZVECKaD0TctwsUfHbVoi4w==}
    engines: {node: '>=18'}
    cpu: [mips64el]
    os: [linux]
    requiresBuild: true
    dev: true
    optional: true

  /@esbuild/linux-ppc64@0.21.5:
    resolution: {integrity: sha512-1hHV/Z4OEfMwpLO8rp7CvlhBDnjsC3CttJXIhBi+5Aj5r+MBvy4egg7wCbe//hSsT+RvDAG7s81tAvpL2XAE4w==}
    engines: {node: '>=12'}
    cpu: [ppc64]
    os: [linux]
    requiresBuild: true
    dev: true
    optional: true

  /@esbuild/linux-ppc64@0.23.0:
    resolution: {integrity: sha512-cShCXtEOVc5GxU0fM+dsFD10qZ5UpcQ8AM22bYj0u/yaAykWnqXJDpd77ublcX6vdDsWLuweeuSNZk4yUxZwtw==}
    engines: {node: '>=18'}
    cpu: [ppc64]
    os: [linux]
    requiresBuild: true
    dev: true
    optional: true

  /@esbuild/linux-riscv64@0.21.5:
    resolution: {integrity: sha512-2HdXDMd9GMgTGrPWnJzP2ALSokE/0O5HhTUvWIbD3YdjME8JwvSCnNGBnTThKGEB91OZhzrJ4qIIxk/SBmyDDA==}
    engines: {node: '>=12'}
    cpu: [riscv64]
    os: [linux]
    requiresBuild: true
    dev: true
    optional: true

  /@esbuild/linux-riscv64@0.23.0:
    resolution: {integrity: sha512-HEtaN7Y5UB4tZPeQmgz/UhzoEyYftbMXrBCUjINGjh3uil+rB/QzzpMshz3cNUxqXN7Vr93zzVtpIDL99t9aRw==}
    engines: {node: '>=18'}
    cpu: [riscv64]
    os: [linux]
    requiresBuild: true
    dev: true
    optional: true

  /@esbuild/linux-s390x@0.21.5:
    resolution: {integrity: sha512-zus5sxzqBJD3eXxwvjN1yQkRepANgxE9lgOW2qLnmr8ikMTphkjgXu1HR01K4FJg8h1kEEDAqDcZQtbrRnB41A==}
    engines: {node: '>=12'}
    cpu: [s390x]
    os: [linux]
    requiresBuild: true
    dev: true
    optional: true

  /@esbuild/linux-s390x@0.23.0:
    resolution: {integrity: sha512-WDi3+NVAuyjg/Wxi+o5KPqRbZY0QhI9TjrEEm+8dmpY9Xir8+HE/HNx2JoLckhKbFopW0RdO2D72w8trZOV+Wg==}
    engines: {node: '>=18'}
    cpu: [s390x]
    os: [linux]
    requiresBuild: true
    dev: true
    optional: true

  /@esbuild/linux-x64@0.21.5:
    resolution: {integrity: sha512-1rYdTpyv03iycF1+BhzrzQJCdOuAOtaqHTWJZCWvijKD2N5Xu0TtVC8/+1faWqcP9iBCWOmjmhoH94dH82BxPQ==}
    engines: {node: '>=12'}
    cpu: [x64]
    os: [linux]
    requiresBuild: true
    dev: true
    optional: true

  /@esbuild/linux-x64@0.23.0:
    resolution: {integrity: sha512-a3pMQhUEJkITgAw6e0bWA+F+vFtCciMjW/LPtoj99MhVt+Mfb6bbL9hu2wmTZgNd994qTAEw+U/r6k3qHWWaOQ==}
    engines: {node: '>=18'}
    cpu: [x64]
    os: [linux]
    requiresBuild: true
    dev: true
    optional: true

  /@esbuild/netbsd-x64@0.21.5:
    resolution: {integrity: sha512-Woi2MXzXjMULccIwMnLciyZH4nCIMpWQAs049KEeMvOcNADVxo0UBIQPfSmxB3CWKedngg7sWZdLvLczpe0tLg==}
    engines: {node: '>=12'}
    cpu: [x64]
    os: [netbsd]
    requiresBuild: true
    dev: true
    optional: true

  /@esbuild/netbsd-x64@0.23.0:
    resolution: {integrity: sha512-cRK+YDem7lFTs2Q5nEv/HHc4LnrfBCbH5+JHu6wm2eP+d8OZNoSMYgPZJq78vqQ9g+9+nMuIsAO7skzphRXHyw==}
    engines: {node: '>=18'}
    cpu: [x64]
    os: [netbsd]
    requiresBuild: true
    dev: true
    optional: true

  /@esbuild/openbsd-arm64@0.23.0:
    resolution: {integrity: sha512-suXjq53gERueVWu0OKxzWqk7NxiUWSUlrxoZK7usiF50C6ipColGR5qie2496iKGYNLhDZkPxBI3erbnYkU0rQ==}
    engines: {node: '>=18'}
    cpu: [arm64]
    os: [openbsd]
    requiresBuild: true
    dev: true
    optional: true

  /@esbuild/openbsd-x64@0.21.5:
    resolution: {integrity: sha512-HLNNw99xsvx12lFBUwoT8EVCsSvRNDVxNpjZ7bPn947b8gJPzeHWyNVhFsaerc0n3TsbOINvRP2byTZ5LKezow==}
    engines: {node: '>=12'}
    cpu: [x64]
    os: [openbsd]
    requiresBuild: true
    dev: true
    optional: true

  /@esbuild/openbsd-x64@0.23.0:
    resolution: {integrity: sha512-6p3nHpby0DM/v15IFKMjAaayFhqnXV52aEmv1whZHX56pdkK+MEaLoQWj+H42ssFarP1PcomVhbsR4pkz09qBg==}
    engines: {node: '>=18'}
    cpu: [x64]
    os: [openbsd]
    requiresBuild: true
    dev: true
    optional: true

  /@esbuild/sunos-x64@0.21.5:
    resolution: {integrity: sha512-6+gjmFpfy0BHU5Tpptkuh8+uw3mnrvgs+dSPQXQOv3ekbordwnzTVEb4qnIvQcYXq6gzkyTnoZ9dZG+D4garKg==}
    engines: {node: '>=12'}
    cpu: [x64]
    os: [sunos]
    requiresBuild: true
    dev: true
    optional: true

  /@esbuild/sunos-x64@0.23.0:
    resolution: {integrity: sha512-BFelBGfrBwk6LVrmFzCq1u1dZbG4zy/Kp93w2+y83Q5UGYF1d8sCzeLI9NXjKyujjBBniQa8R8PzLFAUrSM9OA==}
    engines: {node: '>=18'}
    cpu: [x64]
    os: [sunos]
    requiresBuild: true
    dev: true
    optional: true

  /@esbuild/win32-arm64@0.21.5:
    resolution: {integrity: sha512-Z0gOTd75VvXqyq7nsl93zwahcTROgqvuAcYDUr+vOv8uHhNSKROyU961kgtCD1e95IqPKSQKH7tBTslnS3tA8A==}
    engines: {node: '>=12'}
    cpu: [arm64]
    os: [win32]
    requiresBuild: true
    dev: true
    optional: true

  /@esbuild/win32-arm64@0.23.0:
    resolution: {integrity: sha512-lY6AC8p4Cnb7xYHuIxQ6iYPe6MfO2CC43XXKo9nBXDb35krYt7KGhQnOkRGar5psxYkircpCqfbNDB4uJbS2jQ==}
    engines: {node: '>=18'}
    cpu: [arm64]
    os: [win32]
    requiresBuild: true
    dev: true
    optional: true

  /@esbuild/win32-ia32@0.21.5:
    resolution: {integrity: sha512-SWXFF1CL2RVNMaVs+BBClwtfZSvDgtL//G/smwAc5oVK/UPu2Gu9tIaRgFmYFFKrmg3SyAjSrElf0TiJ1v8fYA==}
    engines: {node: '>=12'}
    cpu: [ia32]
    os: [win32]
    requiresBuild: true
    dev: true
    optional: true

  /@esbuild/win32-ia32@0.23.0:
    resolution: {integrity: sha512-7L1bHlOTcO4ByvI7OXVI5pNN6HSu6pUQq9yodga8izeuB1KcT2UkHaH6118QJwopExPn0rMHIseCTx1CRo/uNA==}
    engines: {node: '>=18'}
    cpu: [ia32]
    os: [win32]
    requiresBuild: true
    dev: true
    optional: true

  /@esbuild/win32-x64@0.21.5:
    resolution: {integrity: sha512-tQd/1efJuzPC6rCFwEvLtci/xNFcTZknmXs98FYDfGE4wP9ClFV98nyKrzJKVPMhdDnjzLhdUyMX4PsQAPjwIw==}
    engines: {node: '>=12'}
    cpu: [x64]
    os: [win32]
    requiresBuild: true
    dev: true
    optional: true

  /@esbuild/win32-x64@0.23.0:
    resolution: {integrity: sha512-Arm+WgUFLUATuoxCJcahGuk6Yj9Pzxd6l11Zb/2aAuv5kWWvvfhLFo2fni4uSK5vzlUdCGZ/BdV5tH8klj8p8g==}
    engines: {node: '>=18'}
    cpu: [x64]
    os: [win32]
    requiresBuild: true
    dev: true
    optional: true

  /@eslint/eslintrc@1.4.1:
    resolution: {integrity: sha512-XXrH9Uarn0stsyldqDYq8r++mROmWRI1xKMXa640Bb//SY1+ECYX6VzT6Lcx5frD0V30XieqJ0oX9I2Xj5aoMA==}
    engines: {node: ^12.22.0 || ^14.17.0 || >=16.0.0}
    dependencies:
      ajv: 6.12.6
      debug: 4.3.4(supports-color@8.1.1)
      espree: 9.6.1
      globals: 13.24.0
      ignore: 5.3.0
      import-fresh: 3.3.0
      js-yaml: 4.1.0
      minimatch: 3.1.2
      strip-json-comments: 3.1.1
    transitivePeerDependencies:
      - supports-color
    dev: true

  /@fluentui/date-time-utilities@8.5.16:
    resolution: {integrity: sha512-l+mLfJ2VhdHjBpELLLPDaWgT7GMLynm2aqR7SttbEb6Jh7hc/7ck1MWm93RTb3gYVHYai8SENqimNcvIxHt/zg==}
    dependencies:
      '@fluentui/set-version': 8.2.14
      tslib: 2.6.2
    dev: true

  /@fluentui/dom-utilities@2.2.14:
    resolution: {integrity: sha512-+4DVm5sNfJh+l8fM+7ylpOkGNZkNr4X1z1uKQPzRJ1PRhlnvc6vLpWNNicGwpjTbgufSrVtGKXwP5sf++r81lg==}
    dependencies:
      '@fluentui/set-version': 8.2.14
      tslib: 2.6.2
    dev: true

  /@fluentui/font-icons-mdl2@8.5.31(@types/react@17.0.3)(react@17.0.2):
    resolution: {integrity: sha512-jioHZ9XUfR9vUT5XnxdCrJ+hoC9TpYim+4YdtlUE/euI8kdW1tDZ5zqlSNk1GLDR34n03R09yWj5gVDCcMJbyQ==}
    dependencies:
      '@fluentui/set-version': 8.2.14
      '@fluentui/style-utilities': 8.10.2(@types/react@17.0.3)(react@17.0.2)
      '@fluentui/utilities': 8.13.24(@types/react@17.0.3)(react@17.0.2)
      tslib: 2.6.2
    transitivePeerDependencies:
      - '@types/react'
      - react
    dev: true

  /@fluentui/foundation-legacy@8.2.51(@types/react@17.0.3)(react@17.0.2):
    resolution: {integrity: sha512-z/jrp1imV66/D2MGpN/55LGk/Istymk5tN+XUFHDENDi+9zyb2MgSxFshp774DJIrg3vVlyuS8oo+dBuTM3UbQ==}
    peerDependencies:
      '@types/react': '>=16.8.0 <19.0.0'
      react: '>=16.8.0 <19.0.0'
    dependencies:
      '@fluentui/merge-styles': 8.5.15
      '@fluentui/set-version': 8.2.14
      '@fluentui/style-utilities': 8.10.2(@types/react@17.0.3)(react@17.0.2)
      '@fluentui/utilities': 8.13.24(@types/react@17.0.3)(react@17.0.2)
      '@types/react': 17.0.3
      react: 17.0.2
      tslib: 2.6.2
    dev: true

  /@fluentui/keyboard-key@0.4.14:
    resolution: {integrity: sha512-XzZHcyFEM20H23h3i15UpkHi2AhRBriXPGAHq0Jm98TKFppXehedjjEFuUsh+CyU5JKBhDalWp8TAQ1ArpNzow==}
    dependencies:
      tslib: 2.6.2
    dev: true

  /@fluentui/merge-styles@8.5.15:
    resolution: {integrity: sha512-4CdKwo4k1Un2QLulpSVIz/KMgLNBMgin4NPyapmKDMVuO1OOxJUqfocubRGNO5x9mKgAMMYwBKGO9i0uxMMpJw==}
    dependencies:
      '@fluentui/set-version': 8.2.14
      tslib: 2.6.2
    dev: true

  /@fluentui/react-focus@8.8.39(@types/react@17.0.3)(react@17.0.2):
    resolution: {integrity: sha512-7PnI+3e37jxt0PlWykNfbCbPdnKroJY+olOxZDHkXfI/ANr8lm4YuyLAYNAtyapfnkf+FBoO6vxU51P8hNk7tQ==}
    peerDependencies:
      '@types/react': '>=16.8.0 <19.0.0'
      react: '>=16.8.0 <19.0.0'
    dependencies:
      '@fluentui/keyboard-key': 0.4.14
      '@fluentui/merge-styles': 8.5.15
      '@fluentui/set-version': 8.2.14
      '@fluentui/style-utilities': 8.10.2(@types/react@17.0.3)(react@17.0.2)
      '@fluentui/utilities': 8.13.24(@types/react@17.0.3)(react@17.0.2)
      '@types/react': 17.0.3
      react: 17.0.2
      tslib: 2.6.2
    dev: true

  /@fluentui/react-hooks@8.6.36(@types/react@17.0.3)(react@17.0.2):
    resolution: {integrity: sha512-kI0Z4Q4xHUs4SOmmI5n5OH5fPckqMSCovTRpiuxzCO2TNzLmfC861+nqf4Ygw/ChqNm2gWNZZfUADfnNAEsq+Q==}
    peerDependencies:
      '@types/react': '>=16.8.0 <19.0.0'
      react: '>=16.8.0 <19.0.0'
    dependencies:
      '@fluentui/react-window-provider': 2.2.18(@types/react@17.0.3)(react@17.0.2)
      '@fluentui/set-version': 8.2.14
      '@fluentui/utilities': 8.13.24(@types/react@17.0.3)(react@17.0.2)
      '@types/react': 17.0.3
      react: 17.0.2
      tslib: 2.6.2
    dev: true

  /@fluentui/react-portal-compat-context@9.0.11(@types/react@17.0.3)(react@17.0.2):
    resolution: {integrity: sha512-ubvW/ej0O+Pago9GH3mPaxzUgsNnBoqvghNamWjyKvZIViyaXUG6+sgcAl721R+qGAFac+A20akI5qDJz/xtdg==}
    peerDependencies:
      '@types/react': '>=16.14.0 <19.0.0'
      react: '>=16.14.0 <19.0.0'
    dependencies:
      '@swc/helpers': 0.5.3
      '@types/react': 17.0.3
      react: 17.0.2
    dev: true

  /@fluentui/react-window-provider@2.2.18(@types/react@17.0.3)(react@17.0.2):
    resolution: {integrity: sha512-nBKqxd0P8NmIR0qzFvka1urE2LVbUm6cse1I1T7TcOVNYa5jDf5BrO06+JRZfwbn00IJqOnIVoP0qONqceypWQ==}
    peerDependencies:
      '@types/react': '>=16.8.0 <19.0.0'
      react: '>=16.8.0 <19.0.0'
    dependencies:
      '@fluentui/set-version': 8.2.14
      '@types/react': 17.0.3
      react: 17.0.2
      tslib: 2.6.2
    dev: true

  /@fluentui/react@8.106.1(@types/react-dom@17.0.2)(@types/react@17.0.3)(react-dom@17.0.2)(react@17.0.2):
    resolution: {integrity: sha512-cLagkBBsknKOYFXBeWBwAm5VryPeJFVUIgLa0XlXcxmeOco/IhmWlhY5gEEQ9YoX1dFyNVcYXWxNFR55KUpZoA==}
    peerDependencies:
      '@types/react': '>=16.8.0 <19.0.0'
      '@types/react-dom': '>=16.8.0 <19.0.0'
      react: '>=16.8.0 <19.0.0'
      react-dom: '>=16.8.0 <19.0.0'
    dependencies:
      '@fluentui/date-time-utilities': 8.5.16
      '@fluentui/font-icons-mdl2': 8.5.31(@types/react@17.0.3)(react@17.0.2)
      '@fluentui/foundation-legacy': 8.2.51(@types/react@17.0.3)(react@17.0.2)
      '@fluentui/merge-styles': 8.5.15
      '@fluentui/react-focus': 8.8.39(@types/react@17.0.3)(react@17.0.2)
      '@fluentui/react-hooks': 8.6.36(@types/react@17.0.3)(react@17.0.2)
      '@fluentui/react-portal-compat-context': 9.0.11(@types/react@17.0.3)(react@17.0.2)
      '@fluentui/react-window-provider': 2.2.18(@types/react@17.0.3)(react@17.0.2)
      '@fluentui/set-version': 8.2.14
      '@fluentui/style-utilities': 8.10.2(@types/react@17.0.3)(react@17.0.2)
      '@fluentui/theme': 2.6.41(@types/react@17.0.3)(react@17.0.2)
      '@fluentui/utilities': 8.13.24(@types/react@17.0.3)(react@17.0.2)
      '@microsoft/load-themed-styles': 1.10.295
      '@types/react': 17.0.3
      '@types/react-dom': 17.0.2
      react: 17.0.2
      react-dom: 17.0.2(react@17.0.2)
      tslib: 2.6.2
    dev: true

  /@fluentui/set-version@8.2.14:
    resolution: {integrity: sha512-f/QWJnSeyfAjGAqq57yjMb6a5ejPlwfzdExPmzFBuEOuupi8hHbV8Yno12XJcTW4I0KXEQGw+PUaM1aOf/j7jw==}
    dependencies:
      tslib: 2.6.2
    dev: true

  /@fluentui/style-utilities@8.10.2(@types/react@17.0.3)(react@17.0.2):
    resolution: {integrity: sha512-ocELtMb/85nBa3rSfiAIwYx6TydN+3rQqv1P0H/L7etYNNtxOfS86JSWfn8zAsHMejbwUKJ1ZsIKs47c598XGQ==}
    dependencies:
      '@fluentui/merge-styles': 8.5.15
      '@fluentui/set-version': 8.2.14
      '@fluentui/theme': 2.6.41(@types/react@17.0.3)(react@17.0.2)
      '@fluentui/utilities': 8.13.24(@types/react@17.0.3)(react@17.0.2)
      '@microsoft/load-themed-styles': 1.10.295
      tslib: 2.6.2
    transitivePeerDependencies:
      - '@types/react'
      - react
    dev: true

  /@fluentui/theme@2.6.41(@types/react@17.0.3)(react@17.0.2):
    resolution: {integrity: sha512-h9RguEzqzJ0+59ys5Kkp7JtsjhDUxBLmQunu5rpHp5Mp788OtEjI/n1a9FIcOAL/priPSQwXN7RbuDpeP7+aSw==}
    peerDependencies:
      '@types/react': '>=16.8.0 <19.0.0'
      react: '>=16.8.0 <19.0.0'
    dependencies:
      '@fluentui/merge-styles': 8.5.15
      '@fluentui/set-version': 8.2.14
      '@fluentui/utilities': 8.13.24(@types/react@17.0.3)(react@17.0.2)
      '@types/react': 17.0.3
      react: 17.0.2
      tslib: 2.6.2
    dev: true

  /@fluentui/utilities@8.13.24(@types/react@17.0.3)(react@17.0.2):
    resolution: {integrity: sha512-/jo6hWCzTGCx06l2baAMwsjjBZ/dyMouls53uNaQLUGUUhUwXh/DcDDXMqLRJB3MaH9zvgfvRw61iKmm2s9fIA==}
    peerDependencies:
      '@types/react': '>=16.8.0 <19.0.0'
      react: '>=16.8.0 <19.0.0'
    dependencies:
      '@fluentui/dom-utilities': 2.2.14
      '@fluentui/merge-styles': 8.5.15
      '@fluentui/set-version': 8.2.14
      '@types/react': 17.0.3
      react: 17.0.2
      tslib: 2.6.2
    dev: true

  /@formatjs/ecma402-abstract@1.6.3:
    resolution: {integrity: sha512-7ijswObmYXabVy5GvcpKG29jbyJ9rGtFdRBdmdQvoDmMo0PwlOl/L08GtrjA4YWLAZ0j2owb2YrRLGNAvLBk+Q==}
    dependencies:
      tslib: 2.6.2
    dev: true

  /@formatjs/intl-displaynames@4.0.11:
    resolution: {integrity: sha512-e3917+HmXStxb2fNP3sOr3R1DMALdWrUteBb3nerA2AKa12mXwmL0lDavrdltwZWqF7/Egh8fF/esB0Z/fqOgQ==}
    dependencies:
      '@formatjs/ecma402-abstract': 1.6.3
      tslib: 2.6.2
    dev: true

  /@formatjs/intl-listformat@5.0.12:
    resolution: {integrity: sha512-xWAndG73lqJ1+ar6SljCpM9nUsi2YoZfKi45F2YZRSxtUx4JbWYkhpbroOwxjCQ8ppZFoPc2mlLZjhPZiTyG7g==}
    dependencies:
      '@formatjs/ecma402-abstract': 1.6.3
      tslib: 2.6.2
    dev: true

  /@formatjs/intl@1.8.4(typescript@4.7.4):
    resolution: {integrity: sha512-m0/5ZRQZZfzXmeDieoG8kxu3QRvJazv2VbXhROs5khJKfUKu1rz6xfuUrh3gkmydWYtHuwJDIoC9oGR0ik4+/g==}
    peerDependencies:
      typescript: ^4.2
    peerDependenciesMeta:
      typescript:
        optional: true
    dependencies:
      '@formatjs/ecma402-abstract': 1.6.3
      '@formatjs/intl-displaynames': 4.0.11
      '@formatjs/intl-listformat': 5.0.12
      fast-memoize: 2.5.2
      intl-messageformat: 9.5.3
      intl-messageformat-parser: 6.4.3
      tslib: 2.6.2
      typescript: 4.7.4
    dev: true

  /@gar/promisify@1.1.3:
    resolution: {integrity: sha512-k2Ty1JcVojjJFwrg/ThKi2ujJ7XNLYaFGNB/bWT9wGR+oSMJHMa5w+CUq6p/pVrKeNNgA7pCqEcjSnHVoqJQFw==}
    dev: true

  /@humanwhocodes/config-array@0.6.0:
    resolution: {integrity: sha512-JQlEKbcgEUjBFhLIF4iqM7u/9lwgHRBcpHrmUNCALK0Q3amXN6lxdoXLnF0sm11E9VqTmBALR87IlUg1bZ8A9A==}
    engines: {node: '>=10.10.0'}
    dependencies:
      '@humanwhocodes/object-schema': 1.2.1
      debug: 4.3.4(supports-color@8.1.1)
      minimatch: 3.1.2
    transitivePeerDependencies:
      - supports-color
    dev: true

  /@humanwhocodes/object-schema@1.2.1:
    resolution: {integrity: sha512-ZnQMnLV4e7hDlUvw8H+U8ASL02SS2Gn6+9Ac3wGGLIe7+je2AeAOxPY+izIPJDfFDb7eDjev0Us8MO1iFRN8hA==}
    dev: true

  /@istanbuljs/load-nyc-config@1.1.0:
    resolution: {integrity: sha512-VjeHSlIzpv/NyD3N0YuHfXOPDIixcA1q2ZV98wsMqcYlPmv2n3Yb2lYP9XMElnaFVXg5A7YLTeLu6V84uQDjmQ==}
    engines: {node: '>=8'}
    dependencies:
      camelcase: 5.3.1
      find-up: 4.1.0
      get-package-type: 0.1.0
      js-yaml: 3.14.1
      resolve-from: 5.0.0
    dev: true

  /@istanbuljs/nyc-config-typescript@1.0.2(nyc@15.1.0):
    resolution: {integrity: sha512-iKGIyMoyJuFnJRSVTZ78POIRvNnwZaWIf8vG4ZS3rQq58MMDrqEX2nnzx0R28V2X8JvmKYiqY9FP2hlJsm8A0w==}
    engines: {node: '>=8'}
    peerDependencies:
      nyc: '>=15'
    dependencies:
      '@istanbuljs/schema': 0.1.3
      nyc: 15.1.0
    dev: true

  /@istanbuljs/schema@0.1.3:
    resolution: {integrity: sha512-ZXRY4jNvVgSVQ8DL3LTcakaAtXwTVUxE81hslsyD2AtoXW/wVob10HkOJ1X/pAlcI7D+2YoZKg5do8G/w6RYgA==}
    engines: {node: '>=8'}
    dev: true

  /@jridgewell/gen-mapping@0.3.3:
    resolution: {integrity: sha512-HLhSWOLRi875zjjMG/r+Nv0oCW8umGb0BgEhyX3dDX3egwZtB8PqLnjz3yedt8R5StBrzcg4aBpnh8UA9D1BoQ==}
    engines: {node: '>=6.0.0'}
    dependencies:
      '@jridgewell/set-array': 1.1.2
      '@jridgewell/sourcemap-codec': 1.4.15
      '@jridgewell/trace-mapping': 0.3.25

  /@jridgewell/gen-mapping@0.3.5:
    resolution: {integrity: sha512-IzL8ZoEDIBRWEzlCcRhOaCupYyN5gdIK+Q6fbFdPDg6HqX6jpkItn7DFIpW9LQzXG6Df9sA7+OKnq0qlz/GaQg==}
    engines: {node: '>=6.0.0'}
    dependencies:
      '@jridgewell/set-array': 1.2.1
      '@jridgewell/sourcemap-codec': 1.4.15
      '@jridgewell/trace-mapping': 0.3.25

  /@jridgewell/resolve-uri@3.1.1:
    resolution: {integrity: sha512-dSYZh7HhCDtCKm4QakX0xFpsRDqjjtZf/kjI/v3T3Nwt5r8/qz/M19F9ySyOqU94SXBmeG9ttTul+YnR4LOxFA==}
    engines: {node: '>=6.0.0'}

  /@jridgewell/set-array@1.1.2:
    resolution: {integrity: sha512-xnkseuNADM0gt2bs+BvhO0p78Mk762YnZdsuzFV018NoG1Sj1SCQvpSqa7XUaTam5vAGasABV9qXASMKnFMwMw==}
    engines: {node: '>=6.0.0'}

  /@jridgewell/set-array@1.2.1:
    resolution: {integrity: sha512-R8gLRTZeyp03ymzP/6Lil/28tGeGEzhx1q2k703KGWRAI1VdvPIXdG70VJc2pAMw3NA6JKL5hhFu1sJX0Mnn/A==}
    engines: {node: '>=6.0.0'}

  /@jridgewell/sourcemap-codec@1.4.15:
    resolution: {integrity: sha512-eF2rxCRulEKXHTRiDrDy6erMYWqNw4LPdQ8UQA4huuxaQsVeRPFl2oM8oDGxMFhJUWZf9McpLtJasDDZb/Bpeg==}

  /@jridgewell/trace-mapping@0.3.25:
    resolution: {integrity: sha512-vNk6aEwybGtawWmy/PzwnGDOjCkLWSD2wqvjGGAgOAwCGWySYXfYoxt00IJkTF+8Lb57DwOb3Aa0o9CApepiYQ==}
    dependencies:
      '@jridgewell/resolve-uri': 3.1.1
      '@jridgewell/sourcemap-codec': 1.4.15

  /@jridgewell/trace-mapping@0.3.9:
    resolution: {integrity: sha512-3Belt6tdc8bPgAtbcmdtNJlirVoTmEb5e2gC94PnkwEW9jI6CAHUeoG85tjWP5WquqfavoMtMwiG4P926ZKKuQ==}
    dependencies:
      '@jridgewell/resolve-uri': 3.1.1
      '@jridgewell/sourcemap-codec': 1.4.15
    dev: true

  /@microsoft/1ds-core-js@3.2.15(tslib@2.6.2):
    resolution: {integrity: sha512-w/35jS80jVl+YBbL69BHg6iTHuIkmmnwSuy8LhfBHm8QDTQny2C73GdwUN8c00BqSClM1ldl2w2bQWW1aMJLTg==}
    dependencies:
      '@microsoft/applicationinsights-core-js': 2.8.16(tslib@2.6.2)
      '@microsoft/applicationinsights-shims': 2.0.2
      '@microsoft/dynamicproto-js': 1.1.11
    transitivePeerDependencies:
      - tslib
    dev: false

  /@microsoft/1ds-post-js@3.2.15(tslib@2.6.2):
    resolution: {integrity: sha512-SZQdaiLpoPelTFC0G1EVZXnuQxzqPdY3F6tcBHfnmQv+h8aJR3HAIiy65xI+p7u9m9LdV+8Mx5buE0s6NfXnQA==}
    dependencies:
      '@microsoft/1ds-core-js': 3.2.15(tslib@2.6.2)
      '@microsoft/applicationinsights-shims': 2.0.2
      '@microsoft/dynamicproto-js': 1.1.11
    transitivePeerDependencies:
      - tslib
    dev: false

  /@microsoft/applicationinsights-core-js@2.8.16(tslib@2.6.2):
    resolution: {integrity: sha512-pO5rR6UuiPymiHFj8XxNXhQgBSTvyHWygf+gdEVDh0xpUXYFO99bZe0Ux0D0HqYqVkJrRfXzL1Ocru6+S0x53Q==}
    peerDependencies:
      tslib: '*'
    dependencies:
      '@microsoft/applicationinsights-shims': 2.0.2
      '@microsoft/dynamicproto-js': 1.1.11
      tslib: 2.6.2
    dev: false

  /@microsoft/applicationinsights-shims@2.0.2:
    resolution: {integrity: sha512-PoHEgsnmcqruLNHZ/amACqdJ6YYQpED0KSRe6J7gIJTtpZC1FfFU9b1fmDKDKtFoUSrPzEh1qzO3kmRZP0betg==}
    dev: false

  /@microsoft/dev-tunnels-connections@1.1.45:
    resolution: {integrity: sha512-QXAfHjKvNKwD9WV02HKjJvm7e0F214wUDrRFiaYa98TMdsDZrszqaUoMqChyQLQTFXQvxMWLrW2NsX6mRb0mYg==}
    dependencies:
      '@microsoft/dev-tunnels-contracts': 1.1.45
      '@microsoft/dev-tunnels-management': 1.1.45
      '@microsoft/dev-tunnels-ssh': 3.12.5
      '@microsoft/dev-tunnels-ssh-tcp': 3.11.36
      await-semaphore: 0.1.3
      buffer: 5.7.1
      debug: 4.3.4(supports-color@8.1.1)
      es5-ext: 0.10.63
      uuid: 3.4.0
      vscode-jsonrpc: 4.0.0
      websocket: 1.0.34
    transitivePeerDependencies:
      - supports-color
    dev: false

  /@microsoft/dev-tunnels-contracts@1.1.45:
    resolution: {integrity: sha512-gr8vz4/ybO5YPUqA6+KI2PPlFnTxsuN6lv0iYRJzkdb7vxIfGfQVGBSlySZAiwRBLrjTskMQs46/iuSKDEB4Hg==}
    dependencies:
      buffer: 5.7.1
      debug: 4.3.4(supports-color@8.1.1)
      vscode-jsonrpc: 4.0.0
    transitivePeerDependencies:
      - supports-color
    dev: false

  /@microsoft/dev-tunnels-management@1.1.45:
    resolution: {integrity: sha512-2GB+0SyCpVjBQjq9jAmSq1PNw7a82SO9gUNUWBnbMi4jaMAwf+VNwGMdtn1tKknVmCgZ05Wd+qcoHg0ynG3mWw==}
    dependencies:
      '@microsoft/dev-tunnels-contracts': 1.1.45
      axios: 1.7.5(debug@4.3.4)
      buffer: 5.7.1
      debug: 4.3.4(supports-color@8.1.1)
      vscode-jsonrpc: 4.0.0
    transitivePeerDependencies:
      - supports-color
    dev: false

  /@microsoft/dev-tunnels-ssh-tcp@3.11.36:
    resolution: {integrity: sha512-TAxraYXguA0y3M3MueeLma/dyoyvelyITSHVbHUrnOkgbYobs45LyQHuOzD42F57iJuP9DzpjC45RG+mKW3a/g==}
    dependencies:
      '@microsoft/dev-tunnels-ssh': 3.11.36
    transitivePeerDependencies:
      - supports-color
    dev: false

  /@microsoft/dev-tunnels-ssh@3.11.36:
    resolution: {integrity: sha512-j7SlGaavPRs1Aho9a0JFRjL9N1V6UFo1Q2BUq6cpu+CnlWexmjvZmjeZyNQqwnnnEEAAGc5Vkz74cIQ8JHpvSA==}
    dependencies:
      buffer: 5.7.1
      debug: 4.3.4(supports-color@8.1.1)
      diffie-hellman: 5.0.3
      vscode-jsonrpc: 4.0.0
    transitivePeerDependencies:
      - supports-color
    dev: false

  /@microsoft/dev-tunnels-ssh@3.12.5:
    resolution: {integrity: sha512-elDcBd4yBOfjCmmISv0cC/SeTmuF4Pj1Y5+aBVXuvg2xdfl/sF7gIPgYbiFpPxU8P6zyN+JlxWbwZkRABjlxaA==}
    dependencies:
      buffer: 5.7.1
      debug: 4.3.4(supports-color@8.1.1)
      diffie-hellman: 5.0.3
      vscode-jsonrpc: 4.0.0
    transitivePeerDependencies:
      - supports-color
    dev: false

  /@microsoft/dynamicproto-js@1.1.11:
    resolution: {integrity: sha512-gNw9z9LbqLV+WadZ6/MMrWwO3e0LuoUH1wve/1iPsBNbgqeVCiB0EZFNNj2lysxS2gkqoF9hmyVaG3MoM1BkxA==}
    dev: false

  /@microsoft/fast-element@1.12.0:
    resolution: {integrity: sha512-gQutuDHPKNxUEcQ4pypZT4Wmrbapus+P9s3bR/SEOLsMbNqNoXigGImITygI5zhb+aA5rzflM6O8YWkmRbGkPA==}
    dev: false

  /@microsoft/fast-foundation@2.49.5:
    resolution: {integrity: sha512-3PpG1BNmZ5kUM1goYU3SsxjsM2H7Rk0ZmpDJ7mnRhWDgKiM5SzJ02KvALRUqDrJQoeDnkW0Q2Q+r9SkEd68Gpg==}
    dependencies:
      '@microsoft/fast-element': 1.12.0
      '@microsoft/fast-web-utilities': 5.4.1
      tabbable: 5.3.3
      tslib: 1.14.1
    dev: false

  /@microsoft/fast-react-wrapper@0.1.48(react@17.0.2):
    resolution: {integrity: sha512-9NvEjru9Kn5ZKjomAMX6v+eF0DR+eDkxKDwDfi+Wb73kTbrNzcnmlwd4diN15ygH97kldgj2+lpvI4CKLQQWLg==}
    peerDependencies:
      react: '>=16.9.0'
    dependencies:
      '@microsoft/fast-element': 1.12.0
      '@microsoft/fast-foundation': 2.49.5
      react: 17.0.2
    dev: false

  /@microsoft/fast-web-utilities@5.4.1:
    resolution: {integrity: sha512-ReWYncndjV3c8D8iq9tp7NcFNc1vbVHvcBFPME2nNFKNbS1XCesYZGlIlf3ot5EmuOXPlrzUHOWzQ2vFpIkqDg==}
    dependencies:
      exenv-es6: 1.1.1
    dev: false

  /@microsoft/load-themed-styles@1.10.295:
    resolution: {integrity: sha512-W+IzEBw8a6LOOfRJM02dTT7BDZijxm+Z7lhtOAz1+y9vQm1Kdz9jlAO+qCEKsfxtUOmKilW8DIRqFw2aUgKeGg==}
    dev: true

  /@microsoft/teams-manifest@0.1.4:
    resolution: {integrity: sha512-VVFnItrOi2MS7seQC/EkFGyqJNkR2jRASTeSaUhyJ+pdnrUszYPRqyOwBzFw4HmXBmlnOD1WTfRgwdeav/KpgA==}
    dependencies:
      '@types/fs-extra': 11.0.4
      '@types/node-fetch': 2.6.11
      ajv: 8.12.0
      ajv-draft-04: 1.0.0(ajv@8.12.0)
      ajv-formats: 3.0.1(ajv@8.12.0)
      fs-extra: 9.1.0
      node-fetch: 2.7.0
    transitivePeerDependencies:
      - encoding
    dev: false

  /@microsoft/tiktokenizer@1.0.4:
    resolution: {integrity: sha512-M3jur8c4gwungkRyT0q0zXjp5rBWRmBMdE/VwW5yQtKDKCQkoms/1GTKEkeFOM2GKyfpxfMqj+n7G90Sz3fI6g==}
    engines: {node: '>=18.0.0'}
    dependencies:
      lru-cache: 9.1.2
    dev: false

  /@microsoft/tsdoc@0.14.2:
    resolution: {integrity: sha512-9b8mPpKrfeGRuhFH5iO1iwCLeIIsV6+H1sRfxbkoGXIyQE2BTsPd9zqSqQJ+pv5sJ/hT5M1zvOFL02MnEezFug==}
    dev: false

  /@nodelib/fs.scandir@2.1.5:
    resolution: {integrity: sha512-vq24Bq3ym5HEQm2NKCr3yXDwjc7vTsEThRDnkp2DK9p1uqLR+DHurm/NOTo0KG7HYHU7eppKZj3MyqYuMBf62g==}
    engines: {node: '>= 8'}
    dependencies:
      '@nodelib/fs.stat': 2.0.5
      run-parallel: 1.2.0
    dev: true

  /@nodelib/fs.stat@2.0.5:
    resolution: {integrity: sha512-RkhPPp2zrqDAQA/2jNhnztcPAlv64XdhIp7a7454A5ovI7Bukxgt7MX7udwAu3zg1DcpPU0rz3VV1SeaqvY4+A==}
    engines: {node: '>= 8'}
    dev: true

  /@nodelib/fs.walk@1.2.8:
    resolution: {integrity: sha512-oGB+UxlgWcgQkgwo8GcEGwemoTFt3FIO9ababBmaGwXIoBKZ+GTy0pP185beGg7Llih/NSHSV2XAs1lnznocSg==}
    engines: {node: '>= 8'}
    dependencies:
      '@nodelib/fs.scandir': 2.1.5
      fastq: 1.16.0
    dev: true

  /@npmcli/fs@2.1.2:
    resolution: {integrity: sha512-yOJKRvohFOaLqipNtwYB9WugyZKhC/DZC4VYPmpaCzDBrA8YpK3qHZ8/HGscMnE4GqbkLNuVcCnxkeQEdGt6LQ==}
    engines: {node: ^12.13.0 || ^14.15.0 || >=16.0.0}
    dependencies:
      '@gar/promisify': 1.1.3
      semver: 7.5.4
    dev: true

  /@npmcli/move-file@2.0.1:
    resolution: {integrity: sha512-mJd2Z5TjYWq/ttPLLGqArdtnC74J6bOzg4rMDnN+p1xTacZ2yPRCk2y0oSWQtygLR9YVQXgOcONrwtnk3JupxQ==}
    engines: {node: ^12.13.0 || ^14.15.0 || >=16.0.0}
    deprecated: This functionality has been moved to @npmcli/fs
    dependencies:
      mkdirp: 1.0.4
      rimraf: 3.0.2
    dev: true

  /@npmcli/package-json@1.0.1:
    resolution: {integrity: sha512-y6jnu76E9C23osz8gEMBayZmaZ69vFOIk8vR1FJL/wbEJ54+9aVG9rLTjQKSXfgYZEr50nw1txBBFfBZZe+bYg==}
    dependencies:
      json-parse-even-better-errors: 2.3.1
    dev: false

  /@rollup/pluginutils@5.1.0:
    resolution: {integrity: sha512-XTIWOPPcpvyKI6L1NHo0lFlCyznUEyPmPY1mc3KpPVDYulHSTvyeLNVW00QTLIAFNhR3kYnJTQHeGqU4M3n09g==}
    engines: {node: '>=14.0.0'}
    peerDependencies:
      rollup: ^1.20.0||^2.0.0||^3.0.0||^4.0.0
    peerDependenciesMeta:
      rollup:
        optional: true
    dependencies:
      '@types/estree': 1.0.5
      estree-walker: 2.0.2
      picomatch: 2.3.1
    dev: true

  /@rollup/rollup-android-arm-eabi@4.18.0:
    resolution: {integrity: sha512-Tya6xypR10giZV1XzxmH5wr25VcZSncG0pZIjfePT0OVBvqNEurzValetGNarVrGiq66EBVAFn15iYX4w6FKgQ==}
    cpu: [arm]
    os: [android]
    requiresBuild: true
    dev: true
    optional: true

  /@rollup/rollup-android-arm64@4.18.0:
    resolution: {integrity: sha512-avCea0RAP03lTsDhEyfy+hpfr85KfyTctMADqHVhLAF3MlIkq83CP8UfAHUssgXTYd+6er6PaAhx/QGv4L1EiA==}
    cpu: [arm64]
    os: [android]
    requiresBuild: true
    dev: true
    optional: true

  /@rollup/rollup-darwin-arm64@4.18.0:
    resolution: {integrity: sha512-IWfdwU7KDSm07Ty0PuA/W2JYoZ4iTj3TUQjkVsO/6U+4I1jN5lcR71ZEvRh52sDOERdnNhhHU57UITXz5jC1/w==}
    cpu: [arm64]
    os: [darwin]
    requiresBuild: true
    dev: true
    optional: true

  /@rollup/rollup-darwin-x64@4.18.0:
    resolution: {integrity: sha512-n2LMsUz7Ynu7DoQrSQkBf8iNrjOGyPLrdSg802vk6XT3FtsgX6JbE8IHRvposskFm9SNxzkLYGSq9QdpLYpRNA==}
    cpu: [x64]
    os: [darwin]
    requiresBuild: true
    dev: true
    optional: true

  /@rollup/rollup-linux-arm-gnueabihf@4.18.0:
    resolution: {integrity: sha512-C/zbRYRXFjWvz9Z4haRxcTdnkPt1BtCkz+7RtBSuNmKzMzp3ZxdM28Mpccn6pt28/UWUCTXa+b0Mx1k3g6NOMA==}
    cpu: [arm]
    os: [linux]
    requiresBuild: true
    dev: true
    optional: true

  /@rollup/rollup-linux-arm-musleabihf@4.18.0:
    resolution: {integrity: sha512-l3m9ewPgjQSXrUMHg93vt0hYCGnrMOcUpTz6FLtbwljo2HluS4zTXFy2571YQbisTnfTKPZ01u/ukJdQTLGh9A==}
    cpu: [arm]
    os: [linux]
    requiresBuild: true
    dev: true
    optional: true

  /@rollup/rollup-linux-arm64-gnu@4.18.0:
    resolution: {integrity: sha512-rJ5D47d8WD7J+7STKdCUAgmQk49xuFrRi9pZkWoRD1UeSMakbcepWXPF8ycChBoAqs1pb2wzvbY6Q33WmN2ftw==}
    cpu: [arm64]
    os: [linux]
    requiresBuild: true
    dev: true
    optional: true

  /@rollup/rollup-linux-arm64-musl@4.18.0:
    resolution: {integrity: sha512-be6Yx37b24ZwxQ+wOQXXLZqpq4jTckJhtGlWGZs68TgdKXJgw54lUUoFYrg6Zs/kjzAQwEwYbp8JxZVzZLRepQ==}
    cpu: [arm64]
    os: [linux]
    requiresBuild: true
    dev: true
    optional: true

  /@rollup/rollup-linux-powerpc64le-gnu@4.18.0:
    resolution: {integrity: sha512-hNVMQK+qrA9Todu9+wqrXOHxFiD5YmdEi3paj6vP02Kx1hjd2LLYR2eaN7DsEshg09+9uzWi2W18MJDlG0cxJA==}
    cpu: [ppc64]
    os: [linux]
    requiresBuild: true
    dev: true
    optional: true

  /@rollup/rollup-linux-riscv64-gnu@4.18.0:
    resolution: {integrity: sha512-ROCM7i+m1NfdrsmvwSzoxp9HFtmKGHEqu5NNDiZWQtXLA8S5HBCkVvKAxJ8U+CVctHwV2Gb5VUaK7UAkzhDjlg==}
    cpu: [riscv64]
    os: [linux]
    requiresBuild: true
    dev: true
    optional: true

  /@rollup/rollup-linux-s390x-gnu@4.18.0:
    resolution: {integrity: sha512-0UyyRHyDN42QL+NbqevXIIUnKA47A+45WyasO+y2bGJ1mhQrfrtXUpTxCOrfxCR4esV3/RLYyucGVPiUsO8xjg==}
    cpu: [s390x]
    os: [linux]
    requiresBuild: true
    dev: true
    optional: true

  /@rollup/rollup-linux-x64-gnu@4.18.0:
    resolution: {integrity: sha512-xuglR2rBVHA5UsI8h8UbX4VJ470PtGCf5Vpswh7p2ukaqBGFTnsfzxUBetoWBWymHMxbIG0Cmx7Y9qDZzr648w==}
    cpu: [x64]
    os: [linux]
    requiresBuild: true
    dev: true
    optional: true

  /@rollup/rollup-linux-x64-musl@4.18.0:
    resolution: {integrity: sha512-LKaqQL9osY/ir2geuLVvRRs+utWUNilzdE90TpyoX0eNqPzWjRm14oMEE+YLve4k/NAqCdPkGYDaDF5Sw+xBfg==}
    cpu: [x64]
    os: [linux]
    requiresBuild: true
    dev: true
    optional: true

  /@rollup/rollup-win32-arm64-msvc@4.18.0:
    resolution: {integrity: sha512-7J6TkZQFGo9qBKH0pk2cEVSRhJbL6MtfWxth7Y5YmZs57Pi+4x6c2dStAUvaQkHQLnEQv1jzBUW43GvZW8OFqA==}
    cpu: [arm64]
    os: [win32]
    requiresBuild: true
    dev: true
    optional: true

  /@rollup/rollup-win32-ia32-msvc@4.18.0:
    resolution: {integrity: sha512-Txjh+IxBPbkUB9+SXZMpv+b/vnTEtFyfWZgJ6iyCmt2tdx0OF5WhFowLmnh8ENGNpfUlUZkdI//4IEmhwPieNg==}
    cpu: [ia32]
    os: [win32]
    requiresBuild: true
    dev: true
    optional: true

  /@rollup/rollup-win32-x64-msvc@4.18.0:
    resolution: {integrity: sha512-UOo5FdvOL0+eIVTgS4tIdbW+TtnBLWg1YBCcU2KWM7nuNwRz9bksDX1bekJJCpu25N1DVWaCwnT39dVQxzqS8g==}
    cpu: [x64]
    os: [win32]
    requiresBuild: true
    dev: true
    optional: true

  /@sinonjs/commons@1.8.6:
    resolution: {integrity: sha512-Ky+XkAkqPZSm3NLBeUng77EBQl3cmeJhITaGHdYH8kjVB+aun3S4XBRti2zt17mtt0mIUDiNxYeoJm6drVvBJQ==}
    dependencies:
      type-detect: 4.0.8
    dev: true

  /@sinonjs/fake-timers@6.0.1:
    resolution: {integrity: sha512-MZPUxrmFubI36XS1DI3qmI0YdN1gks62JtFZvxR67ljjSNCeK6U08Zx4msEWOXuofgqUt6zPHSi1H9fbjR/NRA==}
    dependencies:
      '@sinonjs/commons': 1.8.6
    dev: true

  /@sinonjs/formatio@5.0.1:
    resolution: {integrity: sha512-KaiQ5pBf1MpS09MuA0kp6KBQt2JUOQycqVG1NZXvzeaXe5LGFqAKueIS0bw4w0P9r7KuBSVdUk5QjXsUdu2CxQ==}
    dependencies:
      '@sinonjs/commons': 1.8.6
      '@sinonjs/samsam': 5.3.1
    dev: true

  /@sinonjs/samsam@5.3.1:
    resolution: {integrity: sha512-1Hc0b1TtyfBu8ixF/tpfSHTVWKwCBLY4QJbkgnE7HcwyvT2xArDxb4K7dMgqRm3szI+LJbzmW/s4xxEhv6hwDg==}
    dependencies:
      '@sinonjs/commons': 1.8.6
      lodash.get: 4.4.2
      type-detect: 4.0.8
    dev: true

  /@sinonjs/text-encoding@0.7.2:
    resolution: {integrity: sha512-sXXKG+uL9IrKqViTtao2Ws6dy0znu9sOaP1di/jKGW1M6VssO8vlpXCQcpZ+jisQ1tTFAC5Jo/EOzFbggBagFQ==}
    dev: true

  /@svgr/babel-plugin-add-jsx-attribute@8.0.0(@babel/core@7.23.7):
    resolution: {integrity: sha512-b9MIk7yhdS1pMCZM8VeNfUlSKVRhsHZNMl5O9SfaX0l0t5wjdgu4IDzGB8bpnGBBOjGST3rRFVsaaEtI4W6f7g==}
    engines: {node: '>=14'}
    peerDependencies:
      '@babel/core': ^7.0.0-0
    dependencies:
      '@babel/core': 7.23.7
    dev: true

  /@svgr/babel-plugin-remove-jsx-attribute@8.0.0(@babel/core@7.23.7):
    resolution: {integrity: sha512-BcCkm/STipKvbCl6b7QFrMh/vx00vIP63k2eM66MfHJzPr6O2U0jYEViXkHJWqXqQYjdeA9cuCl5KWmlwjDvbA==}
    engines: {node: '>=14'}
    peerDependencies:
      '@babel/core': ^7.0.0-0
    dependencies:
      '@babel/core': 7.23.7
    dev: true

  /@svgr/babel-plugin-remove-jsx-empty-expression@8.0.0(@babel/core@7.23.7):
    resolution: {integrity: sha512-5BcGCBfBxB5+XSDSWnhTThfI9jcO5f0Ai2V24gZpG+wXF14BzwxxdDb4g6trdOux0rhibGs385BeFMSmxtS3uA==}
    engines: {node: '>=14'}
    peerDependencies:
      '@babel/core': ^7.0.0-0
    dependencies:
      '@babel/core': 7.23.7
    dev: true

  /@svgr/babel-plugin-replace-jsx-attribute-value@8.0.0(@babel/core@7.23.7):
    resolution: {integrity: sha512-KVQ+PtIjb1BuYT3ht8M5KbzWBhdAjjUPdlMtpuw/VjT8coTrItWX6Qafl9+ji831JaJcu6PJNKCV0bp01lBNzQ==}
    engines: {node: '>=14'}
    peerDependencies:
      '@babel/core': ^7.0.0-0
    dependencies:
      '@babel/core': 7.23.7
    dev: true

  /@svgr/babel-plugin-svg-dynamic-title@8.0.0(@babel/core@7.23.7):
    resolution: {integrity: sha512-omNiKqwjNmOQJ2v6ge4SErBbkooV2aAWwaPFs2vUY7p7GhVkzRkJ00kILXQvRhA6miHnNpXv7MRnnSjdRjK8og==}
    engines: {node: '>=14'}
    peerDependencies:
      '@babel/core': ^7.0.0-0
    dependencies:
      '@babel/core': 7.23.7
    dev: true

  /@svgr/babel-plugin-svg-em-dimensions@8.0.0(@babel/core@7.23.7):
    resolution: {integrity: sha512-mURHYnu6Iw3UBTbhGwE/vsngtCIbHE43xCRK7kCw4t01xyGqb2Pd+WXekRRoFOBIY29ZoOhUCTEweDMdrjfi9g==}
    engines: {node: '>=14'}
    peerDependencies:
      '@babel/core': ^7.0.0-0
    dependencies:
      '@babel/core': 7.23.7
    dev: true

  /@svgr/babel-plugin-transform-react-native-svg@8.1.0(@babel/core@7.23.7):
    resolution: {integrity: sha512-Tx8T58CHo+7nwJ+EhUwx3LfdNSG9R2OKfaIXXs5soiy5HtgoAEkDay9LIimLOcG8dJQH1wPZp/cnAv6S9CrR1Q==}
    engines: {node: '>=14'}
    peerDependencies:
      '@babel/core': ^7.0.0-0
    dependencies:
      '@babel/core': 7.23.7
    dev: true

  /@svgr/babel-plugin-transform-svg-component@8.0.0(@babel/core@7.23.7):
    resolution: {integrity: sha512-DFx8xa3cZXTdb/k3kfPeaixecQLgKh5NVBMwD0AQxOzcZawK4oo1Jh9LbrcACUivsCA7TLG8eeWgrDXjTMhRmw==}
    engines: {node: '>=12'}
    peerDependencies:
      '@babel/core': ^7.0.0-0
    dependencies:
      '@babel/core': 7.23.7
    dev: true

  /@svgr/babel-preset@8.1.0(@babel/core@7.23.7):
    resolution: {integrity: sha512-7EYDbHE7MxHpv4sxvnVPngw5fuR6pw79SkcrILHJ/iMpuKySNCl5W1qcwPEpU+LgyRXOaAFgH0KhwD18wwg6ug==}
    engines: {node: '>=14'}
    peerDependencies:
      '@babel/core': ^7.0.0-0
    dependencies:
      '@babel/core': 7.23.7
      '@svgr/babel-plugin-add-jsx-attribute': 8.0.0(@babel/core@7.23.7)
      '@svgr/babel-plugin-remove-jsx-attribute': 8.0.0(@babel/core@7.23.7)
      '@svgr/babel-plugin-remove-jsx-empty-expression': 8.0.0(@babel/core@7.23.7)
      '@svgr/babel-plugin-replace-jsx-attribute-value': 8.0.0(@babel/core@7.23.7)
      '@svgr/babel-plugin-svg-dynamic-title': 8.0.0(@babel/core@7.23.7)
      '@svgr/babel-plugin-svg-em-dimensions': 8.0.0(@babel/core@7.23.7)
      '@svgr/babel-plugin-transform-react-native-svg': 8.1.0(@babel/core@7.23.7)
      '@svgr/babel-plugin-transform-svg-component': 8.0.0(@babel/core@7.23.7)
    dev: true

  /@svgr/core@8.1.0(typescript@4.7.4):
    resolution: {integrity: sha512-8QqtOQT5ACVlmsvKOJNEaWmRPmcojMOzCz4Hs2BGG/toAp/K38LcsMRyLp349glq5AzJbCEeimEoxaX6v/fLrA==}
    engines: {node: '>=14'}
    dependencies:
      '@babel/core': 7.23.7
      '@svgr/babel-preset': 8.1.0(@babel/core@7.23.7)
      camelcase: 6.3.0
      cosmiconfig: 8.3.6(typescript@4.7.4)
      snake-case: 3.0.4
    transitivePeerDependencies:
      - supports-color
      - typescript
    dev: true

  /@svgr/hast-util-to-babel-ast@8.0.0:
    resolution: {integrity: sha512-EbDKwO9GpfWP4jN9sGdYwPBU0kdomaPIL2Eu4YwmgP+sJeXT+L7bMwJUBnhzfH8Q2qMBqZ4fJwpCyYsAN3mt2Q==}
    engines: {node: '>=14'}
    dependencies:
      '@babel/types': 7.23.6
      entities: 4.5.0
    dev: true

  /@svgr/plugin-jsx@8.1.0(@svgr/core@8.1.0):
    resolution: {integrity: sha512-0xiIyBsLlr8quN+WyuxooNW9RJ0Dpr8uOnH/xrCVO8GLUcwHISwj1AG0k+LFzteTkAA0GbX0kj9q6Dk70PTiPA==}
    engines: {node: '>=14'}
    peerDependencies:
      '@svgr/core': '*'
    dependencies:
      '@babel/core': 7.23.7
      '@svgr/babel-preset': 8.1.0(@babel/core@7.23.7)
      '@svgr/core': 8.1.0(typescript@4.7.4)
      '@svgr/hast-util-to-babel-ast': 8.0.0
      svg-parser: 2.0.4
    transitivePeerDependencies:
      - supports-color
    dev: true

  /@swc/helpers@0.5.3:
    resolution: {integrity: sha512-FaruWX6KdudYloq1AHD/4nU+UsMTdNE8CKyrseXWEcgjDAbvkwJg2QGPAnfIJLIWsjZOSPLOAykK6fuYp4vp4A==}
    dependencies:
      tslib: 2.6.2
    dev: true

  /@tootallnate/once@2.0.0:
    resolution: {integrity: sha512-XCuKFP5PS55gnMVu3dty8KPatLqUoy/ZYzDzAGCQ8JNFCkLXzmI7vNHCR+XpbZaMWQK/vQubr7PkYq8g470J/A==}
    engines: {node: '>= 10'}

  /@trysound/sax@0.2.0:
    resolution: {integrity: sha512-L7z9BgrNEcYyUYtF+HaEfiS5ebkh9jXqbszz7pC0hRBPaatV0XjSD3+eHrpqFemQfgwiFF0QPIarnIihIDn7OA==}
    engines: {node: '>=10.13.0'}
    dev: true

  /@tsconfig/node10@1.0.11:
    resolution: {integrity: sha512-DcRjDCujK/kCk/cUe8Xz8ZSpm8mS3mNNpta+jGCA6USEDfktlNvm1+IuZ9eTcDbNk41BHwpHHeW+N1lKCz4zOw==}
    dev: true

  /@tsconfig/node12@1.0.11:
    resolution: {integrity: sha512-cqefuRsh12pWyGsIoBKJA9luFu3mRxCA+ORZvA4ktLSzIuCUtWVxGIuXigEwO5/ywWFMZ2QEGKWvkZG1zDMTag==}
    dev: true

  /@tsconfig/node14@1.0.3:
    resolution: {integrity: sha512-ysT8mhdixWK6Hw3i1V2AeRqZ5WfXg1G43mqoYlM2nc6388Fq5jcXyr5mRsqViLx/GJYdoL0bfXD8nmF+Zn/Iow==}
    dev: true

  /@tsconfig/node16@1.0.4:
    resolution: {integrity: sha512-vxhUy4J8lyeyinH7Azl1pdd43GJhZH/tP2weN8TntQblOY+A0XbT8DJk1/oCPuOOyg/Ja757rG0CgHcWC8OfMA==}
    dev: true

  /@types/babel__core@7.20.5:
    resolution: {integrity: sha512-qoQprZvz5wQFJwMDqeseRXWv3rqMvhgpbXFfVyWhbx9X47POIA6i/+dXefEmZKoAgOaTdaIgNSMqMIU61yRyzA==}
    dependencies:
      '@babel/parser': 7.23.6
      '@babel/types': 7.23.6
      '@types/babel__generator': 7.6.8
      '@types/babel__template': 7.4.4
      '@types/babel__traverse': 7.20.6
    dev: true

  /@types/babel__generator@7.6.8:
    resolution: {integrity: sha512-ASsj+tpEDsEiFr1arWrlN6V3mdfjRMZt6LtK/Vp/kreFLnr5QH5+DhvD5nINYZXzwJvXeGq+05iUXcAzVrqWtw==}
    dependencies:
      '@babel/types': 7.23.6
    dev: true

  /@types/babel__template@7.4.4:
    resolution: {integrity: sha512-h/NUaSyG5EyxBIp8YRxo4RMe2/qQgvyowRwVMzhYhBCONbW8PUsg4lkFMrhgZhUe5z3L3MiLDuvyJ/CaPa2A8A==}
    dependencies:
      '@babel/parser': 7.23.6
      '@babel/types': 7.23.6
    dev: true

  /@types/babel__traverse@7.20.6:
    resolution: {integrity: sha512-r1bzfrm0tomOI8g1SzvCaQHo6Lcv6zu0EA+W2kHrt8dyrHQxGzBBL4kdkzIS+jBMV+EYcMAEAqXqYaLJq5rOZg==}
    dependencies:
      '@babel/types': 7.23.6
    dev: true

  /@types/body-parser@1.19.5:
    resolution: {integrity: sha512-fB3Zu92ucau0iQ0JMCFQE7b/dv8Ot07NI3KaZIkIUNXq82k4eBAqUaneXfleGY9JWskeS9y+u0nXMyspcuQrCg==}
    dependencies:
      '@types/connect': 3.4.38
      '@types/node': 14.14.21
    dev: true

  /@types/chai-as-promised@7.1.3:
    resolution: {integrity: sha512-FQnh1ohPXJELpKhzjuDkPLR2BZCAqed+a6xV4MI/T3XzHfd2FlarfUGUdZYgqYe8oxkYn0fchHEeHfHqdZ96sg==}
    dependencies:
      '@types/chai': 4.2.14
    dev: true

  /@types/chai-spies@1.0.3:
    resolution: {integrity: sha512-RBZjhVuK7vrg4rWMt04UF5zHYwfHnpk5mIWu3nQvU3AKGDixXzSjZ6v0zke6pBcaJqMv3IBZ5ibLWPMRDL0sLw==}
    dependencies:
      '@types/chai': 4.2.14
    dev: true

  /@types/chai@4.2.14:
    resolution: {integrity: sha512-G+ITQPXkwTrslfG5L/BksmbLUA0M1iybEsmCWPqzSxsRRhJZimBKJkoMi8fr/CPygPTj4zO5pJH7I2/cm9M7SQ==}
    dev: true

  /@types/cheerio@0.22.35:
    resolution: {integrity: sha512-yD57BchKRvTV+JD53UZ6PD8KWY5g5rvvMLRnZR3EQBCZXiDT/HR+pKpMzFGlWNhFrXlo7VPZXtKvIEwZkAWOIA==}
    dependencies:
      '@types/node': 14.14.21
    dev: true

  /@types/connect@3.4.38:
    resolution: {integrity: sha512-K6uROf1LD88uDQqJCktA4yzL1YYAK6NgfsI0v/mTgyPKWsX1CnJ0XPSDhViejru1GcRkLWb8RlzFYJRqGUbaug==}
    dependencies:
      '@types/node': 14.14.21
    dev: true

  /@types/d3-scale-chromatic@3.0.3:
    resolution: {integrity: sha512-laXM4+1o5ImZv3RpFAsTRn3TEkzqkytiOY0Dz0sq5cnd1dtNlk6sHLon4OvqaiJb28T0S/TdsBI3Sjsy+keJrw==}
    dev: true

  /@types/d3-scale@4.0.8:
    resolution: {integrity: sha512-gkK1VVTr5iNiYJ7vWDI+yUFFlszhNMtVeneJ6lUTKPjprsvLLI9/tgEGiXJOnlINJA8FyA88gfnQsHbybVZrYQ==}
    dependencies:
      '@types/d3-time': 3.0.3
    dev: true

  /@types/d3-time@3.0.3:
    resolution: {integrity: sha512-2p6olUZ4w3s+07q3Tm2dbiMZy5pCDfYwtLXXHUnVzXgQlZ/OyPtUz6OL382BkOuGlLXqfT+wqv8Fw2v8/0geBw==}
    dev: true

  /@types/debug@4.1.12:
    resolution: {integrity: sha512-vIChWdVG3LG1SMxEvI/AK+FWJthlrqlTu7fbrlywTkkaONwk/UAGaULXRlf8vkzFBLVm0zkMdCquhL5aOjhXPQ==}
    dependencies:
      '@types/ms': 0.7.34
    dev: true

  /@types/detect-port@1.3.2:
    resolution: {integrity: sha512-xxgAGA2SAU4111QefXPSp5eGbDm/hW6zhvYl9IeEPZEry9F4d66QAHm5qpUXjb6IsevZV/7emAEx5MhP6O192g==}
    dev: false

  /@types/ejs@3.1.5:
    resolution: {integrity: sha512-nv+GSx77ZtXiJzwKdsASqi+YQ5Z7vwHsTP0JY2SiQgjGckkBRKZnk8nIM+7oUZ1VCtuTz0+By4qVR7fqzp/Dfg==}
    dev: true

  /@types/estree@1.0.5:
    resolution: {integrity: sha512-/kYRxGDLWzHOB7q+wtSUQlFrtcdUccpfy+X+9iMBpHK8QLLhx2wIPYuS5DYtR9Wa/YlZAbIovy7qVdB1Aq6Lyw==}
    dev: true

  /@types/express-serve-static-core@4.17.41:
    resolution: {integrity: sha512-OaJ7XLaelTgrvlZD8/aa0vvvxZdUmlCn6MtWeB7TkiKW70BQLc9XEPpDLPdbo52ZhXUCrznlWdCHWxJWtdyajA==}
    dependencies:
      '@types/node': 14.14.21
<<<<<<< HEAD
      '@types/qs': 6.9.17
=======
      '@types/qs': 6.9.11
>>>>>>> 4991a9a9
      '@types/range-parser': 1.2.7
      '@types/send': 0.17.4
    dev: true

  /@types/express@4.17.14:
    resolution: {integrity: sha512-TEbt+vaPFQ+xpxFLFssxUDXj5cWCxZJjIcB7Yg0k0GMHGtgtQgpvx/MUQUeAkNbA9AAGrwkAsoeItdTgS7FMyg==}
    dependencies:
      '@types/body-parser': 1.19.5
<<<<<<< HEAD
      '@types/express-serve-static-core': 4.19.6
      '@types/qs': 6.9.17
      '@types/serve-static': 1.15.7
=======
      '@types/express-serve-static-core': 4.17.41
      '@types/qs': 6.9.11
      '@types/serve-static': 1.15.5
>>>>>>> 4991a9a9
    dev: true

  /@types/fs-extra@11.0.4:
    resolution: {integrity: sha512-yTbItCNreRooED33qjunPthRcSjERP1r4MqCZc7wv0u2sUkzTFp45tgUfS5+r7FrZPdmCCNflLhVSP/o+SemsQ==}
    dependencies:
      '@types/jsonfile': 6.1.4
      '@types/node': 14.14.21

  /@types/fs-extra@9.0.5:
    resolution: {integrity: sha512-wr3t7wIW1c0A2BIJtdVp4EflriVaVVAsCAIHVzzh8B+GiFv9X1xeJjCs4upRXtzp7kQ6lP5xvskjoD4awJ1ZeA==}
    dependencies:
      '@types/node': 14.14.21
    dev: true

  /@types/hast@2.3.9:
    resolution: {integrity: sha512-pTHyNlaMD/oKJmS+ZZUyFUcsZeBZpC0lmGquw98CqRVNgAdJZJeD7GoeLiT6Xbx5rU9VCjSt0RwEvDgzh4obFw==}
    dependencies:
      '@types/unist': 2.0.10
    dev: false

  /@types/history@4.7.11:
    resolution: {integrity: sha512-qjDJRrmvBMiTx+jyLxvLfJU7UznFuokDv4f3WRuriHKERccVpFU+8XMQUAbDzoiJCsmexxRExQeMwwCdamSKDA==}
    dev: true

  /@types/history@5.0.0:
    resolution: {integrity: sha512-hy8b7Y1J8OGe6LbAjj3xniQrj3v6lsivCcrmf4TzSgPzLkhIeKgc5IZnT7ReIqmEuodjfO8EYAuoFvIrHi/+jQ==}
    deprecated: This is a stub types definition. history provides its own type definitions, so you do not need this installed.
    dependencies:
      history: 5.3.0
    dev: true

  /@types/hoist-non-react-statics@3.3.5:
    resolution: {integrity: sha512-SbcrWzkKBw2cdwRTwQAswfpB9g9LJWfjtUeW/jvNwbhC8cpmmNYVePa+ncbUe0rGTQ7G3Ff6mYUN2VMfLVr+Sg==}
    dependencies:
      '@types/react': 17.0.3
      hoist-non-react-statics: 3.3.2
    dev: true

  /@types/http-errors@2.0.4:
    resolution: {integrity: sha512-D0CFMMtydbJAegzOyHjtiKPLlvnm3iTZyZRSZoLq2mRhDdmLfIWOCYPfQJ4cu2erKghU++QvjcUjp/5h7hESpA==}
    dev: true

  /@types/jscodeshift@0.11.2:
    resolution: {integrity: sha512-CwgUni90VW+H3xc9Hekz/+ShEKPTvYbgVsDWCV4YksKoTKrWu9qfPpNaf7VDvbwjRp+PlkBJ7wZJNDpILzRiRw==}
    dependencies:
      ast-types: 0.14.2
      recast: 0.20.5
    dev: true

  /@types/json-schema@7.0.15:
    resolution: {integrity: sha512-5+fP8P8MFNC+AyZCDxrB2pkZFPGzqQWUzpSeuuVLvm8VMcorNYavBqoFcxK8bQz4Qsbn4oUEEem4wDLfcysGHA==}
    dev: true

  /@types/json5@0.0.29:
    resolution: {integrity: sha512-dRLjCWHYg4oaA77cxO64oO+7JwCwnIzkZPdrrC71jQmQtlhM556pwKo5bUzqvZndkVbeFLIIi+9TC40JNF5hNQ==}
    dev: true

  /@types/jsonfile@6.1.4:
    resolution: {integrity: sha512-D5qGUYwjvnNNextdU59/+fI+spnwtTFmyQP0h+PfIOSkNfpU6AOICUOkm4i0OnSk+NyjdPJrxCDro0sJsWlRpQ==}
    dependencies:
      '@types/node': 14.14.21

  /@types/lodash@4.14.181:
    resolution: {integrity: sha512-n3tyKthHJbkiWhDZs3DkhkCzt2MexYHXlX0td5iMplyfwketaOeKboEVBqzceH7juqvEg3q5oUoBFxSLu7zFag==}
    dev: true

  /@types/mdast@3.0.15:
    resolution: {integrity: sha512-LnwD+mUEfxWMa1QpDraczIn6k0Ee3SMicuYSSzS6ZYl2gKS09EClnJYGd8Du6rfc5r/GZEk5o1mRb8TaTj03sQ==}
    dependencies:
      '@types/unist': 2.0.10
    dev: true

  /@types/mime@1.3.5:
    resolution: {integrity: sha512-/pyBZWSLD2n0dcHE3hq8s8ZvcETHtEuF+3E7XVt0Ig2nvsVQXdghHVcEkIWjy9A0wKfTn97a/PSDYohKIlnP/w==}
    dev: true

  /@types/mime@3.0.4:
    resolution: {integrity: sha512-iJt33IQnVRkqeqC7PzBHPTC6fDlRNRW8vjrgqtScAhrmMwe8c4Eo7+fUGTa+XdWrpEgpyKWMYmi2dIwMAYRzPw==}
    dev: true

  /@types/mocha@8.0.4:
    resolution: {integrity: sha512-M4BwiTJjHmLq6kjON7ZoI2JMlBvpY3BYSdiP6s/qCT3jb1s9/DeJF0JELpAxiVSIxXDzfNKe+r7yedMIoLbknQ==}
    dev: true

  /@types/mock-fs@4.13.1:
    resolution: {integrity: sha512-m6nFAJ3lBSnqbvDZioawRvpLXSaPyn52Srf7OfzjubYbYX8MTUdIgDxQl0wEapm4m/pNYSd9TXocpQ0TvZFlYA==}
    dependencies:
      '@types/node': 14.14.21
    dev: true

  /@types/ms@0.7.34:
    resolution: {integrity: sha512-nG96G3Wp6acyAgJqGasjODb+acrI7KltPiRxzHPXnP3NgI28bpQDRv53olbqGXbfcgF5aiiHmO3xpwEpS5Ld9g==}
    dev: true

  /@types/node-fetch@2.6.11:
    resolution: {integrity: sha512-24xFj9R5+rfQJLRyM56qh+wnVSYhyXC2tkoBndtY0U+vubqNsYXGjufB2nn8Q6gt0LrARwL6UBtMCSVCwl4B1g==}
    dependencies:
      '@types/node': 14.14.21
      form-data: 4.0.0
    dev: false

  /@types/node@14.14.21:
    resolution: {integrity: sha512-cHYfKsnwllYhjOzuC5q1VpguABBeecUp24yFluHpn/BQaVxB1CuQ1FSRZCzrPxrkIfWISXV2LbeoBthLWg0+0A==}

  /@types/parse-json@4.0.2:
    resolution: {integrity: sha512-dISoDXWWQwUquiKsyZ4Ng+HX2KsPL7LyHKHQwgGFEA3IaKac4Obd+h2a/a6waisAoepJlBcx9paWqjA8/HVjCw==}
    dev: true

  /@types/prop-types@15.7.11:
    resolution: {integrity: sha512-ga8y9v9uyeiLdpKddhxYQkxNDrfvuPrlFb0N1qnZZByvcElJaXthF1UhvCh9TLWJBEHeNtdnbysW7Y6Uq8CVng==}
    dev: true

<<<<<<< HEAD
  /@types/qs@6.9.17:
    resolution: {integrity: sha512-rX4/bPcfmvxHDv0XjfJELTTr+iB+tn032nPILqHm5wbthUUUuVtNGGqzhya9XUxjTP8Fpr0qYgSZZKxGY++svQ==}
=======
  /@types/qs@6.9.11:
    resolution: {integrity: sha512-oGk0gmhnEJK4Yyk+oI7EfXsLayXatCWPHary1MtcmbAifkobT9cM9yutG/hZKIseOU0MqbIwQ/u2nn/Gb+ltuQ==}
>>>>>>> 4991a9a9
    dev: true

  /@types/range-parser@1.2.7:
    resolution: {integrity: sha512-hKormJbkJqzQGhziax5PItDUTMAM9uE2XXQmM37dyd4hVM+5aVl7oVxMVUiVQn2oCQFN/LKCZdvSM0pFRqbSmQ==}
    dev: true

  /@types/react-copy-to-clipboard@5.0.4:
    resolution: {integrity: sha512-otTJsJpofYAeaIeOwV5xBUGpo6exXG2HX7X4nseToCB2VgPEBxGBHCm/FecZ676doNR7HCSTVtmohxfG2b3/yQ==}
    dependencies:
      '@types/react': 17.0.3
    dev: true

  /@types/react-dom@17.0.2:
    resolution: {integrity: sha512-Icd9KEgdnFfJs39KyRyr0jQ7EKhq8U6CcHRMGAS45fp5qgUvxL3ujUCfWFttUK2UErqZNj97t9gsVPNAqcwoCg==}
    dependencies:
      '@types/react': 17.0.3
    dev: true

  /@types/react-router-dom@5.1.7:
    resolution: {integrity: sha512-D5mHD6TbdV/DNHYsnwBTv+y73ei+mMjrkGrla86HthE4/PVvL1J94Bu3qABU+COXzpL23T1EZapVVpwHuBXiUg==}
    dependencies:
      '@types/history': 5.0.0
      '@types/react': 17.0.3
      '@types/react-router': 5.1.20
    dev: true

  /@types/react-router@5.1.20:
    resolution: {integrity: sha512-jGjmu/ZqS7FjSH6owMcD5qpq19+1RS9DeVRqfl1FeBMxTDQAGwlMWOcs52NDoXaNKyG3d1cYQFMs9rCrb88o9Q==}
    dependencies:
      '@types/history': 4.7.11
      '@types/react': 17.0.3
    dev: true

  /@types/react-syntax-highlighter@15.5.5:
    resolution: {integrity: sha512-QH3JZQXa2usAvJvSsdSUJ4Yu4j8ReuZpgRrEW+XP+Rmosbn425YshW9iGEb/pAARm8496axHhHUPRH3UmTiB6A==}
    dependencies:
      '@types/react': 17.0.3
    dev: true

  /@types/react@17.0.3:
    resolution: {integrity: sha512-wYOUxIgs2HZZ0ACNiIayItyluADNbONl7kt8lkLjVK8IitMH5QMyAh75Fwhmo37r1m7L2JaFj03sIfxBVDvRAg==}
    dependencies:
      '@types/prop-types': 15.7.11
      '@types/scheduler': 0.16.8
      csstype: 3.1.3
    dev: true

  /@types/scheduler@0.16.8:
    resolution: {integrity: sha512-WZLiwShhwLRmeV6zH+GkbOFT6Z6VklCItrDioxUnv+u4Ll+8vKeFySoFyK/0ctcRpOmwAicELfmys1sDc/Rw+A==}
    dev: true

  /@types/semver@7.5.8:
    resolution: {integrity: sha512-I8EUhyrgfLrcTkzV3TSsGyl1tSuPrEDzr0yd5m90UgNxQkyDXULk3b6MlQqTCpZpNtWe1K0hzclnZkTcLBe2UQ==}
    dev: true

  /@types/send@0.17.4:
    resolution: {integrity: sha512-x2EM6TJOybec7c52BX0ZspPodMsQUd5L6PRwOunVyVUhXiBSKf3AezDL8Dgvgt5o0UfKNfuA0eMLr2wLT4AiBA==}
    dependencies:
      '@types/mime': 1.3.5
      '@types/node': 14.14.21
    dev: true

  /@types/serve-static@1.15.5:
    resolution: {integrity: sha512-PDRk21MnK70hja/YF8AHfC7yIsiQHn1rcXx7ijCFBX/k+XQJhQT/gw3xekXKJvx+5SXaMMS8oqQy09Mzvz2TuQ==}
    dependencies:
      '@types/http-errors': 2.0.4
      '@types/mime': 3.0.4
      '@types/node': 14.14.21
    dev: true

  /@types/sinon-chai@3.2.12:
    resolution: {integrity: sha512-9y0Gflk3b0+NhQZ/oxGtaAJDvRywCa5sIyaVnounqLvmf93yBF4EgIRspePtkMs3Tr844nCclYMlcCNmLCvjuQ==}
    dependencies:
      '@types/chai': 4.2.14
      '@types/sinon': 9.0.9
    dev: true

  /@types/sinon@9.0.9:
    resolution: {integrity: sha512-z/y8maYOQyYLyqaOB+dYQ6i0pxKLOsfwCmHmn4T7jS/SDHicIslr37oE3Dg8SCqKrKeBy6Lemu7do2yy+unLrw==}
    dependencies:
      '@types/sinonjs__fake-timers': 8.1.5
    dev: true

  /@types/sinonjs__fake-timers@8.1.5:
    resolution: {integrity: sha512-mQkU2jY8jJEF7YHjHvsQO8+3ughTL1mcnn96igfhONmR+fUPSKIkefQYpSe8bsly2Ep7oQbn/6VG5/9/0qcArQ==}
    dev: true

  /@types/string-similarity@4.0.2:
    resolution: {integrity: sha512-LkJQ/jsXtCVMK+sKYAmX/8zEq+/46f1PTQw7YtmQwb74jemS1SlNLmARM2Zml9DgdDTWKAtc5L13WorpHPDjDA==}
    dev: true

  /@types/svg2ttf@5.0.3:
    resolution: {integrity: sha512-hL+/A4qMISvDbDTtdY73R0zuvsdc7YRYnV5FyAfKVGk8OsluXu/tCFxop7IB5Sgr+ZCS0hHtFxylD0REmm+abA==}
    dev: true

  /@types/svgicons2svgfont@10.0.5:
    resolution: {integrity: sha512-7BUT1sEFSNBIcc0wlwKn2l3l3OnYJdjsrlruDbAp6hpOK3HbpgMjLVH4ql6xXwD+qYy+XEHrb2EMkIpo9kWZ+Q==}
    dependencies:
      '@types/node': 14.14.21
    dev: true

  /@types/tmp@0.2.6:
    resolution: {integrity: sha512-chhaNf2oKHlRkDGt+tiKE2Z5aJ6qalm7Z9rlLdBwmOiAAf09YQvvoLXjWK4HWPF1xU/fqvMgfNfpVoBscA/tKA==}
    dev: true

  /@types/ttf2eot@2.0.2:
    resolution: {integrity: sha512-KynDvCZEd1UuMkvGo/4TcrBlFj3K0HIrSlachIUrTHzqsGmxCL3I6QG6k83JPdxgbXSFGS+BILq0yZeLHgpkww==}
    dependencies:
      '@types/node': 14.14.21
    dev: true

  /@types/ttf2woff2@2.0.2:
    resolution: {integrity: sha512-C9bkZUNpJFp64YD2IO0J2Y0R2EQiM2gvBr2KeVngFOQtKLDyYp7t5biNfkYyBbxDiJXwZFkzBs7jJtpoF0pzlw==}
    dependencies:
      '@types/node': 14.14.21
    dev: true

  /@types/ttf2woff@2.0.4:
    resolution: {integrity: sha512-pD66iwSkU5lIMWWTz5sxIMjwM7/qs/EYgE01vqu5C3S1izONHiF1GRy2dWvlKMlC39TfZszP7+OVXgVk3BccOg==}
    dependencies:
      '@types/node': 14.14.21
    dev: true

  /@types/unist@2.0.10:
    resolution: {integrity: sha512-IfYcSBWE3hLpBg8+X2SEa8LVkJdJEkT2Ese2aaLs3ptGdVtABxndrMaxuFlQ1qdFf9Q5rDvDpxI3WwgvKFAsQA==}

  /@types/uuid@8.3.0:
    resolution: {integrity: sha512-eQ9qFW/fhfGJF8WKHGEHZEyVWfZxrT+6CLIJGBcZPfxUh/+BnEj+UCGYMlr9qZuX/2AltsvwrGqp0LhEW8D0zQ==}
    dev: true

  /@types/validator@13.1.1:
    resolution: {integrity: sha512-/39uXOKe1KV4ElXb8cp0RVyeRn9X1QRwllComMMql+FQ9nhmTx0Yhw+kJtccPSShsjma+KXjW/TiXyGUNqNn+w==}
    dev: true

  /@types/vscode@1.66.0:
    resolution: {integrity: sha512-ZfJck4M7nrGasfs4A4YbUoxis3Vu24cETw3DERsNYtDZmYSYtk6ljKexKFKhImO/ZmY6ZMsmegu2FPkXoUFImA==}
    dev: true

  /@typescript-eslint/eslint-plugin@5.0.0(@typescript-eslint/parser@5.0.0)(eslint@8.1.0)(typescript@4.7.4):
    resolution: {integrity: sha512-T6V6fCD2U0YesOedvydTnrNtsC8E+c2QzpawIpDdlaObX0OX5dLo7tLU5c64FhTZvA1Xrdim+cXDI7NPsVx8Cg==}
    engines: {node: ^12.22.0 || ^14.17.0 || >=16.0.0}
    peerDependencies:
      '@typescript-eslint/parser': ^5.0.0
      eslint: ^6.0.0 || ^7.0.0 || ^8.0.0
      typescript: '*'
    peerDependenciesMeta:
      typescript:
        optional: true
    dependencies:
      '@typescript-eslint/experimental-utils': 5.0.0(eslint@8.1.0)(typescript@4.7.4)
      '@typescript-eslint/parser': 5.0.0(eslint@8.1.0)(typescript@4.7.4)
      '@typescript-eslint/scope-manager': 5.0.0
      debug: 4.3.4(supports-color@8.1.1)
      eslint: 8.1.0
      functional-red-black-tree: 1.0.1
      ignore: 5.3.0
      regexpp: 3.2.0
      semver: 7.5.4
      tsutils: 3.21.0(typescript@4.7.4)
      typescript: 4.7.4
    transitivePeerDependencies:
      - supports-color
    dev: true

  /@typescript-eslint/experimental-utils@5.0.0(eslint@8.1.0)(typescript@4.7.4):
    resolution: {integrity: sha512-Dnp4dFIsZcPawD6CT1p5NibNUQyGSEz80sULJZkyhyna8AEqArmfwMwJPbmKzWVo4PabqNVzHYlzmcdLQWk+pg==}
    engines: {node: ^12.22.0 || ^14.17.0 || >=16.0.0}
    peerDependencies:
      eslint: '*'
    dependencies:
      '@types/json-schema': 7.0.15
      '@typescript-eslint/scope-manager': 5.0.0
      '@typescript-eslint/types': 5.0.0
      '@typescript-eslint/typescript-estree': 5.0.0(typescript@4.7.4)
      eslint: 8.1.0
      eslint-scope: 5.1.1
      eslint-utils: 3.0.0(eslint@8.1.0)
    transitivePeerDependencies:
      - supports-color
      - typescript
    dev: true

  /@typescript-eslint/parser@5.0.0(eslint@8.1.0)(typescript@4.7.4):
    resolution: {integrity: sha512-B6D5rmmQ14I1fdzs71eL3DAuvnPHTY/t7rQABrL9BLnx/H51Un8ox1xqYAchs0/V2trcoyxB1lMJLlrwrJCDgw==}
    engines: {node: ^12.22.0 || ^14.17.0 || >=16.0.0}
    peerDependencies:
      eslint: ^6.0.0 || ^7.0.0 || ^8.0.0
      typescript: '*'
    peerDependenciesMeta:
      typescript:
        optional: true
    dependencies:
      '@typescript-eslint/scope-manager': 5.0.0
      '@typescript-eslint/types': 5.0.0
      '@typescript-eslint/typescript-estree': 5.0.0(typescript@4.7.4)
      debug: 4.3.4(supports-color@8.1.1)
      eslint: 8.1.0
      typescript: 4.7.4
    transitivePeerDependencies:
      - supports-color
    dev: true

  /@typescript-eslint/scope-manager@5.0.0:
    resolution: {integrity: sha512-5RFjdA/ain/MDUHYXdF173btOKncIrLuBmA9s6FJhzDrRAyVSA+70BHg0/MW6TE+UiKVyRtX91XpVS0gVNwVDQ==}
    engines: {node: ^12.22.0 || ^14.17.0 || >=16.0.0}
    dependencies:
      '@typescript-eslint/types': 5.0.0
      '@typescript-eslint/visitor-keys': 5.0.0
    dev: true

  /@typescript-eslint/types@5.0.0:
    resolution: {integrity: sha512-dU/pKBUpehdEqYuvkojmlv0FtHuZnLXFBn16zsDmlFF3LXkOpkAQ2vrKc3BidIIve9EMH2zfTlxqw9XM0fFN5w==}
    engines: {node: ^12.22.0 || ^14.17.0 || >=16.0.0}
    dev: true

  /@typescript-eslint/typescript-estree@5.0.0(typescript@4.7.4):
    resolution: {integrity: sha512-V/6w+PPQMhinWKSn+fCiX5jwvd1vRBm7AX7SJQXEGQtwtBvjMPjaU3YTQ1ik2UF1u96X7tsB96HMnulG3eLi9Q==}
    engines: {node: ^12.22.0 || ^14.17.0 || >=16.0.0}
    peerDependencies:
      typescript: '*'
    peerDependenciesMeta:
      typescript:
        optional: true
    dependencies:
      '@typescript-eslint/types': 5.0.0
      '@typescript-eslint/visitor-keys': 5.0.0
      debug: 4.3.4(supports-color@8.1.1)
      globby: 11.1.0
      is-glob: 4.0.3
      semver: 7.5.4
      tsutils: 3.21.0(typescript@4.7.4)
      typescript: 4.7.4
    transitivePeerDependencies:
      - supports-color
    dev: true

  /@typescript-eslint/visitor-keys@5.0.0:
    resolution: {integrity: sha512-yRyd2++o/IrJdyHuYMxyFyBhU762MRHQ/bAGQeTnN3pGikfh+nEmM61XTqaDH1XDp53afZ+waXrk0ZvenoZ6xw==}
    engines: {node: ^12.22.0 || ^14.17.0 || >=16.0.0}
    dependencies:
      '@typescript-eslint/types': 5.0.0
      eslint-visitor-keys: 3.4.3
    dev: true

  /@ungap/promise-all-settled@1.1.2:
    resolution: {integrity: sha512-sL/cEvJWAnClXw0wHk85/2L0G6Sj8UB0Ctc1TEMbKSsmpRosqhwj9gWgFRZSrBr2f9tiXISwNhCPmlfqUqyb9Q==}
    dev: true

  /@vitejs/plugin-react@4.3.1(vite@5.3.6):
    resolution: {integrity: sha512-m/V2syj5CuVnaxcUJOQRel/Wr31FFXRFlnOoq1TVtkCxsY5veGMTEmpWHndrhB2U8ScHtCQB1e+4hWYExQc6Lg==}
    engines: {node: ^14.18.0 || >=16.0.0}
    peerDependencies:
      vite: ^4.2.0 || ^5.0.0
    dependencies:
      '@babel/core': 7.24.7
      '@babel/plugin-transform-react-jsx-self': 7.24.7(@babel/core@7.24.7)
      '@babel/plugin-transform-react-jsx-source': 7.24.7(@babel/core@7.24.7)
      '@types/babel__core': 7.20.5
      react-refresh: 0.14.2
      vite: 5.3.6(@types/node@14.14.21)(sass@1.77.6)
    transitivePeerDependencies:
      - supports-color
    dev: true

  /@vscode/codicons@0.0.33:
    resolution: {integrity: sha512-VdgpnD75swH9hpXjd34VBgQ2w2quK63WljodlUcOoJDPKiV+rPjHrcUc2sjLCNKxhl6oKqmsZgwOWcDAY2GKKQ==}
    dev: true

  /@vscode/extension-telemetry@0.6.2(tslib@2.6.2):
    resolution: {integrity: sha512-yb/wxLuaaCRcBAZtDCjNYSisAXz3FWsSqAha5nhHcYxx2ZPdQdWuZqVXGKq0ZpHVndBWWtK6XqtpCN2/HB4S1w==}
    engines: {vscode: ^1.60.0}
    dependencies:
      '@microsoft/1ds-core-js': 3.2.15(tslib@2.6.2)
      '@microsoft/1ds-post-js': 3.2.15(tslib@2.6.2)
    transitivePeerDependencies:
      - tslib
    dev: false

  /@vscode/webview-ui-toolkit@1.2.2(react@17.0.2):
    resolution: {integrity: sha512-xIQoF4FC3Xh6d7KNKIoIezSiFWYFuf6gQMdDyKueKBFGeKwaHWEn+dY2g3makvvEsNMEDji/woEwvg9QSbuUsw==}
    peerDependencies:
      react: '>=16.9.0'
    dependencies:
      '@microsoft/fast-element': 1.12.0
      '@microsoft/fast-foundation': 2.49.5
      '@microsoft/fast-react-wrapper': 0.1.48(react@17.0.2)
      react: 17.0.2
    dev: false

  /@xmldom/xmldom@0.7.13:
    resolution: {integrity: sha512-lm2GW5PkosIzccsaZIz7tp8cPADSIlIHWDFTR1N0SzfinhhYgeIQjFMz4rYzanCScr3DqQLeomUDArp6MWKm+g==}
    engines: {node: '>=10.0.0'}
    dev: true

  /abbrev@1.1.1:
    resolution: {integrity: sha512-nne9/IiQ/hzIhY6pdDnbBtz7DjPTKrY00P/zvPSm5pOFkl6xuGrGnXn/VtTNNfNtAfZ9/1RtehkszU9qcTii0Q==}
    dev: true

  /accepts@1.3.8:
    resolution: {integrity: sha512-PYAthTa2m2VKxuvSD3DPC/Gy+U+sOA1LAuT8mkmRuvw+NACSaeXEQ+NHcVF7rONl6qcaxV3Uuemwawk+7+SJLw==}
    engines: {node: '>= 0.6'}
    dependencies:
      mime-types: 2.1.35
      negotiator: 0.6.3
    dev: false

  /acorn-jsx@5.3.2(acorn@8.11.3):
    resolution: {integrity: sha512-rq9s+JNhf0IChjtDXxllJ7g41oZk5SlXtp0LHwyA5cejwn7vKmKp4pPri6YEePv2PU65sAsegbXtIinmDFDXgQ==}
    peerDependencies:
      acorn: ^6.0.0 || ^7.0.0 || ^8.0.0
    dependencies:
      acorn: 8.11.3
    dev: true

  /acorn-walk@8.3.3:
    resolution: {integrity: sha512-MxXdReSRhGO7VlFe1bRG/oI7/mdLV9B9JJT0N8vZOhF7gFRR5l3M8W9G8JxmKV+JC5mGqJ0QvqfSOLsCPa4nUw==}
    engines: {node: '>=0.4.0'}
    dependencies:
      acorn: 8.11.3
    dev: true

  /acorn@8.11.3:
    resolution: {integrity: sha512-Y9rRfJG5jcKOE0CLisYbojUjIrIEE7AGMzA/Sm4BslANhbS+cDMpgBdcPT91oJ7OuJ9hYJBx59RjbhxVnrF8Xg==}
    engines: {node: '>=0.4.0'}
    hasBin: true
    dev: true

  /address@1.2.2:
    resolution: {integrity: sha512-4B/qKCfeE/ODUaAUpSwfzazo5x29WD4r3vXiWsB7I2mSDAihwEqKO+g8GELZUQSSAo5e1XTYh3ZVfLyxBc12nA==}
    engines: {node: '>= 10.0.0'}
    dev: false

  /adm-zip@0.5.12:
    resolution: {integrity: sha512-6TVU49mK6KZb4qG6xWaaM4C7sA/sgUMLy/JYMOzkcp3BvVLpW0fXDFQiIzAuxFCt/2+xD7fNIiPFAoLZPhVNLQ==}
    engines: {node: '>=6.0'}
    dev: false

  /agent-base@6.0.2:
    resolution: {integrity: sha512-RZNwNclF7+MS/8bDg70amg32dyeZGZxiDuQmZxKLAlQjr3jGyLx+4Kkk58UO7D2QdgFIQCovuSuZESne6RG6XQ==}
    engines: {node: '>= 6.0.0'}
    dependencies:
      debug: 4.3.4(supports-color@8.1.1)
    transitivePeerDependencies:
      - supports-color

  /agentkeepalive@4.5.0:
    resolution: {integrity: sha512-5GG/5IbQQpC9FpkRGsSvZI5QYeSCzlJHdpBQntCsuTOxhKD8lqKhrleg2Yi7yvMIf82Ycmmqln9U8V9qwEiJew==}
    engines: {node: '>= 8.0.0'}
    dependencies:
      humanize-ms: 1.2.1
    dev: true

  /aggregate-error@3.1.0:
    resolution: {integrity: sha512-4I7Td01quW/RpocfNayFdFVk1qSuoh0E7JrbRJ16nH01HhKFQ88INq9Sd+nd72zqRySlr9BmDA8xlEJ6vJMrYA==}
    engines: {node: '>=8'}
    dependencies:
      clean-stack: 2.2.0
      indent-string: 4.0.0
    dev: true

  /ajv-draft-04@1.0.0(ajv@8.12.0):
    resolution: {integrity: sha512-mv00Te6nmYbRp5DCwclxtt7yV/joXJPGS7nM+97GdxvuttCOfgI3K4U25zboyeX0O+myI8ERluxQe5wljMmVIw==}
    peerDependencies:
      ajv: ^8.5.0
    peerDependenciesMeta:
      ajv:
        optional: true
    dependencies:
      ajv: 8.12.0
    dev: false

  /ajv-formats@3.0.1(ajv@8.12.0):
    resolution: {integrity: sha512-8iUql50EUR+uUcdRQ3HDqa6EVyo3docL8g5WJ3FNcWmu62IbkGUue/pEyLBW8VGKKucTPgqeks4fIU1DA4yowQ==}
    peerDependencies:
      ajv: ^8.0.0
    peerDependenciesMeta:
      ajv:
        optional: true
    dependencies:
      ajv: 8.12.0
    dev: false

  /ajv@6.12.6:
    resolution: {integrity: sha512-j3fVLgvTo527anyYyJOGTYJbG+vnnQYvE0m5mmkc1TK+nxAppkCLMIL0aZ4dblVCNoGShhm+kzE4ZUykBoMg4g==}
    dependencies:
      fast-deep-equal: 3.1.3
      fast-json-stable-stringify: 2.1.0
      json-schema-traverse: 0.4.1
      uri-js: 4.4.1
    dev: true

  /ajv@8.12.0:
    resolution: {integrity: sha512-sRu1kpcO9yLtYxBKvqfTeh9KzZEwO3STyX1HT+4CaDzC6HpTGYhIhPIzj9XuKU7KYDwnaeh5hcOwjy1QuJzBPA==}
    dependencies:
      fast-deep-equal: 3.1.3
      json-schema-traverse: 1.0.0
      require-from-string: 2.0.2
      uri-js: 4.4.1
    dev: false

  /ansi-colors@4.1.1:
    resolution: {integrity: sha512-JoX0apGbHaUJBNl6yF+p6JAFYZ666/hhCGKN5t9QFjbJQKUU/g8MNbFDbvfrgKXvI1QpZplPOnwIo99lX/AAmA==}
    engines: {node: '>=6'}
    dev: true

  /ansi-colors@4.1.3:
    resolution: {integrity: sha512-/6w/C21Pm1A7aZitlI5Ni/2J6FFQN8i1Cvz3kHABAAbw93v/NlvKdVOqz7CCWz/3iv/JplRSEEZ83XION15ovw==}
    engines: {node: '>=6'}
    dev: true

  /ansi-escapes@4.3.2:
    resolution: {integrity: sha512-gKXj5ALrKWQLsYG9jlTRmR/xKluxHV+Z9QEwNIgCfM1/uwPMCuzVVnh5mwTd+OuBZcwSIMbqssNWRm1lE51QaQ==}
    engines: {node: '>=8'}
    dependencies:
      type-fest: 0.21.3
    dev: true

  /ansi-regex@5.0.1:
    resolution: {integrity: sha512-quJQXlTSUGL2LH9SUXo8VwsY4soanhgo6LNSm84E1LBcE8s3O0wpdiRzyR9z/ZZJMlMWv37qOOb9pdJlMUEKFQ==}
    engines: {node: '>=8'}

  /ansi-styles@3.2.1:
    resolution: {integrity: sha512-VT0ZI6kZRdTh8YyJw3SMbYm/u+NqfsAxEpWO0Pf9sq8/e94WxxOpPKx9FR1FlyCtOVDNOQ+8ntlqFxiRc+r5qA==}
    engines: {node: '>=4'}
    dependencies:
      color-convert: 1.9.3

  /ansi-styles@4.3.0:
    resolution: {integrity: sha512-zbB9rCJAT1rbjiVDb2hqKFHNYLxgtk8NURxZ3IZwD3F6NtxbXZQCnnSi1Lkx+IDohdPlFp222wVALIheZJQSEg==}
    engines: {node: '>=8'}
    dependencies:
      color-convert: 2.0.1

  /anymatch@3.1.3:
    resolution: {integrity: sha512-KMReFUr0B4t+D+OBkjR3KYqvocp2XaSzO55UcB6mgQMd3KbcE+mWTyvVV7D/zsdEbNnV6acZUutkiHQXvTr1Rw==}
    engines: {node: '>= 8'}
    dependencies:
      normalize-path: 3.0.0
      picomatch: 2.3.1
    dev: true

  /append-transform@2.0.0:
    resolution: {integrity: sha512-7yeyCEurROLQJFv5Xj4lEGTy0borxepjFv1g22oAdqFu//SrAlDl1O1Nxx15SH1RoliUml6p8dwJW9jvZughhg==}
    engines: {node: '>=8'}
    dependencies:
      default-require-extensions: 3.0.1
    dev: true

  /applicationinsights@1.8.10:
    resolution: {integrity: sha512-ZLDA7mShh4mP2Z/HlFolmvhBPX1LfnbIWXrselyYVA7EKjHhri1fZzpu2EiWAmfbRxNBY6fRjoPJWbx5giKy4A==}
    dependencies:
      cls-hooked: 4.2.2
      continuation-local-storage: 3.2.1
      diagnostic-channel: 0.3.1
      diagnostic-channel-publishers: 0.4.4(diagnostic-channel@0.3.1)
    dev: false

  /aproba@2.0.0:
    resolution: {integrity: sha512-lYe4Gx7QT+MKGbDsA+Z+he/Wtef0BiwDOlK/XkBrdfsh9J/jPPXbX0tE9x9cl27Tmu5gg3QUbUrQYa/y+KOHPQ==}
    dev: true

  /archy@1.0.0:
    resolution: {integrity: sha512-Xg+9RwCg/0p32teKdGMPTPnVXKD0w3DfHnFTficozsAgsvq2XenPJq/MYpzzQ/v8zrOyJn6Ds39VA4JIDwFfqw==}
    dev: true

  /are-we-there-yet@3.0.1:
    resolution: {integrity: sha512-QZW4EDmGwlYur0Yyf/b2uGucHQMa8aFUP7eu9ddR73vvhFyt4V0Vl3QHPcTNJ8l6qYOBdxgXdnBXQrHilfRQBg==}
    engines: {node: ^12.13.0 || ^14.15.0 || >=16.0.0}
    dependencies:
      delegates: 1.0.0
      readable-stream: 3.6.2
    dev: true

  /arg@4.1.3:
    resolution: {integrity: sha512-58S9QDqG0Xx27YwPSt9fJxivjYl432YCwfDMfZ+71RAqUrZef7LrKQZ3LHLOwCS4FLNBplP533Zx895SeOCHvA==}
    dev: true

  /argparse@1.0.10:
    resolution: {integrity: sha512-o5Roy6tNG4SL/FOkCAN6RzjiakZS25RLYFrcMttJqbdd8BWrnA+fGz57iN5Pb06pvBGvl5gQ0B48dJlslXvoTg==}
    dependencies:
      sprintf-js: 1.0.3
    dev: true

  /argparse@2.0.1:
    resolution: {integrity: sha512-8+9WqebbFzpX9OR+Wa6O29asIogeRMzcGtAINdpMHHyAg10f05aSFVBbcEqGf/PXw1EjAZ+q2/bEBg3DvurK3Q==}
    dev: true

  /arr-diff@4.0.0:
    resolution: {integrity: sha512-YVIQ82gZPGBebQV/a8dar4AitzCQs0jjXwMPZllpXMaGjXPYVUawSxQrRsjhjupyVxEvbHgUmIhKVlND+j02kA==}
    engines: {node: '>=0.10.0'}
    dev: true

  /arr-flatten@1.1.0:
    resolution: {integrity: sha512-L3hKV5R/p5o81R7O02IGnwpDmkp6E982XhtbuwSe3O4qOtMMMtodicASA1Cny2U+aCXcNpml+m4dPsvsJ3jatg==}
    engines: {node: '>=0.10.0'}
    dev: true

  /arr-union@3.1.0:
    resolution: {integrity: sha512-sKpyeERZ02v1FeCZT8lrfJq5u6goHCtpTAzPwJYe7c8SPFOboNjNg1vz2L4VTn9T4PQxEx13TbXLmYUcS6Ug7Q==}
    engines: {node: '>=0.10.0'}
    dev: true

  /array-buffer-byte-length@1.0.0:
    resolution: {integrity: sha512-LPuwb2P+NrQw3XhxGc36+XSvuBPopovXYTR9Ew++Du9Yb/bx5AzBfrIsBoj0EZUifjQU+sHL21sseZ3jerWO/A==}
    dependencies:
      call-bind: 1.0.5
      is-array-buffer: 3.0.2
    dev: true

  /array-flatten@1.1.1:
    resolution: {integrity: sha512-PCVAQswWemu6UdxsDFFX/+gVeYqKAod3D3UVm91jHwynguOwAvYPhx8nNlM++NqRcK6CxxpUafjmhIdKiHibqg==}
    dev: false

  /array-includes@3.1.7:
    resolution: {integrity: sha512-dlcsNBIiWhPkHdOEEKnehA+RNUWDc4UqFtnIXU4uuYDPtA4LDkr7qip2p0VvFAEXNDr0yWZ9PJyIRiGjRLQzwQ==}
    engines: {node: '>= 0.4'}
    dependencies:
      call-bind: 1.0.5
      define-properties: 1.2.1
      es-abstract: 1.22.3
      get-intrinsic: 1.2.2
      is-string: 1.0.7
    dev: true

  /array-union@2.1.0:
    resolution: {integrity: sha512-HGyxoOTYUyCM6stUe6EJgnd4EoewAI7zMdfqO+kGjnlZmBDz/cR5pf8r/cR4Wq60sL/p0IkcjUEEPwS3GFrIyw==}
    engines: {node: '>=8'}
    dev: true

  /array-unique@0.3.2:
    resolution: {integrity: sha512-SleRWjh9JUud2wH1hPs9rZBZ33H6T9HOiL0uwGnGx9FpE6wKGyfWugmbkEOIs6qWrZhg0LWeLziLrEwQJhs5mQ==}
    engines: {node: '>=0.10.0'}
    dev: true

  /array.prototype.flat@1.3.2:
    resolution: {integrity: sha512-djYB+Zx2vLewY8RWlNCUdHjDXs2XOgm602S9E7P/UpHgfeHL00cRiIF+IN/G/aUJ7kGPb6yO/ErDI5V2s8iycA==}
    engines: {node: '>= 0.4'}
    dependencies:
      call-bind: 1.0.5
      define-properties: 1.2.1
      es-abstract: 1.22.3
      es-shim-unscopables: 1.0.2
    dev: true

  /arraybuffer.prototype.slice@1.0.2:
    resolution: {integrity: sha512-yMBKppFur/fbHu9/6USUe03bZ4knMYiwFBcyiaXB8Go0qNehwX6inYPzK9U0NeQvGxKthcmHcaR8P5MStSRBAw==}
    engines: {node: '>= 0.4'}
    dependencies:
      array-buffer-byte-length: 1.0.0
      call-bind: 1.0.5
      define-properties: 1.2.1
      es-abstract: 1.22.3
      get-intrinsic: 1.2.2
      is-array-buffer: 3.0.2
      is-shared-array-buffer: 1.0.2
    dev: true

  /asn1@0.2.6:
    resolution: {integrity: sha512-ix/FxPn0MDjeyJ7i/yoHGFt/EX6LyNbxSEhPPXODPL+KB0VPk86UYfL0lMdy+KCnv+fmvIzySwaK5COwqVbWTQ==}
    dependencies:
      safer-buffer: 2.1.2
    dev: false

  /assertion-error@1.1.0:
    resolution: {integrity: sha512-jgsaNduz+ndvGyFt3uSuWqvy4lCnIJiovtouQN5JZHOKCS2QuhEdbcQHFhVksz2N2U9hXJo8odG7ETyWlEeuDw==}
    dev: true

  /assign-symbols@1.0.0:
    resolution: {integrity: sha512-Q+JC7Whu8HhmTdBph/Tq59IoRtoy6KAm5zzPv00WdujX82lbAL8K7WVjne7vdCsAmbF4AYaDOPyO3k0kl8qIrw==}
    engines: {node: '>=0.10.0'}
    dev: true

  /ast-types@0.14.2:
    resolution: {integrity: sha512-O0yuUDnZeQDL+ncNGlJ78BiO4jnYI3bvMsD5prT0/nsgijG/LpNBIr63gTjVTNsiGkgQhiyCShTgxt8oXOrklA==}
    engines: {node: '>=4'}
    dependencies:
      tslib: 2.6.2
    dev: true

  /ast-types@0.15.2:
    resolution: {integrity: sha512-c27loCv9QkZinsa5ProX751khO9DJl/AcB5c2KNtA6NRvHKS0PgLfcftz72KVq504vB0Gku5s2kUZzDBvQWvHg==}
    engines: {node: '>=4'}
    dependencies:
      tslib: 2.6.2
    dev: false

  /astral-regex@2.0.0:
    resolution: {integrity: sha512-Z7tMw1ytTXt5jqMcOP+OQteU1VuNK9Y02uuJtKQ1Sv69jXQKKg5cibLwGJow8yzZP+eAc18EmLGPal0bp36rvQ==}
    engines: {node: '>=8'}
    dev: true

  /async-hook-jl@1.7.6:
    resolution: {integrity: sha512-gFaHkFfSxTjvoxDMYqDuGHlcRyUuamF8s+ZTtJdDzqjws4mCt7v0vuV79/E2Wr2/riMQgtG4/yUtXWs1gZ7JMg==}
    engines: {node: ^4.7 || >=6.9 || >=7.3}
    dependencies:
      stack-chain: 1.3.7
    dev: false

  /async-listener@0.6.10:
    resolution: {integrity: sha512-gpuo6xOyF4D5DE5WvyqZdPA3NGhiT6Qf07l7DCB0wwDEsLvDIbCr6j9S5aj5Ch96dLace5tXVzWBZkxU/c5ohw==}
    engines: {node: <=0.11.8 || >0.11.10}
    dependencies:
      semver: 5.7.2
      shimmer: 1.2.1
    dev: false

  /async-mutex@0.3.1:
    resolution: {integrity: sha512-vRfQwcqBnJTLzVQo72Sf7KIUbcSUP5hNchx6udI1U6LuPQpfePgdjJzlCe76yFZ8pxlLjn9lwcl/Ya0TSOv0Tw==}
    dependencies:
      tslib: 2.6.2
    dev: false

  /async@3.2.5:
    resolution: {integrity: sha512-baNZyqaaLhyLVKm/DlvdW051MSgO6b8eVfIezl9E5PqWxFgzLm/wQntEW4zOytVburDEr0JlALEpdOFwvErLsg==}
    dev: true

  /asynckit@0.4.0:
    resolution: {integrity: sha512-Oei9OH4tRh0YqU3GxhX79dM/mwVgvbZJaSNaRk+bshkj0S5cfHcgYakreBjrHwatXKbz+IoIdYLxrKim2MjW0Q==}
    dev: false

  /at-least-node@1.0.0:
    resolution: {integrity: sha512-+q/t7Ekv1EDY2l6Gda6LLiX14rU9TV20Wa3ofeQmwPFZbOMo9DXrLbOjFaaclkXKWidIaopwAObQDqwWtGUjqg==}
    engines: {node: '>= 4.0.0'}

  /atob@2.1.2:
    resolution: {integrity: sha512-Wm6ukoaOGJi/73p/cl2GvLjTI5JM1k/O14isD73YML8StrH/7/lRFgmg8nICZgD3bZZvjwCGxtMOD3wWNAu8cg==}
    engines: {node: '>= 4.5.0'}
    hasBin: true
    dev: true

  /available-typed-arrays@1.0.5:
    resolution: {integrity: sha512-DMD0KiN46eipeziST1LPP/STfDU0sufISXmjSgvVsoU2tqxctQeASejWcfNtxYKqETM1UxQ8sp2OrSBWpHY6sw==}
    engines: {node: '>= 0.4'}
    dev: true

  /await-semaphore@0.1.3:
    resolution: {integrity: sha512-d1W2aNSYcz/sxYO4pMGX9vq65qOTu0P800epMud+6cYYX0QcT7zyqcxec3VWzpgvdXo57UWmVbZpLMjX2m1I7Q==}
    dev: false

  /axios@1.7.5(debug@4.3.4):
    resolution: {integrity: sha512-fZu86yCo+svH3uqJ/yTdQ0QHpQu5oL+/QE+QPSv6BZSkDAoky9vytxp7u5qk83OJFS3kEBcesWni9WTZAv3tSw==}
    dependencies:
      follow-redirects: 1.15.6(debug@4.3.4)
      form-data: 4.0.0
      proxy-from-env: 1.1.0
    transitivePeerDependencies:
      - debug
    dev: false

  /babel-core@7.0.0-bridge.0(@babel/core@7.23.7):
    resolution: {integrity: sha512-poPX9mZH/5CSanm50Q+1toVci6pv5KSRv/5TWCwtzQS5XEwn40BcCrgIeMFWP9CKKIniKXNxoIOnOq4VVlGXhg==}
    peerDependencies:
      '@babel/core': ^7.0.0-0
    dependencies:
      '@babel/core': 7.23.7
    dev: false

  /babel-plugin-polyfill-corejs2@0.4.8(@babel/core@7.24.7):
    resolution: {integrity: sha512-OtIuQfafSzpo/LhnJaykc0R/MMnuLSSVjVYy9mHArIZ9qTCSZ6TpWCuEKZYVoN//t8HqBNScHrOtCrIK5IaGLg==}
    peerDependencies:
      '@babel/core': ^7.4.0 || ^8.0.0-0 <8.0.0
    dependencies:
      '@babel/compat-data': 7.24.7
      '@babel/core': 7.24.7
      '@babel/helper-define-polyfill-provider': 0.5.0(@babel/core@7.24.7)
      semver: 6.3.1
    transitivePeerDependencies:
      - supports-color
    dev: false

  /babel-plugin-polyfill-corejs3@0.8.7(@babel/core@7.24.7):
    resolution: {integrity: sha512-KyDvZYxAzkC0Aj2dAPyDzi2Ym15e5JKZSK+maI7NAwSqofvuFglbSsxE7wUOvTg9oFVnHMzVzBKcqEb4PJgtOA==}
    peerDependencies:
      '@babel/core': ^7.4.0 || ^8.0.0-0 <8.0.0
    dependencies:
      '@babel/core': 7.24.7
      '@babel/helper-define-polyfill-provider': 0.4.4(@babel/core@7.24.7)
      core-js-compat: 3.35.1
    transitivePeerDependencies:
      - supports-color
    dev: false

  /babel-plugin-polyfill-regenerator@0.5.5(@babel/core@7.24.7):
    resolution: {integrity: sha512-OJGYZlhLqBh2DDHeqAxWB1XIvr49CxiJ2gIt61/PU55CQK4Z58OzMqjDe1zwQdQk+rBYsRc+1rJmdajM3gimHg==}
    peerDependencies:
      '@babel/core': ^7.4.0 || ^8.0.0-0 <8.0.0
    dependencies:
      '@babel/core': 7.24.7
      '@babel/helper-define-polyfill-provider': 0.5.0(@babel/core@7.24.7)
    transitivePeerDependencies:
      - supports-color
    dev: false

  /balanced-match@1.0.2:
    resolution: {integrity: sha512-3oSeUO0TMV67hN1AmbXsK4yaqU7tjiHlbxRDZOpH0KW9+CeX4bRAaX0Anxt0tx2MrpRpWwQaPwIlISEJhYU5Pw==}

  /base64-js@1.5.1:
    resolution: {integrity: sha512-AKpaYlHn8t4SVbOHCy+b5+KKgvR4vrsD8vbvrbiQJps7fKDTkjkDry6ji0rUJjC0kzbNePLwzxq8iypo41qeWA==}
    dev: false

  /base@0.11.2:
    resolution: {integrity: sha512-5T6P4xPgpp0YDFvSWwEZ4NoE3aM4QBQXDzmVbraCkFj8zHM+mba8SyqB5DbZWyR7mYHo6Y7BdQo3MoA4m0TeQg==}
    engines: {node: '>=0.10.0'}
    dependencies:
      cache-base: 1.0.1
      class-utils: 0.3.6
      component-emitter: 1.3.1
      define-property: 1.0.0
      isobject: 3.0.1
      mixin-deep: 1.3.2
      pascalcase: 0.1.1
    dev: true

  /big.js@5.2.2:
    resolution: {integrity: sha512-vyL2OymJxmarO8gxMr0mhChsO9QGwhynfuu4+MHTAW6czfq9humCB7rKpUjDd9YUiDPU4mzpyupFSvOClAwbmQ==}
    dev: true

  /binary-extensions@2.2.0:
    resolution: {integrity: sha512-jDctJ/IVQbZoJykoeHbhXpOlNBqGNcwXJKJog42E5HDPUwQTSdjCHdihjj0DlnheQ7blbT6dHOafNAiS8ooQKA==}
    engines: {node: '>=8'}
    dev: true

  /bindings@1.5.0:
    resolution: {integrity: sha512-p2q/t/mhvuOj/UeLlV6566GD/guowlr0hHxClI0W9m7MWYkL1F0hLo+0Aexs9HSPCtR1SXQ0TD3MMKrXZajbiQ==}
    dependencies:
      file-uri-to-path: 1.0.0
    dev: true

  /bn.js@4.12.0:
    resolution: {integrity: sha512-c98Bf3tPniI+scsdk237ku1Dc3ujXQTSgyiPUDEOe7tRkhrqridvh8klBv0HCEso1OLOYcHuCv/cS6DNxKH+ZA==}
    dev: false

  /body-parser@1.20.3:
    resolution: {integrity: sha512-7rAxByjUMqQ3/bHJy7D6OGXvx/MMc4IqBn/X0fcM1QUcAItpZrBEYhWGem+tzXH90c+G01ypMcYJBO9Y30203g==}
    engines: {node: '>= 0.8', npm: 1.2.8000 || >= 1.4.16}
    dependencies:
      bytes: 3.1.2
      content-type: 1.0.5
      debug: 2.6.9
      depd: 2.0.0
      destroy: 1.2.0
      http-errors: 2.0.0
      iconv-lite: 0.4.24
      on-finished: 2.4.1
      qs: 6.13.0
      raw-body: 2.5.2
      type-is: 1.6.18
      unpipe: 1.0.0
    transitivePeerDependencies:
      - supports-color
    dev: false

  /boolbase@1.0.0:
    resolution: {integrity: sha512-JZOSA7Mo9sNGB8+UjSgzdLtokWAky1zbztM3WRLCbZ70/3cTANmQmOdR7y2g+J0e2WXywy1yS468tY+IruqEww==}
    dev: true

  /brace-expansion@1.1.11:
    resolution: {integrity: sha512-iCuPHDFgrHX7H2vEI/5xpz07zSHB00TpugqhmYtVmMO6518mCuRMoOYFldEBl0g187ufozdaHgWKcYFb61qGiA==}
    dependencies:
      balanced-match: 1.0.2
      concat-map: 0.0.1

  /brace-expansion@2.0.1:
    resolution: {integrity: sha512-XnAIvQ8eM+kC6aULx6wuQiwVsnzsi9d3WxzV3FpWTGA19F621kwdbsAcFKXgKUHZWsy+mY6iL1sHTxWEFCytDA==}
    dependencies:
      balanced-match: 1.0.2

  /braces@2.3.2:
    resolution: {integrity: sha512-aNdbnj9P8PjdXU4ybaWLK2IF3jc/EoDYbC7AazW6to3TRsfXxscC9UXOB5iDiEQrkyIbWp2SLQda4+QAa7nc3w==}
    engines: {node: '>=0.10.0'}
    dependencies:
      arr-flatten: 1.1.0
      array-unique: 0.3.2
      extend-shallow: 2.0.1
      fill-range: 4.0.0
      isobject: 3.0.1
      repeat-element: 1.1.4
      snapdragon: 0.8.2
      snapdragon-node: 2.1.1
      split-string: 3.1.0
      to-regex: 3.0.2
    transitivePeerDependencies:
      - supports-color
    dev: true

  /braces@3.0.2:
    resolution: {integrity: sha512-b8um+L1RzM3WDSzvhm6gIz1yfTbBt6YTlcEKAvsmqCZZFw46z626lVj9j1yEPW33H5H+lBQpZMP1k8l+78Ha0A==}
    engines: {node: '>=8'}
    dependencies:
      fill-range: 7.0.1

  /brorand@1.1.0:
    resolution: {integrity: sha512-cKV8tMCEpQs4hK/ik71d6LrPOnpkpGBR0wzxqr68g2m/LB2GxVYQroAjMJZRVM1Y4BCjCKc3vAamxSzOY2RP+w==}
    dev: false

  /browser-stdout@1.3.1:
    resolution: {integrity: sha512-qhAVI1+Av2X7qelOfAIYwXONood6XlZE/fXaBSmW/T5SzLAmCgzi+eiWE7fUvbHaeNBQH13UftjpXxsfLkMpgw==}
    dev: true

  /browserslist@4.22.2:
    resolution: {integrity: sha512-0UgcrvQmBDvZHFGdYUehrCNIazki7/lUP3kkoi/r3YB2amZbFM9J43ZRkJTXBUZK4gmx56+Sqk9+Vs9mwZx9+A==}
    engines: {node: ^6 || ^7 || ^8 || ^9 || ^10 || ^11 || ^12 || >=13.7}
    hasBin: true
    dependencies:
<<<<<<< HEAD
      caniuse-lite: 1.0.30001678
      electron-to-chromium: 1.5.52
      node-releases: 2.0.18
      update-browserslist-db: 1.1.1(browserslist@4.24.2)
=======
      caniuse-lite: 1.0.30001579
      electron-to-chromium: 1.4.645
      node-releases: 2.0.14
      update-browserslist-db: 1.0.13(browserslist@4.22.2)
>>>>>>> 4991a9a9

  /buffer-equal-constant-time@1.0.1:
    resolution: {integrity: sha512-zRpUiDwd/xk6ADqPMATG8vc9VPrkck7T07OIx0gnjmJAnHnTVXNQG3vfvWNuiZIkwu9KrKdA1iJKfsfTVxE6NA==}
    dev: false

  /buffer-from@1.1.2:
    resolution: {integrity: sha512-E+XQCRwSbaaiChtv6k6Dwgc+bx+Bs6vuKJHHl5kox/BaKbhiXzqQOwK4cO22yElGp2OCmjwVhT3HmxgyPGnJfQ==}
    dev: false

  /buffer@5.7.1:
    resolution: {integrity: sha512-EHcyIPBQ4BSGlvjB16k5KgAJ27CIsHY/2JBmCRReo48y9rQ3MaUzWX3KVlBa4U7MyX02HdVj0K7C3WaB3ju7FQ==}
    dependencies:
      base64-js: 1.5.1
      ieee754: 1.2.1
    dev: false

  /bufferstreams@3.0.0:
    resolution: {integrity: sha512-Qg0ggJUWJq90vtg4lDsGN9CDWvzBMQxhiEkSOD/sJfYt6BLect3eV1/S6K7SCSKJ34n60rf6U5eUPmQENVE4UA==}
    engines: {node: '>=8.12.0'}
    dependencies:
      readable-stream: 3.6.2
    dev: true

  /bufferutil@4.0.8:
    resolution: {integrity: sha512-4T53u4PdgsXqKaIctwF8ifXlRTTmEPJ8iEPWFdGZvcf7sbwYo6FKFEX9eNNAnzFZ7EzJAQ3CJeOtCRA4rDp7Pw==}
    engines: {node: '>=6.14.2'}
    requiresBuild: true
    dependencies:
      node-gyp-build: 4.8.0
    dev: false

  /bytes@3.1.2:
    resolution: {integrity: sha512-/Nf7TyzTx6S3yRJObOAV7956r8cr2+Oj8AC5dt8wSP3BQAoeX58NoHyCU8P8zGkNXStjTSi6fzO6F0pBdcYbEg==}
    engines: {node: '>= 0.8'}
    dev: false

  /cacache@16.1.3:
    resolution: {integrity: sha512-/+Emcj9DAXxX4cwlLmRI9c166RuL3w30zp4R7Joiv2cQTtTtA+jeuCAjH3ZlGnYS3tKENSrKhAzVVP9GVyzeYQ==}
    engines: {node: ^12.13.0 || ^14.15.0 || >=16.0.0}
    dependencies:
      '@npmcli/fs': 2.1.2
      '@npmcli/move-file': 2.0.1
      chownr: 2.0.0
      fs-minipass: 2.1.0
      glob: 8.1.0
      infer-owner: 1.0.4
      lru-cache: 7.18.3
      minipass: 3.3.6
      minipass-collect: 1.0.2
      minipass-flush: 1.0.5
      minipass-pipeline: 1.2.4
      mkdirp: 1.0.4
      p-map: 4.0.0
      promise-inflight: 1.0.1
      rimraf: 3.0.2
      ssri: 9.0.1
      tar: 6.2.0
      unique-filename: 2.0.1
    transitivePeerDependencies:
      - bluebird
    dev: true

  /cache-base@1.0.1:
    resolution: {integrity: sha512-AKcdTnFSWATd5/GCPRxr2ChwIJ85CeyrEyjRHlKxQ56d4XJMGym0uAiKn0xbLOGOl3+yRpOTi484dVCEc5AUzQ==}
    engines: {node: '>=0.10.0'}
    dependencies:
      collection-visit: 1.0.0
      component-emitter: 1.3.1
      get-value: 2.0.6
      has-value: 1.0.0
      isobject: 3.0.1
      set-value: 2.0.1
      to-object-path: 0.3.0
      union-value: 1.0.1
      unset-value: 1.0.0
    dev: true

  /caching-transform@4.0.0:
    resolution: {integrity: sha512-kpqOvwXnjjN44D89K5ccQC+RUrsy7jB/XLlRrx0D7/2HNcTPqzsb6XgYoErwko6QsV184CA2YgS1fxDiiDZMWA==}
    engines: {node: '>=8'}
    dependencies:
      hasha: 5.2.2
      make-dir: 3.1.0
      package-hash: 4.0.0
      write-file-atomic: 3.0.3
    dev: true

  /call-bind@1.0.5:
    resolution: {integrity: sha512-C3nQxfFZxFRVoJoGKKI8y3MOEo129NQ+FgQ08iye+Mk4zNZZGdjfs06bVTr+DBSlA66Q2VEcMki/cUCP4SercQ==}
    dependencies:
      function-bind: 1.1.2
      get-intrinsic: 1.2.2
      set-function-length: 1.2.0
    dev: true

  /call-bind@1.0.7:
    resolution: {integrity: sha512-GHTSNSYICQ7scH7sZ+M2rFopRoLh8t2bLSW6BbgrtLsahOIB5iyAVJf9GjWK3cYTDaMj4XdBpM1cA6pIS0Kv2w==}
    engines: {node: '>= 0.4'}
    dependencies:
      es-define-property: 1.0.0
      es-errors: 1.3.0
      function-bind: 1.1.2
      get-intrinsic: 1.2.4
      set-function-length: 1.2.2
    dev: false

  /callsites@3.1.0:
    resolution: {integrity: sha512-P8BjAsXvZS+VIDUI11hHCQEv74YT67YUi5JJFNWIqL235sBmjX4+qx9Muvls5ivyNENctx46xQLQ3aTuE7ssaQ==}
    engines: {node: '>=6'}
    dev: true

  /camelcase@5.3.1:
    resolution: {integrity: sha512-L28STB170nwWS63UjtlEOE3dldQApaJXZkOI1uMFfzf3rRuPegHaHesyee+YxQ+W6SvRDQV6UrdOdRiR153wJg==}
    engines: {node: '>=6'}
    dev: true

  /camelcase@6.3.0:
    resolution: {integrity: sha512-Gmy6FhYlCY7uOElZUSbxo2UCDH8owEk996gkbrpsgGtrJLM3J7jGxl9Ic7Qwwj4ivOE5AWZWRMecDdF7hqGjFA==}
    engines: {node: '>=10'}
    dev: true

<<<<<<< HEAD
  /caniuse-lite@1.0.30001678:
    resolution: {integrity: sha512-RR+4U/05gNtps58PEBDZcPWTgEO2MBeoPZ96aQcjmfkBWRIDfN451fW2qyDA9/+HohLLIL5GqiMwA+IB1pWarw==}
=======
  /caniuse-lite@1.0.30001579:
    resolution: {integrity: sha512-u5AUVkixruKHJjw/pj9wISlcMpgFWzSrczLZbrqBSxukQixmg0SJ5sZTpvaFvxU0HoQKd4yoyAogyrAz9pzJnA==}
>>>>>>> 4991a9a9

  /chai-as-promised@7.1.1(chai@4.2.0):
    resolution: {integrity: sha512-azL6xMoi+uxu6z4rhWQ1jbdUhOMhis2PvscD/xjLqNMkv3BPPp2JyyuTHOrf9BOosGpNQ11v6BKv/g57RXbiaA==}
    peerDependencies:
      chai: '>= 2.1.2 < 5'
    dependencies:
      chai: 4.2.0
      check-error: 1.0.3
    dev: true

  /chai-spies@1.0.0(chai@4.2.0):
    resolution: {integrity: sha512-elF2ZUczBsFoP07qCfMO/zeggs8pqCf3fZGyK5+2X4AndS8jycZYID91ztD9oQ7d/0tnS963dPkd0frQEThDsg==}
    engines: {node: '>= 4.0.0'}
    peerDependencies:
      chai: '*'
    dependencies:
      chai: 4.2.0
    dev: true

  /chai@4.2.0:
    resolution: {integrity: sha512-XQU3bhBukrOsQCuwZndwGcCVQHyZi53fQ6Ys1Fym7E4olpIqqZZhhoFJoaKVvV17lWQoXYwgWN2nF5crA8J2jw==}
    engines: {node: '>=4'}
    dependencies:
      assertion-error: 1.1.0
      check-error: 1.0.3
      deep-eql: 3.0.1
      get-func-name: 2.0.2
      pathval: 1.1.1
      type-detect: 4.0.8
    dev: true

  /chalk@2.4.2:
    resolution: {integrity: sha512-Mti+f9lpJNcwF4tWV8/OrTTtF1gZi+f8FqlyAdouralcFWFQWF2+NgCHShjkCb+IFBLq9buZwE1xckQU4peSuQ==}
    engines: {node: '>=4'}
    dependencies:
      ansi-styles: 3.2.1
      escape-string-regexp: 1.0.5
      supports-color: 5.5.0

  /chalk@4.1.2:
    resolution: {integrity: sha512-oKnbhFyRIXpUuez8iBMmyEa4nbj4IOQyuhc/wy9kY7/WVPcwIO9VA668Pu8RkO7+0G76SLROeyw9CpQ061i4mA==}
    engines: {node: '>=10'}
    dependencies:
      ansi-styles: 4.3.0
      supports-color: 7.2.0

  /character-entities-legacy@1.1.4:
    resolution: {integrity: sha512-3Xnr+7ZFS1uxeiUDvV02wQ+QDbc55o97tIV5zHScSPJpcLm/r0DFPcoY3tYRp+VZukxuMeKgXYmsXQHO05zQeA==}
    dev: false

  /character-entities@1.2.4:
    resolution: {integrity: sha512-iBMyeEHxfVnIakwOuDXpVkc54HijNgCyQB2w0VfGQThle6NXn50zU6V/u+LDhxHcDUPojn6Kpga3PTAD8W1bQw==}
    dev: false

  /character-entities@2.0.2:
    resolution: {integrity: sha512-shx7oQ0Awen/BRIdkjkvz54PnEEI/EjwXDSIZp86/KKdbafHh1Df/RYGBhn4hbe2+uKC9FnT5UCEdyPz3ai9hQ==}
    dev: true

  /character-reference-invalid@1.1.4:
    resolution: {integrity: sha512-mKKUkUbhPpQlCOfIuZkvSEgktjPFIsZKRRbC6KWVEMvlzblj3i3asQv5ODsrwt0N3pHAEvjP8KTQPHkp0+6jOg==}
    dev: false

  /check-error@1.0.3:
    resolution: {integrity: sha512-iKEoDYaRmd1mxM90a2OEfWhjsjPpYPuQ+lMYsoxB126+t8fw7ySEO48nmDg5COTjxDI65/Y2OWpeEHk3ZOe8zg==}
    dependencies:
      get-func-name: 2.0.2
    dev: true

  /check-more-types@2.24.0:
    resolution: {integrity: sha512-Pj779qHxV2tuapviy1bSZNEL1maXr13bPYpsvSDB68HlYcYuhlDrmGd63i0JHMCLKzc7rUSNIrpdJlhVlNwrxA==}
    engines: {node: '>= 0.8.0'}
    dev: true

  /cheerio-select@2.1.0:
    resolution: {integrity: sha512-9v9kG0LvzrlcungtnJtpGNxY+fzECQKhK4EGJX2vByejiMX84MFNQw4UxPJl3bFbTMw+Dfs37XaIkCwTZfLh4g==}
    dependencies:
      boolbase: 1.0.0
      css-select: 5.1.0
      css-what: 6.1.0
      domelementtype: 2.3.0
      domhandler: 5.0.3
      domutils: 3.1.0
    dev: true

  /cheerio@1.0.0-rc.12:
    resolution: {integrity: sha512-VqR8m68vM46BNnuZ5NtnGBKIE/DfN0cRIzg9n40EIq9NOv90ayxLBXA8fXC5gquFRGJSTRqBq25Jt2ECLR431Q==}
    engines: {node: '>= 6'}
    dependencies:
      cheerio-select: 2.1.0
      dom-serializer: 2.0.0
      domhandler: 5.0.3
      domutils: 3.1.0
      htmlparser2: 8.0.2
      parse5: 7.1.2
      parse5-htmlparser2-tree-adapter: 7.0.0
    dev: true

  /chokidar@3.5.3:
    resolution: {integrity: sha512-Dr3sfKRP6oTcjf2JmUmFJfeVMvXBdegxB0iVQ5eb2V10uFJUCAS8OByZdVAyVb8xXNz3GjjTgj9kLWsZTqE6kw==}
    engines: {node: '>= 8.10.0'}
    dependencies:
      anymatch: 3.1.3
      braces: 3.0.2
      glob-parent: 5.1.2
      is-binary-path: 2.1.0
      is-glob: 4.0.3
      normalize-path: 3.0.0
      readdirp: 3.6.0
    optionalDependencies:
      fsevents: 2.3.3
    dev: true

  /chownr@2.0.0:
    resolution: {integrity: sha512-bIomtDF5KGpdogkLd9VspvFzk9KfpyyGlS8YFVZl7TGPBHL5snIOnxeshwVgPteQ9b4Eydl+pVbIyE1DcvCWgQ==}
    engines: {node: '>=10'}
    dev: true

  /class-utils@0.3.6:
    resolution: {integrity: sha512-qOhPa/Fj7s6TY8H8esGu5QNpMMQxz79h+urzrNYN6mn+9BnxlDGf5QZ+XeCDsxSjPqsSR56XOZOJmpeurnLMeg==}
    engines: {node: '>=0.10.0'}
    dependencies:
      arr-union: 3.1.0
      define-property: 0.2.5
      isobject: 3.0.1
      static-extend: 0.1.2
    dev: true

  /clean-stack@2.2.0:
    resolution: {integrity: sha512-4diC9HaTE+KRAMWhDhrGOECgWZxoevMc5TlkObMqNSsVU62PYzXZ/SMTjzyGAFF1YusgxGcSWTEXBhp0CPwQ1A==}
    engines: {node: '>=6'}
    dev: true

  /cli-cursor@3.1.0:
    resolution: {integrity: sha512-I/zHAwsKf9FqGoXM4WWRACob9+SNukZTd94DWF57E4toouRulbCxcUh6RKUEOQlYTHJnzkPMySvPNaaSLNfLZw==}
    engines: {node: '>=8'}
    dependencies:
      restore-cursor: 3.1.0
    dev: true

  /cli-truncate@2.1.0:
    resolution: {integrity: sha512-n8fOixwDD6b/ObinzTrp1ZKFzbgvKZvuz/TvejnLn1aQfC6r52XEx85FmuC+3HI+JM7coBRXUvNqEU2PHVrHpg==}
    engines: {node: '>=8'}
    dependencies:
      slice-ansi: 3.0.0
      string-width: 4.2.3
    dev: true

  /cliui@6.0.0:
    resolution: {integrity: sha512-t6wbgtoCXvAzst7QgXxJYqPt0usEfbgQdftEPbLL/cvv6HPE5VgvqCuAIDR0NgU52ds6rFwqrgakNLrHEjCbrQ==}
    dependencies:
      string-width: 4.2.3
      strip-ansi: 6.0.1
      wrap-ansi: 6.2.0
    dev: true

  /cliui@7.0.4:
    resolution: {integrity: sha512-OcRE68cOsVMXp1Yvonl/fzkQOyjLSu/8bhPDfQt0e0/Eb283TKP20Fs2MqoPsr9SwA595rRCA+QMzYc9nBP+JQ==}
    dependencies:
      string-width: 4.2.3
      strip-ansi: 6.0.1
      wrap-ansi: 7.0.0
    dev: true

  /cliui@8.0.1:
    resolution: {integrity: sha512-BSeNnyus75C4//NQ9gQt1/csTXyo/8Sb+afLAkzAptFuMsod9HFokGNudZpi/oQV73hnVK+sR+5PVRMd+Dr7YQ==}
    engines: {node: '>=12'}
    dependencies:
      string-width: 4.2.3
      strip-ansi: 6.0.1
      wrap-ansi: 7.0.0

  /clone-deep@4.0.1:
    resolution: {integrity: sha512-neHB9xuzh/wk0dIHweyAXv2aPGZIVk3pLMe+/RNzINf17fe0OG96QroktYAUm7SM1PBnzTabaLboqqxDyMU+SQ==}
    engines: {node: '>=6'}
    dependencies:
      is-plain-object: 2.0.4
      kind-of: 6.0.3
      shallow-clone: 3.0.1
    dev: false

  /cls-hooked@4.2.2:
    resolution: {integrity: sha512-J4Xj5f5wq/4jAvcdgoGsL3G103BtWpZrMo8NEinRltN+xpTZdI+M38pyQqhuFU/P792xkMFvnKSf+Lm81U1bxw==}
    engines: {node: ^4.7 || >=6.9 || >=7.3 || >=8.2.1}
    dependencies:
      async-hook-jl: 1.7.6
      emitter-listener: 1.1.2
      semver: 5.7.2
    dev: false

  /collection-visit@1.0.0:
    resolution: {integrity: sha512-lNkKvzEeMBBjUGHZ+q6z9pSJla0KWAQPvtzhEV9+iGyQYG+pBpl7xKDhxoNSOZH2hhv0v5k0y2yAM4o4SjoSkw==}
    engines: {node: '>=0.10.0'}
    dependencies:
      map-visit: 1.0.0
      object-visit: 1.0.1
    dev: true

  /color-convert@1.9.3:
    resolution: {integrity: sha512-QfAUtd+vFdAtFQcC8CCyYt1fYWxSqAiK2cSD6zDB8N3cpsEBAvRxp9zOGg6G/SHHJYAT88/az/IuDGALsNVbGg==}
    dependencies:
      color-name: 1.1.3

  /color-convert@2.0.1:
    resolution: {integrity: sha512-RRECPsj7iu/xb5oKYcsFHSppFNnsj/52OVTRKb4zP5onXwVF3zVmmToNcOfGC+CRDpfK/U584fMg38ZHCaElKQ==}
    engines: {node: '>=7.0.0'}
    dependencies:
      color-name: 1.1.4

  /color-name@1.1.3:
    resolution: {integrity: sha512-72fSenhMw2HZMTVHeCA9KCmpEIbzWiQsjN+BHcBbS9vr1mtt+vJjPdksIBNUmKAW8TFUDPJK5SUU3QhE9NEXDw==}

  /color-name@1.1.4:
    resolution: {integrity: sha512-dOy+3AuW3a2wNbZHIuMZpTcgjGuLU/uBL/ubcZF9OXbDo8ff4O8yVp5Bf0efS8uEoYo5q4Fx7dY9OgQGXgAsQA==}

  /color-support@1.1.3:
    resolution: {integrity: sha512-qiBjkpbMLO/HL68y+lh4q0/O1MZFj2RX6X/KmMa3+gJD3z+WwI1ZzDHysvqHGS3mP6mznPckpXmw1nI9cJjyRg==}
    hasBin: true
    dev: true

  /colorette@1.4.0:
    resolution: {integrity: sha512-Y2oEozpomLn7Q3HFP7dpww7AtMJplbM9lGZP6RDfHqmbeRjiwRg4n6VM6j4KLmRke85uWEI7JqF17f3pqdRA0g==}
    dev: true

  /colorette@2.0.20:
    resolution: {integrity: sha512-IfEDxwoWIjkeXL1eXcDiow4UbKjhLdq6/EuSVR9GMN7KVH3r9gQ83e73hsz1Nd1T3ijd5xv1wcWRYO+D6kCI2w==}
    dev: true

  /colors-cli@1.0.33:
    resolution: {integrity: sha512-PWGsmoJFdOB0t+BeHgmtuoRZUQucOLl5ii81NBzOOGVxlgE04muFNHlR5j8i8MKbOPELBl3243AI6lGBTj5ICQ==}
    hasBin: true
    dev: true

  /combined-stream@1.0.8:
    resolution: {integrity: sha512-FQN4MRfuJeHf7cBbBMJFXhKSDq+2kAArBlmRBvcvFE5BB1HZKXtSFASDhdlz9zOYwxh8lDdnvmMOe/+5cdoEdg==}
    engines: {node: '>= 0.8'}
    dependencies:
      delayed-stream: 1.0.0
    dev: false

  /comma-separated-tokens@1.0.8:
    resolution: {integrity: sha512-GHuDRO12Sypu2cV70d1dkA2EUmXHgntrzbpvOB+Qy+49ypNfGgFQIC2fhhXbnyrJRynDCAARsT7Ou0M6hirpfw==}
    dev: false

  /commander@5.1.0:
    resolution: {integrity: sha512-P0CysNDQ7rtVw4QIQtm+MRxV66vKFSvlsQvGYXZWR3qFU0jlMKHZZZgw8e+8DSah4UDKMqnknRDQz+xuQXQ/Zg==}
    engines: {node: '>= 6'}
    dev: false

  /commander@6.2.1:
    resolution: {integrity: sha512-U7VdrJFnJgo4xjrHpTzu0yrHPGImdsmD95ZlgYSEajAn2JKzDhDTPG9kBTefmObL2w/ngeZnilk+OV9CG3d7UA==}
    engines: {node: '>= 6'}
    dev: false

  /commander@7.2.0:
    resolution: {integrity: sha512-QrWXB+ZQSVPmIWIhtEO9H+gwHaMGYiF5ChvoJ+K9ZGHG/sVsa6yiesAD1GC/x46sET00Xlwo1u49RVVVzvcSkw==}
    engines: {node: '>= 10'}
    dev: true

  /commander@8.3.0:
    resolution: {integrity: sha512-OkTL9umf+He2DZkUq8f8J9of7yL6RJKI24dVITBmNfZBmri9zYZQrKkuXiKhyfPSu8tUhnVBB1iKXevvnlR4Ww==}
    engines: {node: '>= 12'}
    dev: true

  /commander@9.5.0:
    resolution: {integrity: sha512-KRs7WVDKg86PWiuAqhDrAQnTXZKraVcCc6vFdL14qrZ/DcWwuRo7VoiYXalXO7S5GKpqYiVEwCbgFDfxNHKJBQ==}
    engines: {node: ^12.20.0 || >=14}
    dev: true

  /commondir@1.0.1:
    resolution: {integrity: sha512-W9pAhw0ja1Edb5GVdIF1mjZw/ASI0AlShXM83UUGe2DVr5TdAPEA1OA8m/g8zWp9x6On7gqufY+FatDbC3MDQg==}

  /component-emitter@1.3.1:
    resolution: {integrity: sha512-T0+barUSQRTUQASh8bx02dl+DhF54GtIDY13Y3m9oWTklKbb3Wv974meRpeZ3lp1JpLVECWWNHC4vaG2XHXouQ==}
    dev: true

  /concat-map@0.0.1:
    resolution: {integrity: sha512-/Srv4dswyQNBfohGpz9o6Yb3Gz3SrUDqBH5rTuhGR7ahtlbYKnVxw2bCFMRljaA7EXHaXZ8wsHdodFvbkhKmqg==}

  /console-control-strings@1.1.0:
    resolution: {integrity: sha512-ty/fTekppD2fIwRvnZAVdeOiGd1c7YXEixbgJTNzqcxJWKQnjJ/V1bNEEE6hygpM3WjwHFUVK6HTjWSzV4a8sQ==}
    dev: true

  /content-disposition@0.5.4:
    resolution: {integrity: sha512-FveZTNuGw04cxlAiWbzi6zTAL/lhehaWbTtgluJh4/E95DqMwTmha3KZN1aAWA8cFIhHzMZUvLevkw5Rqk+tSQ==}
    engines: {node: '>= 0.6'}
    dependencies:
      safe-buffer: 5.2.1
    dev: false

  /content-type@1.0.5:
    resolution: {integrity: sha512-nTjqfcBFEipKdXCv4YDQWCfmcLZKm81ldF0pAopTvyrFGVbcR6P/VAAd5G7N+0tTr8QqiU0tFadD6FK4NtJwOA==}
    engines: {node: '>= 0.6'}
    dev: false

  /continuation-local-storage@3.2.1:
    resolution: {integrity: sha512-jx44cconVqkCEEyLSKWwkvUXwO561jXMa3LPjTPsm5QR22PA0/mhe33FT4Xb5y74JDvt/Cq+5lm8S8rskLv9ZA==}
    dependencies:
      async-listener: 0.6.10
      emitter-listener: 1.1.2
    dev: false

  /convert-source-map@1.9.0:
    resolution: {integrity: sha512-ASFBup0Mz1uyiIjANan1jzLQami9z1PoYSZCiiYW2FczPbenXc45FZdBZLzOT+r6+iciuEModtmCti+hjaAk0A==}
    dev: true

  /convert-source-map@2.0.0:
    resolution: {integrity: sha512-Kvp459HrV2FEJ1CAsi1Ku+MY3kasH19TFykTz2xWmMeq6bk2NU3XXvfJ+Q61m0xktWwt+1HSYf3JZsTms3aRJg==}

  /cookie-signature@1.0.6:
    resolution: {integrity: sha1-4wOogrNCzD7oylE6eZmXNNqzriw=}
    dev: false

  /cookie@0.7.1:
    resolution: {integrity: sha512-6DnInpx7SJ2AK3+CTUE/ZM0vWTUboZCegxhC2xiIydHR9jNuTAASBrfEpHhiGOZw/nX51bHt6YQl8jsGo4y/0w==}
    engines: {node: '>= 0.6'}
    dev: false

  /copy-descriptor@0.1.1:
    resolution: {integrity: sha512-XgZ0pFcakEUlbwQEVNg3+QAis1FyTL3Qel9FYy8pSkQqoG3PNoT0bOCQtOXcOkur21r2Eq2kI+IE+gsmAEVlYw==}
    engines: {node: '>=0.10.0'}
    dev: true

  /copy-template-dir@1.4.0:
    resolution: {integrity: sha512-xkXSJhvKz4MfLbVkZ7GyCaFo4ciB3uKI/HHzkGwj1eyTH5+7RTFxW5CE0irWAZgV5oFcO9hd6+NVXAtY9hlo7Q==}
    dependencies:
      end-of-stream: 1.4.4
      graceful-fs: 4.2.11
      maxstache: 1.0.7
      maxstache-stream: 1.0.4
      mkdirp: 0.5.6
      noop2: 2.0.0
      pump: 1.0.3
      readdirp: 2.2.1
      run-parallel: 1.2.0
    transitivePeerDependencies:
      - supports-color
    dev: true

  /copy-to-clipboard@3.3.3:
    resolution: {integrity: sha512-2KV8NhB5JqC3ky0r9PMCAZKbUHSwtEo4CwCs0KXgruG43gX5PMqDEBbVU4OUzw2MuAWUfsuFmWvEKG5QRfSnJA==}
    dependencies:
      toggle-selection: 1.0.6
    dev: false

  /core-js-compat@3.35.1:
    resolution: {integrity: sha512-sftHa5qUJY3rs9Zht1WEnmkvXputCyDBczPnr7QDgL8n3qrF3CMXY4VPSYtOLLiOUJcah2WNXREd48iOl6mQIw==}
    dependencies:
      browserslist: 4.22.2
    dev: false

  /core-util-is@1.0.3:
    resolution: {integrity: sha512-ZQBvi1DcpJ4GDqanjucZ2Hj3wEO5pZDS89BWbkcrvdxksJorwUDDZamX9ldFkp9aw2lmBDLgkObEA4DWNJ9FYQ==}
    dev: true

  /cose-base@1.0.3:
    resolution: {integrity: sha512-s9whTXInMSgAp/NVXVNuVxVKzGH2qck3aQlVHxDCdAEPgtMKwc4Wq6/QKhgdEdgbLSi9rBTAcPoRa6JpiG4ksg==}
    dependencies:
      layout-base: 1.0.2
    dev: true

  /cosmiconfig@7.1.0:
    resolution: {integrity: sha512-AdmX6xUzdNASswsFtmwSt7Vj8po9IuqXm0UXz7QKPuEUmPB4XyjGfaAr2PSuELMwkRMVH1EpIkX5bTZGRB3eCA==}
    engines: {node: '>=10'}
    dependencies:
      '@types/parse-json': 4.0.2
      import-fresh: 3.3.0
      parse-json: 5.2.0
      path-type: 4.0.0
      yaml: 1.10.2
    dev: true

  /cosmiconfig@8.3.6(typescript@4.7.4):
    resolution: {integrity: sha512-kcZ6+W5QzcJ3P1Mt+83OUv/oHFqZHIx8DuxG6eZ5RGMERoLqp4BuGjhHLYGK+Kf5XVkQvqBSmAy/nGWN3qDgEA==}
    engines: {node: '>=14'}
    peerDependencies:
      typescript: '>=4.9.5'
    peerDependenciesMeta:
      typescript:
        optional: true
    dependencies:
      import-fresh: 3.3.0
      js-yaml: 4.1.0
      parse-json: 5.2.0
      path-type: 4.0.0
      typescript: 4.7.4
    dev: true

  /create-require@1.1.1:
    resolution: {integrity: sha512-dcKFX3jn0MpIaXjisoRvexIJVEKzaq7z2rZKxf+MSr9TkdmHmsU4m2lcLojrj/FHl8mk5VxMmYA+ftRkP/3oKQ==}
    dev: true

  /cross-spawn@7.0.5:
    resolution: {integrity: sha512-ZVJrKKYunU38/76t0RMOulHOnUcbU9GbpWKAOZ0mhjr7CX6FVrH+4FrAapSOekrgFQ3f/8gwMEuIft0aKq6Hug==}
    engines: {node: '>= 8'}
    dependencies:
      path-key: 3.1.1
      shebang-command: 2.0.0
      which: 2.0.2
    dev: true

  /css-select@5.1.0:
    resolution: {integrity: sha512-nwoRF1rvRRnnCqqY7updORDsuqKzqYJ28+oSMaJMMgOauh3fvwHqMS7EZpIPqK8GL+g9mKxF1vP/ZjSeNjEVHg==}
    dependencies:
      boolbase: 1.0.0
      css-what: 6.1.0
      domhandler: 5.0.3
      domutils: 3.1.0
      nth-check: 2.1.1
    dev: true

  /css-tree@2.2.1:
    resolution: {integrity: sha512-OA0mILzGc1kCOCSJerOeqDxDQ4HOh+G8NbOJFOTgOCzpw7fCBubk0fEyxp8AgOL/jvLgYA/uV0cMbe43ElF1JA==}
    engines: {node: ^10 || ^12.20.0 || ^14.13.0 || >=15.0.0, npm: '>=7.0.0'}
    dependencies:
      mdn-data: 2.0.28
      source-map-js: 1.2.0
    dev: true

  /css-tree@2.3.1:
    resolution: {integrity: sha512-6Fv1DV/TYw//QF5IzQdqsNDjx/wc8TrMBZsqjL9eW01tWb7R7k/mq+/VXfJCl7SoD5emsJop9cOByJZfs8hYIw==}
    engines: {node: ^10 || ^12.20.0 || ^14.13.0 || >=15.0.0}
    dependencies:
      mdn-data: 2.0.30
      source-map-js: 1.2.0
    dev: true

  /css-what@6.1.0:
    resolution: {integrity: sha512-HTUrgRJ7r4dsZKU6GjmpfRK1O76h97Z8MfS1G0FozR+oF2kG6Vfe8JE6zwrkbxigziPHinCJ+gCPjA9EaBDtRw==}
    engines: {node: '>= 6'}
    dev: true

  /csso@5.0.5:
    resolution: {integrity: sha512-0LrrStPOdJj+SPCCrGhzryycLjwcgUSHBtxNA8aIDxf0GLsRh1cKYhB00Gd1lDOS4yGH69+SNn13+TWbVHETFQ==}
    engines: {node: ^10 || ^12.20.0 || ^14.13.0 || >=15.0.0, npm: '>=7.0.0'}
    dependencies:
      css-tree: 2.2.1
    dev: true

  /csstype@3.1.3:
    resolution: {integrity: sha512-M1uQkMl8rQK/szD0LNhtqxIPLpimGm8sOBwU7lLnCpSbTyY3yeU1Vc7l4KT5zT4s/yOxHH5O7tIuuLOCnLADRw==}
    dev: true

  /cubic2quad@1.2.1:
    resolution: {integrity: sha512-wT5Y7mO8abrV16gnssKdmIhIbA9wSkeMzhh27jAguKrV82i24wER0vL5TGhUJ9dbJNDcigoRZ0IAHFEEEI4THQ==}
    dev: true

  /cytoscape-cose-bilkent@4.1.0(cytoscape@3.28.1):
    resolution: {integrity: sha512-wgQlVIUJF13Quxiv5e1gstZ08rnZj2XaLHGoFMYXz7SkNfCDOOteKBE6SYRfA9WxxI/iBc3ajfDoc6hb/MRAHQ==}
    peerDependencies:
      cytoscape: ^3.2.0
    dependencies:
      cose-base: 1.0.3
      cytoscape: 3.28.1
    dev: true

  /cytoscape@3.28.1:
    resolution: {integrity: sha512-xyItz4O/4zp9/239wCcH8ZcFuuZooEeF8KHRmzjDfGdXsj3OG9MFSMA0pJE0uX3uCN/ygof6hHf4L7lst+JaDg==}
    engines: {node: '>=0.10'}
    dependencies:
      heap: 0.2.7
      lodash: 4.17.21
    dev: true

  /d3-array@2.12.1:
    resolution: {integrity: sha512-B0ErZK/66mHtEsR1TkPEEkwdy+WDesimkM5gpZr5Dsg54BiTA5RXtYW5qTLIAcekaS9xfZrzBLF/OAkB3Qn1YQ==}
    dependencies:
      internmap: 1.0.1
    dev: true

  /d3-array@3.2.4:
    resolution: {integrity: sha512-tdQAmyA18i4J7wprpYq8ClcxZy3SC31QMeByyCFyRt7BVHdREQZ5lpzoe5mFEYZUWe+oq8HBvk9JjpibyEV4Jg==}
    engines: {node: '>=12'}
    dependencies:
      internmap: 2.0.3
    dev: true

  /d3-axis@3.0.0:
    resolution: {integrity: sha512-IH5tgjV4jE/GhHkRV0HiVYPDtvfjHQlQfJHs0usq7M30XcSBvOotpmH1IgkcXsO/5gEQZD43B//fc7SRT5S+xw==}
    engines: {node: '>=12'}
    dev: true

  /d3-brush@3.0.0:
    resolution: {integrity: sha512-ALnjWlVYkXsVIGlOsuWH1+3udkYFI48Ljihfnh8FZPF2QS9o+PzGLBslO0PjzVoHLZ2KCVgAM8NVkXPJB2aNnQ==}
    engines: {node: '>=12'}
    dependencies:
      d3-dispatch: 3.0.1
      d3-drag: 3.0.0
      d3-interpolate: 3.0.1
      d3-selection: 3.0.0
      d3-transition: 3.0.1(d3-selection@3.0.0)
    dev: true

  /d3-chord@3.0.1:
    resolution: {integrity: sha512-VE5S6TNa+j8msksl7HwjxMHDM2yNK3XCkusIlpX5kwauBfXuyLAtNg9jCp/iHH61tgI4sb6R/EIMWCqEIdjT/g==}
    engines: {node: '>=12'}
    dependencies:
      d3-path: 3.1.0
    dev: true

  /d3-color@3.1.0:
    resolution: {integrity: sha512-zg/chbXyeBtMQ1LbD/WSoW2DpC3I0mpmPdW+ynRTj/x2DAWYrIY7qeZIHidozwV24m4iavr15lNwIwLxRmOxhA==}
    engines: {node: '>=12'}
    dev: true

  /d3-contour@4.0.2:
    resolution: {integrity: sha512-4EzFTRIikzs47RGmdxbeUvLWtGedDUNkTcmzoeyg4sP/dvCexO47AaQL7VKy/gul85TOxw+IBgA8US2xwbToNA==}
    engines: {node: '>=12'}
    dependencies:
      d3-array: 3.2.4
    dev: true

  /d3-delaunay@6.0.4:
    resolution: {integrity: sha512-mdjtIZ1XLAM8bm/hx3WwjfHt6Sggek7qH043O8KEjDXN40xi3vx/6pYSVTwLjEgiXQTbvaouWKynLBiUZ6SK6A==}
    engines: {node: '>=12'}
    dependencies:
      delaunator: 5.0.1
    dev: true

  /d3-dispatch@3.0.1:
    resolution: {integrity: sha512-rzUyPU/S7rwUflMyLc1ETDeBj0NRuHKKAcvukozwhshr6g6c5d8zh4c2gQjY2bZ0dXeGLWc1PF174P2tVvKhfg==}
    engines: {node: '>=12'}
    dev: true

  /d3-drag@3.0.0:
    resolution: {integrity: sha512-pWbUJLdETVA8lQNJecMxoXfH6x+mO2UQo8rSmZ+QqxcbyA3hfeprFgIT//HW2nlHChWeIIMwS2Fq+gEARkhTkg==}
    engines: {node: '>=12'}
    dependencies:
      d3-dispatch: 3.0.1
      d3-selection: 3.0.0
    dev: true

  /d3-dsv@3.0.1:
    resolution: {integrity: sha512-UG6OvdI5afDIFP9w4G0mNq50dSOsXHJaRE8arAS5o9ApWnIElp8GZw1Dun8vP8OyHOZ/QJUKUJwxiiCCnUwm+Q==}
    engines: {node: '>=12'}
    hasBin: true
    dependencies:
      commander: 7.2.0
      iconv-lite: 0.6.3
      rw: 1.3.3
    dev: true

  /d3-ease@3.0.1:
    resolution: {integrity: sha512-wR/XK3D3XcLIZwpbvQwQ5fK+8Ykds1ip7A2Txe0yxncXSdq1L9skcG7blcedkOX+ZcgxGAmLX1FrRGbADwzi0w==}
    engines: {node: '>=12'}
    dev: true

  /d3-fetch@3.0.1:
    resolution: {integrity: sha512-kpkQIM20n3oLVBKGg6oHrUchHM3xODkTzjMoj7aWQFq5QEM+R6E4WkzT5+tojDY7yjez8KgCBRoj4aEr99Fdqw==}
    engines: {node: '>=12'}
    dependencies:
      d3-dsv: 3.0.1
    dev: true

  /d3-force@3.0.0:
    resolution: {integrity: sha512-zxV/SsA+U4yte8051P4ECydjD/S+qeYtnaIyAs9tgHCqfguma/aAQDjo85A9Z6EKhBirHRJHXIgJUlffT4wdLg==}
    engines: {node: '>=12'}
    dependencies:
      d3-dispatch: 3.0.1
      d3-quadtree: 3.0.1
      d3-timer: 3.0.1
    dev: true

  /d3-format@3.1.0:
    resolution: {integrity: sha512-YyUI6AEuY/Wpt8KWLgZHsIU86atmikuoOmCfommt0LYHiQSPjvX2AcFc38PX0CBpr2RCyZhjex+NS/LPOv6YqA==}
    engines: {node: '>=12'}
    dev: true

  /d3-geo@3.1.1:
    resolution: {integrity: sha512-637ln3gXKXOwhalDzinUgY83KzNWZRKbYubaG+fGVuc/dxO64RRljtCTnf5ecMyE1RIdtqpkVcq0IbtU2S8j2Q==}
    engines: {node: '>=12'}
    dependencies:
      d3-array: 3.2.4
    dev: true

  /d3-hierarchy@3.1.2:
    resolution: {integrity: sha512-FX/9frcub54beBdugHjDCdikxThEqjnR93Qt7PvQTOHxyiNCAlvMrHhclk3cD5VeAaq9fxmfRp+CnWw9rEMBuA==}
    engines: {node: '>=12'}
    dev: true

  /d3-interpolate@3.0.1:
    resolution: {integrity: sha512-3bYs1rOD33uo8aqJfKP3JWPAibgw8Zm2+L9vBKEHJ2Rg+viTR7o5Mmv5mZcieN+FRYaAOWX5SJATX6k1PWz72g==}
    engines: {node: '>=12'}
    dependencies:
      d3-color: 3.1.0
    dev: true

  /d3-path@1.0.9:
    resolution: {integrity: sha512-VLaYcn81dtHVTjEHd8B+pbe9yHWpXKZUC87PzoFmsFrJqgFwDe/qxfp5MlfsfM1V5E/iVt0MmEbWQ7FVIXh/bg==}
    dev: true

  /d3-path@3.1.0:
    resolution: {integrity: sha512-p3KP5HCf/bvjBSSKuXid6Zqijx7wIfNW+J/maPs+iwR35at5JCbLUT0LzF1cnjbCHWhqzQTIN2Jpe8pRebIEFQ==}
    engines: {node: '>=12'}
    dev: true

  /d3-polygon@3.0.1:
    resolution: {integrity: sha512-3vbA7vXYwfe1SYhED++fPUQlWSYTTGmFmQiany/gdbiWgU/iEyQzyymwL9SkJjFFuCS4902BSzewVGsHHmHtXg==}
    engines: {node: '>=12'}
    dev: true

  /d3-quadtree@3.0.1:
    resolution: {integrity: sha512-04xDrxQTDTCFwP5H6hRhsRcb9xxv2RzkcsygFzmkSIOJy3PeRJP7sNk3VRIbKXcog561P9oU0/rVH6vDROAgUw==}
    engines: {node: '>=12'}
    dev: true

  /d3-random@3.0.1:
    resolution: {integrity: sha512-FXMe9GfxTxqd5D6jFsQ+DJ8BJS4E/fT5mqqdjovykEB2oFbTMDVdg1MGFxfQW+FBOGoB++k8swBrgwSHT1cUXQ==}
    engines: {node: '>=12'}
    dev: true

  /d3-sankey@0.12.3:
    resolution: {integrity: sha512-nQhsBRmM19Ax5xEIPLMY9ZmJ/cDvd1BG3UVvt5h3WRxKg5zGRbvnteTyWAbzeSvlh3tW7ZEmq4VwR5mB3tutmQ==}
    dependencies:
      d3-array: 2.12.1
      d3-shape: 1.3.7
    dev: true

  /d3-scale-chromatic@3.1.0:
    resolution: {integrity: sha512-A3s5PWiZ9YCXFye1o246KoscMWqf8BsD9eRiJ3He7C9OBaxKhAd5TFCdEx/7VbKtxxTsu//1mMJFrEt572cEyQ==}
    engines: {node: '>=12'}
    dependencies:
      d3-color: 3.1.0
      d3-interpolate: 3.0.1
    dev: true

  /d3-scale@4.0.2:
    resolution: {integrity: sha512-GZW464g1SH7ag3Y7hXjf8RoUuAFIqklOAq3MRl4OaWabTFJY9PN/E1YklhXLh+OQ3fM9yS2nOkCoS+WLZ6kvxQ==}
    engines: {node: '>=12'}
    dependencies:
      d3-array: 3.2.4
      d3-format: 3.1.0
      d3-interpolate: 3.0.1
      d3-time: 3.1.0
      d3-time-format: 4.1.0
    dev: true

  /d3-selection@3.0.0:
    resolution: {integrity: sha512-fmTRWbNMmsmWq6xJV8D19U/gw/bwrHfNXxrIN+HfZgnzqTHp9jOmKMhsTUjXOJnZOdZY9Q28y4yebKzqDKlxlQ==}
    engines: {node: '>=12'}
    dev: true

  /d3-shape@1.3.7:
    resolution: {integrity: sha512-EUkvKjqPFUAZyOlhY5gzCxCeI0Aep04LwIRpsZ/mLFelJiUfnK56jo5JMDSE7yyP2kLSb6LtF+S5chMk7uqPqw==}
    dependencies:
      d3-path: 1.0.9
    dev: true

  /d3-shape@3.2.0:
    resolution: {integrity: sha512-SaLBuwGm3MOViRq2ABk3eLoxwZELpH6zhl3FbAoJ7Vm1gofKx6El1Ib5z23NUEhF9AsGl7y+dzLe5Cw2AArGTA==}
    engines: {node: '>=12'}
    dependencies:
      d3-path: 3.1.0
    dev: true

  /d3-time-format@4.1.0:
    resolution: {integrity: sha512-dJxPBlzC7NugB2PDLwo9Q8JiTR3M3e4/XANkreKSUxF8vvXKqm1Yfq4Q5dl8budlunRVlUUaDUgFt7eA8D6NLg==}
    engines: {node: '>=12'}
    dependencies:
      d3-time: 3.1.0
    dev: true

  /d3-time@3.1.0:
    resolution: {integrity: sha512-VqKjzBLejbSMT4IgbmVgDjpkYrNWUYJnbCGo874u7MMKIWsILRX+OpX/gTk8MqjpT1A/c6HY2dCA77ZN0lkQ2Q==}
    engines: {node: '>=12'}
    dependencies:
      d3-array: 3.2.4
    dev: true

  /d3-timer@3.0.1:
    resolution: {integrity: sha512-ndfJ/JxxMd3nw31uyKoY2naivF+r29V+Lc0svZxe1JvvIRmi8hUsrMvdOwgS1o6uBHmiz91geQ0ylPP0aj1VUA==}
    engines: {node: '>=12'}
    dev: true

  /d3-transition@3.0.1(d3-selection@3.0.0):
    resolution: {integrity: sha512-ApKvfjsSR6tg06xrL434C0WydLr7JewBB3V+/39RMHsaXTOG0zmt/OAXeng5M5LBm0ojmxJrpomQVZ1aPvBL4w==}
    engines: {node: '>=12'}
    peerDependencies:
      d3-selection: 2 - 3
    dependencies:
      d3-color: 3.1.0
      d3-dispatch: 3.0.1
      d3-ease: 3.0.1
      d3-interpolate: 3.0.1
      d3-selection: 3.0.0
      d3-timer: 3.0.1
    dev: true

  /d3-zoom@3.0.0:
    resolution: {integrity: sha512-b8AmV3kfQaqWAuacbPuNbL6vahnOJflOhexLzMMNLga62+/nh0JzvJ0aO/5a5MVgUFGS7Hu1P9P03o3fJkDCyw==}
    engines: {node: '>=12'}
    dependencies:
      d3-dispatch: 3.0.1
      d3-drag: 3.0.0
      d3-interpolate: 3.0.1
      d3-selection: 3.0.0
      d3-transition: 3.0.1(d3-selection@3.0.0)
    dev: true

  /d3@7.9.0:
    resolution: {integrity: sha512-e1U46jVP+w7Iut8Jt8ri1YsPOvFpg46k+K8TpCb0P+zjCkjkPnV7WzfDJzMHy1LnA+wj5pLT1wjO901gLXeEhA==}
    engines: {node: '>=12'}
    dependencies:
      d3-array: 3.2.4
      d3-axis: 3.0.0
      d3-brush: 3.0.0
      d3-chord: 3.0.1
      d3-color: 3.1.0
      d3-contour: 4.0.2
      d3-delaunay: 6.0.4
      d3-dispatch: 3.0.1
      d3-drag: 3.0.0
      d3-dsv: 3.0.1
      d3-ease: 3.0.1
      d3-fetch: 3.0.1
      d3-force: 3.0.0
      d3-format: 3.1.0
      d3-geo: 3.1.1
      d3-hierarchy: 3.1.2
      d3-interpolate: 3.0.1
      d3-path: 3.1.0
      d3-polygon: 3.0.1
      d3-quadtree: 3.0.1
      d3-random: 3.0.1
      d3-scale: 4.0.2
      d3-scale-chromatic: 3.1.0
      d3-selection: 3.0.0
      d3-shape: 3.2.0
      d3-time: 3.1.0
      d3-time-format: 4.1.0
      d3-timer: 3.0.1
      d3-transition: 3.0.1(d3-selection@3.0.0)
      d3-zoom: 3.0.0
    dev: true

  /d@1.0.1:
    resolution: {integrity: sha512-m62ShEObQ39CfralilEQRjH6oAMtNCV1xJyEx5LpRYUVN+EviphDgUc/F3hnYbADmkiNs67Y+3ylmlG7Lnu+FA==}
    dependencies:
      es5-ext: 0.10.63
      type: 1.2.0
    dev: false

  /dagre-d3-es@7.0.10:
    resolution: {integrity: sha512-qTCQmEhcynucuaZgY5/+ti3X/rnszKZhEQH/ZdWdtP1tA/y3VoHJzcVrO9pjjJCNpigfscAtoUB5ONcd2wNn0A==}
    dependencies:
      d3: 7.9.0
      lodash-es: 4.17.21
    dev: true

  /date-format@4.0.14:
    resolution: {integrity: sha512-39BOQLs9ZjKh0/patS9nrT8wc3ioX3/eA/zgbKNopnF2wCqJEoxywwwElATYvRsXdnOxA/OQeQoFZ3rFjVajhg==}
    engines: {node: '>=4.0'}
    dev: false

  /dayjs@1.11.7:
    resolution: {integrity: sha512-+Yw9U6YO5TQohxLcIkrXBeY73WP3ejHWVvx8XCk3gxvQDCTEmS48ZrSZCKciI7Bhl/uCMyxYtE9UqRILmFphkQ==}
    dev: true

  /debug@2.6.9:
    resolution: {integrity: sha512-bC7ElrdJaJnPbAP+1EotYvqZsb3ecl5wi6Bfi6BJTUcNowp6cvspg0jXznRTKDjm/E7AdgFBVeAPVMNcKGsHMA==}
    peerDependencies:
      supports-color: '*'
    peerDependenciesMeta:
      supports-color:
        optional: true
    dependencies:
      ms: 2.0.0

  /debug@3.2.7:
    resolution: {integrity: sha512-CFjzYYAi4ThfiQvizrFQevTTXHtnCqWfe7x1AhgEscTz6ZbLbfoLRLPugTQyBth6f8ZERVUSyWHFD/7Wu4t1XQ==}
    peerDependencies:
      supports-color: '*'
    peerDependenciesMeta:
      supports-color:
        optional: true
    dependencies:
      ms: 2.1.3
    dev: true

  /debug@4.3.2:
    resolution: {integrity: sha512-mOp8wKcvj7XxC78zLgw/ZA+6TSgkoE2C/ienthhRD298T7UNwAg9diBpLRxC0mOezLl4B0xV7M0cCO6P/O0Xhw==}
    engines: {node: '>=6.0'}
    peerDependencies:
      supports-color: '*'
    peerDependenciesMeta:
      supports-color:
        optional: true
    dependencies:
      ms: 2.1.2
    dev: true

  /debug@4.3.4(supports-color@8.1.1):
    resolution: {integrity: sha512-PRWFHuSU3eDtQJPvnNY7Jcket1j0t5OuOsFzPPzsekD52Zl8qUfFIPEiswXqIvHWGVHOgX+7G/vCNNhehwxfkQ==}
    engines: {node: '>=6.0'}
    peerDependencies:
      supports-color: '*'
    peerDependenciesMeta:
      supports-color:
        optional: true
    dependencies:
      ms: 2.1.2
      supports-color: 8.1.1

  /decamelize@1.2.0:
    resolution: {integrity: sha512-z2S+W9X73hAUUki+N+9Za2lBlun89zigOyGrsax+KUQ6wKW4ZoWpEYBkGhQjwAjjDCkWxhY0VKEhk8wzY7F5cA==}
    engines: {node: '>=0.10.0'}
    dev: true

  /decamelize@4.0.0:
    resolution: {integrity: sha512-9iE1PgSik9HeIIw2JO94IidnE3eBoQrFJ3w7sFuzSX4DpmZ3v5sZpUiV5Swcf6mQEF+Y0ru8Neo+p+nyh2J+hQ==}
    engines: {node: '>=10'}
    dev: true

  /decode-named-character-reference@1.0.2:
    resolution: {integrity: sha512-O8x12RzrUF8xyVcY0KJowWsmaJxQbmy0/EtnNtHRpsOcT7dFk5W598coHqBVpmWo1oQQfsCqfCmkZN5DJrZVdg==}
    dependencies:
      character-entities: 2.0.2
    dev: true

  /decode-uri-component@0.2.2:
    resolution: {integrity: sha512-FqUYQ+8o158GyGTrMFJms9qh3CqTKvAqgqsTnkLI8sKu0028orqBhxNMFkFen0zGyg6epACD32pjVk58ngIErQ==}
    engines: {node: '>=0.10'}

  /deep-eql@3.0.1:
    resolution: {integrity: sha512-+QeIQyN5ZuO+3Uk5DYh6/1eKO0m0YmJFGNmFHGACpf1ClL1nmlV/p4gNgbl2pJGxgXb4faqo6UE+M5ACEMyVcw==}
    engines: {node: '>=0.12'}
    dependencies:
      type-detect: 4.0.8
    dev: true

  /deep-is@0.1.4:
    resolution: {integrity: sha512-oIPzksmTg4/MriiaYGO+okXDT7ztn/w3Eptv/+gSIdMdKsJo0u4CfYNFJPy+4SKMuCqGw2wxnA+URMg3t8a/bQ==}
    dev: true

  /default-require-extensions@3.0.1:
    resolution: {integrity: sha512-eXTJmRbm2TIt9MgWTsOH1wEuhew6XGZcMeGKCtLedIg/NCsg1iBePXkceTdK4Fii7pzmN9tGsZhKzZ4h7O/fxw==}
    engines: {node: '>=8'}
    dependencies:
      strip-bom: 4.0.0
    dev: true

  /define-data-property@1.1.1:
    resolution: {integrity: sha512-E7uGkTzkk1d0ByLeSc6ZsFS79Axg+m1P/VsgYsxHgiuc3tFSj+MjMIwe90FC4lOAZzNBdY7kkO2P2wKdsQ1vgQ==}
    engines: {node: '>= 0.4'}
    dependencies:
      get-intrinsic: 1.2.2
      gopd: 1.0.1
      has-property-descriptors: 1.0.1
    dev: true

  /define-data-property@1.1.4:
    resolution: {integrity: sha512-rBMvIzlpA8v6E+SJZoo++HAYqsLrkg7MSfIinMPFhmkorw7X+dOXVJQs+QT69zGkzMyfDnIMN2Wid1+NbL3T+A==}
    engines: {node: '>= 0.4'}
    dependencies:
      es-define-property: 1.0.0
      es-errors: 1.3.0
      gopd: 1.0.1
    dev: false

  /define-lazy-prop@2.0.0:
    resolution: {integrity: sha512-Ds09qNh8yw3khSjiJjiUInaGX9xlqZDY7JVryGxdxV7NPeuqQfplOpQ66yJFZut3jLa5zOwkXw1g9EI2uKh4Og==}
    engines: {node: '>=8'}
    dev: false

  /define-properties@1.2.1:
    resolution: {integrity: sha512-8QmQKqEASLd5nx0U1B1okLElbUuuttJ/AnYmRXbbbGDWh6uS208EjD4Xqq/I9wK7u0v6O08XhTWnt5XtEbR6Dg==}
    engines: {node: '>= 0.4'}
    dependencies:
      define-data-property: 1.1.1
      has-property-descriptors: 1.0.1
      object-keys: 1.1.1
    dev: true

  /define-property@0.2.5:
    resolution: {integrity: sha512-Rr7ADjQZenceVOAKop6ALkkRAmH1A4Gx9hV/7ZujPUN2rkATqFO0JZLZInbAjpZYoJ1gUx8MRMQVkYemcbMSTA==}
    engines: {node: '>=0.10.0'}
    dependencies:
      is-descriptor: 0.1.7
    dev: true

  /define-property@1.0.0:
    resolution: {integrity: sha512-cZTYKFWspt9jZsMscWo8sc/5lbPC9Q0N5nBLgb+Yd915iL3udB1uFgS3B8YCx66UVHq018DAVFoee7x+gxggeA==}
    engines: {node: '>=0.10.0'}
    dependencies:
      is-descriptor: 1.0.3
    dev: true

  /define-property@2.0.2:
    resolution: {integrity: sha512-jwK2UV4cnPpbcG7+VRARKTZPUWowwXA8bzH5NP6ud0oeAxyYPuGZUAC7hMugpCdz4BeSZl2Dl9k66CHJ/46ZYQ==}
    engines: {node: '>=0.10.0'}
    dependencies:
      is-descriptor: 1.0.3
      isobject: 3.0.1
    dev: true

  /del@6.1.1:
    resolution: {integrity: sha512-ua8BhapfP0JUJKC/zV9yHHDW/rDoDxP4Zhn3AkA6/xT6gY7jYXJiaeyBZznYVujhZZET+UgcbZiQ7sN3WqcImg==}
    engines: {node: '>=10'}
    dependencies:
      globby: 11.1.0
      graceful-fs: 4.2.11
      is-glob: 4.0.3
      is-path-cwd: 2.2.0
      is-path-inside: 3.0.3
      p-map: 4.0.0
      rimraf: 3.0.2
      slash: 3.0.0
    dev: true

  /delaunator@5.0.1:
    resolution: {integrity: sha512-8nvh+XBe96aCESrGOqMp/84b13H9cdKbG5P2ejQCh4d4sK9RL4371qou9drQjMhvnPmhWl5hnmqbEE0fXr9Xnw==}
    dependencies:
      robust-predicates: 3.0.2
    dev: true

  /delayed-stream@1.0.0:
    resolution: {integrity: sha512-ZySD7Nf91aLB0RxL4KGrKHBXl7Eds1DAmEdcoVawXnLD7SDhpNgtuII2aAkg7a7QS41jxPSZ17p4VdGnMHk3MQ==}
    engines: {node: '>=0.4.0'}
    dev: false

  /delegates@1.0.0:
    resolution: {integrity: sha512-bd2L678uiWATM6m5Z1VzNCErI3jiGzt6HGY8OVICs40JQq/HALfbyNJmp0UDakEY4pMMaN0Ly5om/B1VI/+xfQ==}
    dev: true

  /depd@2.0.0:
    resolution: {integrity: sha512-g7nH6P6dyDioJogAAGprGpCtVImJhpPk/roCzdb3fIh61/s/nPsfR6onyMwkCAR/OlC3yBC0lESvUoQEAssIrw==}
    engines: {node: '>= 0.8'}
    dev: false

  /dequal@2.0.3:
    resolution: {integrity: sha512-0je+qPKHEMohvfRTCEo3CrPG6cAzAYgmzKyxRiYSSDkS6eGJdyVJm7WaYA5ECaAD9wLB2T4EEeymA5aFVcYXCA==}
    engines: {node: '>=6'}
    dev: true

  /destroy@1.2.0:
    resolution: {integrity: sha512-2sJGJTaXIIaR1w4iJSNoN0hnMY7Gpc/n8D4qSCJw8QqFWXf7cuAgnEHxBpweaVcPevC2l3KpjYCx3NypQQgaJg==}
    engines: {node: '>= 0.8', npm: 1.2.8000 || >= 1.4.16}
    dev: false

  /detect-port@1.3.0:
    resolution: {integrity: sha512-E+B1gzkl2gqxt1IhUzwjrxBKRqx1UzC3WLONHinn8S3T6lwV/agVCyitiFOsGJ/eYuEUBvD71MZHy3Pv1G9doQ==}
    engines: {node: '>= 4.2.1'}
    hasBin: true
    dependencies:
      address: 1.2.2
      debug: 2.6.9
    transitivePeerDependencies:
      - supports-color
    dev: false

  /diagnostic-channel-publishers@0.4.4(diagnostic-channel@0.3.1):
    resolution: {integrity: sha512-l126t01d2ZS9EreskvEtZPrcgstuvH3rbKy82oUhUrVmBaGx4hO9wECdl3cvZbKDYjMF3QJDB5z5dL9yWAjvZQ==}
    peerDependencies:
      diagnostic-channel: '*'
    dependencies:
      diagnostic-channel: 0.3.1
    dev: false

  /diagnostic-channel@0.3.1:
    resolution: {integrity: sha512-6eb9YRrimz8oTr5+JDzGmSYnXy5V7YnK5y/hd8AUDK1MssHjQKm9LlD6NSrHx4vMDF3+e/spI2hmWTviElgWZA==}
    dependencies:
      semver: 5.7.2
    dev: false

  /diff@4.0.2:
    resolution: {integrity: sha512-58lmxKSA4BNyLz+HHMUzlOEpg09FV+ev6ZMe3vJihgdxzgcwZ8VoEEPmALCZG9LmqfVoNMMKpttIYTVG6uDY7A==}
    engines: {node: '>=0.3.1'}
    dev: true

  /diff@5.0.0:
    resolution: {integrity: sha512-/VTCrvm5Z0JGty/BWHljh+BAiw3IK+2j87NGMu8Nwc/f48WoDAC395uomO9ZD117ZOBaHmkX1oyLvkVM/aIT3w==}
    engines: {node: '>=0.3.1'}
    dev: true

  /diffie-hellman@5.0.3:
    resolution: {integrity: sha512-kqag/Nl+f3GwyK25fhUMYj81BUOrZ9IuJsjIcDE5icNM9FJHAVm3VcUDxdLPoQtTuUylWm6ZIknYJwwaPxsUzg==}
    dependencies:
      bn.js: 4.12.0
      miller-rabin: 4.0.1
      randombytes: 2.1.0
    dev: false

  /dir-glob@3.0.1:
    resolution: {integrity: sha512-WkrWp9GR4KXfKGYzOLmTuGVi1UWFfws377n9cc55/tb6DuqyF6pcQ5AbiHEshaDpY9v6oaSr2XCDidGmMwdzIA==}
    engines: {node: '>=8'}
    dependencies:
      path-type: 4.0.0
    dev: true

  /doctrine@2.1.0:
    resolution: {integrity: sha512-35mSku4ZXK0vfCuHEDAwt55dg2jNajHZ1odvF+8SSr82EsZY4QmXfuWso8oEd8zRhVObSN18aM0CjSdoBX7zIw==}
    engines: {node: '>=0.10.0'}
    dependencies:
      esutils: 2.0.3
    dev: true

  /doctrine@3.0.0:
    resolution: {integrity: sha512-yS+Q5i3hBf7GBkd4KG8a7eBNNWNGLTaEwwYWUijIYM7zrlYDM0BFXHjjPWlWZ1Rg7UaddZeIDmi9jF3HmqiQ2w==}
    engines: {node: '>=6.0.0'}
    dependencies:
      esutils: 2.0.3
    dev: true

  /dom-serializer@2.0.0:
    resolution: {integrity: sha512-wIkAryiqt/nV5EQKqQpo3SToSOV9J0DnbJqwK7Wv/Trc92zIAYZ4FlMu+JPFW1DfGFt81ZTCGgDEabffXeLyJg==}
    dependencies:
      domelementtype: 2.3.0
      domhandler: 5.0.3
      entities: 4.5.0
    dev: true

  /domelementtype@2.3.0:
    resolution: {integrity: sha512-OLETBj6w0OsagBwdXnPdN0cnMfF9opN69co+7ZrbfPGrdpPVNBUj02spi6B1N7wChLQiPn4CSH/zJvXw56gmHw==}
    dev: true

  /domhandler@5.0.3:
    resolution: {integrity: sha512-cgwlv/1iFQiFnU96XXgROh8xTeetsnJiDsTc7TYCLFd9+/WNkIqPTxiM/8pSd8VIrhXGTf1Ny1q1hquVqDJB5w==}
    engines: {node: '>= 4'}
    dependencies:
      domelementtype: 2.3.0
    dev: true

  /dompurify@3.0.6:
    resolution: {integrity: sha512-ilkD8YEnnGh1zJ240uJsW7AzE+2qpbOUYjacomn3AvJ6J4JhKGSZ2nh4wUIXPZrEPppaCLx5jFe8T89Rk8tQ7w==}
    dev: true

  /domutils@3.1.0:
    resolution: {integrity: sha512-H78uMmQtI2AhgDJjWeQmHwJJ2bLPD3GMmO7Zja/ZZh84wkm+4ut+IUnUdRa8uCGX88DiVx1j6FRe1XfxEgjEZA==}
    dependencies:
      dom-serializer: 2.0.0
      domelementtype: 2.3.0
      domhandler: 5.0.3
    dev: true

  /dot-case@3.0.4:
    resolution: {integrity: sha512-Kv5nKlh6yRrdrGvxeJ2e5y2eRUpkUosIW4A2AS38zwSz27zu7ufDwQPi5Jhs3XAlGNetl3bmnGhQsMtkKJnj3w==}
    dependencies:
      no-case: 3.0.4
      tslib: 2.6.2
    dev: true

  /dotenv@8.2.0:
    resolution: {integrity: sha512-8sJ78ElpbDJBHNeBzUbUVLsqKdccaa/BXF1uPTw3GrvQTBgrQrtObr2mUrE38vzYd8cEv+m/JBfDLioYcfXoaw==}
    engines: {node: '>=8'}
    dev: false

  /dree@4.7.0:
    resolution: {integrity: sha512-YDBmkNhQ6pvUY6gDpwmWe+A6Id819eR3RPAVZIhaZfCL1C+F7/0uzXPSjE2DprKruc3kuVhOCMJl2Z/6whLUzQ==}
    hasBin: true
    dependencies:
      minimatch: 9.0.3
      yargs: 17.7.2
    dev: false

  /ecdsa-sig-formatter@1.0.11:
    resolution: {integrity: sha512-nagl3RYrbNv6kQkeJIpt6NJZy8twLB/2vtz6yN9Z4vRKHN4/QZJIEbqohALSgwKdnksuY3k5Addp5lg8sVoVcQ==}
    dependencies:
      safe-buffer: 5.2.1
    dev: false

  /ee-first@1.1.1:
    resolution: {integrity: sha1-WQxhFWsK4vTwJVcyoViyZrxWsh0=}
    dev: false

  /ejs@3.1.9:
    resolution: {integrity: sha512-rC+QVNMJWv+MtPgkt0y+0rVEIdbtxVADApW9JXrUVlzHetgcyczP/E7DJmWJ4fJCZF2cPcBk0laWO9ZHMG3DmQ==}
    engines: {node: '>=0.10.0'}
    hasBin: true
    dependencies:
      jake: 10.8.7
    dev: true

<<<<<<< HEAD
  /electron-to-chromium@1.5.52:
    resolution: {integrity: sha512-xtoijJTZ+qeucLBDNztDOuQBE1ksqjvNjvqFoST3nGC7fSpqJ+X6BdTBaY5BHG+IhWWmpc6b/KfpeuEDupEPOQ==}
=======
  /electron-to-chromium@1.4.645:
    resolution: {integrity: sha512-EeS1oQDCmnYsRDRy2zTeC336a/4LZ6WKqvSaM1jLocEk5ZuyszkQtCpsqvuvaIXGOUjwtvF6LTcS8WueibXvSw==}
>>>>>>> 4991a9a9

  /elkjs@0.9.2:
    resolution: {integrity: sha512-2Y/RaA1pdgSHpY0YG4TYuYCD2wh97CRvu22eLG3Kz0pgQ/6KbIFTxsTnDc4MH/6hFlg2L/9qXrDMG0nMjP63iw==}
    dev: true

  /emitter-listener@1.1.2:
    resolution: {integrity: sha512-Bt1sBAGFHY9DKY+4/2cV6izcKJUf5T7/gkdmkxzX/qv9CcGH8xSwVRW5mtX03SWJtRTWSOpzCuWN9rBFYZepZQ==}
    dependencies:
      shimmer: 1.2.1
    dev: false

  /emoji-regex@8.0.0:
    resolution: {integrity: sha512-MSjYzcWNOA0ewAHpz0MxpYFvwg6yjy1NG3xteoqz644VCo/RPgnr1/GGt+ic3iJTzQ8Eu3TdM14SawnVUmGE6A==}

  /emojis-list@3.0.0:
    resolution: {integrity: sha512-/kyM18EfinwXZbno9FyUGeFh87KC8HRQBQGildHZbEuRyWFOmv1U10o9BBp8XVZDVNNuQKyIGIu5ZYAAXJ0V2Q==}
    engines: {node: '>= 4'}
    dev: true

  /encodeurl@1.0.2:
    resolution: {integrity: sha512-TPJXq8JqFaVYm2CWmPvnP2Iyo4ZSM7/QKcSmuMLDObfpH5fi7RUGmd/rTDf+rut/saiDiQEeVTNgAmJEdAOx0w==}
    engines: {node: '>= 0.8'}
    dev: false

  /encodeurl@2.0.0:
    resolution: {integrity: sha512-Q0n9HRi4m6JuGIV1eFlmvJB7ZEVxu93IrMyiMsGC0lrMJMWzRgx6WGquyfQgZVb31vhGgXnfmPNNXmxnOkRBrg==}
    engines: {node: '>= 0.8'}
    dev: false

  /encoding@0.1.13:
    resolution: {integrity: sha512-ETBauow1T35Y/WZMkio9jiM0Z5xjHHmJ4XmjZOq1l/dXz3lr2sRn87nJy20RupqSh1F2m3HHPSp8ShIPQJrJ3A==}
    requiresBuild: true
    dependencies:
      iconv-lite: 0.6.3
    dev: true
    optional: true

  /end-of-stream@1.4.4:
    resolution: {integrity: sha512-+uw1inIHVPQoaVuHzRyXd21icM+cnt4CzD5rW+NC1wjOUSTOs+Te7FOv7AhN7vS9x/oIyhLP5PR1H+phQAHu5Q==}
    dependencies:
      once: 1.4.0
    dev: true

  /enhanced-resolve@4.5.0:
    resolution: {integrity: sha512-Nv9m36S/vxpsI+Hc4/ZGRs0n9mXqSWGGq49zxb/cJfPAQMbUtttJAlNPS4AQzaBdw/pKskw5bMbekT/Y7W/Wlg==}
    engines: {node: '>=6.9.0'}
    dependencies:
      graceful-fs: 4.2.11
      memory-fs: 0.5.0
      tapable: 1.1.3
    dev: true

  /enquirer@2.4.1:
    resolution: {integrity: sha512-rRqJg/6gd538VHvR3PSrdRBb/1Vy2YfzHqzvbhGIQpDRKIa4FgV/54b5Q1xYSxOOwKvjXweS26E0Q+nAMwp2pQ==}
    engines: {node: '>=8.6'}
    dependencies:
      ansi-colors: 4.1.3
      strip-ansi: 6.0.1
    dev: true

  /entities@4.5.0:
    resolution: {integrity: sha512-V0hjH4dGPh9Ao5p0MoRY6BVqtwCjhz6vI5LT8AJ55H+4g9/4vbHx1I54fS0XuclLhDHArPQCiMjDxjaL8fPxhw==}
    engines: {node: '>=0.12'}
    dev: true

  /env-paths@2.2.1:
    resolution: {integrity: sha512-+h1lkLKhZMTYjog1VEpJNG7NZJWcuc2DDk/qsqSTRRCOXiLjeQ1d1/udrUGhqMxUgAlwKNZ0cf2uqan5GLuS2A==}
    engines: {node: '>=6'}
    dev: true

  /err-code@2.0.3:
    resolution: {integrity: sha512-2bmlRpNKBxT/CRmPOlyISQpNj+qSeYvcym/uT0Jx2bMOlKLtSy1ZmLuVxSEKKyor/N5yhvp/ZiG1oE3DEYMSFA==}
    dev: true

  /errno@0.1.8:
    resolution: {integrity: sha512-dJ6oBr5SQ1VSd9qkk7ByRgb/1SH4JZjCHSW/mr63/QcXO9zLVxvJ6Oy13nio03rxpSnVDDjFor75SjVeZWPW/A==}
    hasBin: true
    dependencies:
      prr: 1.0.1
    dev: true

  /error-ex@1.3.2:
    resolution: {integrity: sha512-7dFHNmqeFSEt2ZBsCriorKnn3Z2pj+fd9kmI6QoWw4//DL+icEBfc0U7qJCisqrTsKTjw4fNFy2pW9OqStD84g==}
    dependencies:
      is-arrayish: 0.2.1
    dev: true

  /es-abstract@1.22.3:
    resolution: {integrity: sha512-eiiY8HQeYfYH2Con2berK+To6GrK2RxbPawDkGq4UiCQQfZHb6wX9qQqkbpPqaxQFcl8d9QzZqo0tGE0VcrdwA==}
    engines: {node: '>= 0.4'}
    dependencies:
      array-buffer-byte-length: 1.0.0
      arraybuffer.prototype.slice: 1.0.2
      available-typed-arrays: 1.0.5
      call-bind: 1.0.5
      es-set-tostringtag: 2.0.2
      es-to-primitive: 1.2.1
      function.prototype.name: 1.1.6
      get-intrinsic: 1.2.2
      get-symbol-description: 1.0.0
      globalthis: 1.0.3
      gopd: 1.0.1
      has-property-descriptors: 1.0.1
      has-proto: 1.0.1
      has-symbols: 1.0.3
      hasown: 2.0.0
      internal-slot: 1.0.6
      is-array-buffer: 3.0.2
      is-callable: 1.2.7
      is-negative-zero: 2.0.2
      is-regex: 1.1.4
      is-shared-array-buffer: 1.0.2
      is-string: 1.0.7
      is-typed-array: 1.1.12
      is-weakref: 1.0.2
      object-inspect: 1.13.1
      object-keys: 1.1.1
      object.assign: 4.1.5
      regexp.prototype.flags: 1.5.1
      safe-array-concat: 1.1.0
      safe-regex-test: 1.0.2
      string.prototype.trim: 1.2.8
      string.prototype.trimend: 1.0.7
      string.prototype.trimstart: 1.0.7
      typed-array-buffer: 1.0.0
      typed-array-byte-length: 1.0.0
      typed-array-byte-offset: 1.0.0
      typed-array-length: 1.0.4
      unbox-primitive: 1.0.2
      which-typed-array: 1.1.13
    dev: true

  /es-define-property@1.0.0:
    resolution: {integrity: sha512-jxayLKShrEqqzJ0eumQbVhTYQM27CfT1T35+gCgDFoL82JLsXqTJ76zv6A0YLOgEnLUMvLzsDsGIrl8NFpT2gQ==}
    engines: {node: '>= 0.4'}
    dependencies:
      get-intrinsic: 1.2.4
    dev: false

  /es-errors@1.3.0:
    resolution: {integrity: sha512-Zf5H2Kxt2xjTvbJvP2ZWLEICxA6j+hAmMzIlypy4xcBg1vKVnx89Wy0GbS+kf5cwCVFFzdCFh2XSCFNULS6csw==}
    engines: {node: '>= 0.4'}

  /es-set-tostringtag@2.0.2:
    resolution: {integrity: sha512-BuDyupZt65P9D2D2vA/zqcI3G5xRsklm5N3xCwuiy+/vKy8i0ifdsQP1sLgO4tZDSCaQUSnmC48khknGMV3D2Q==}
    engines: {node: '>= 0.4'}
    dependencies:
      get-intrinsic: 1.2.2
      has-tostringtag: 1.0.0
      hasown: 2.0.0
    dev: true

  /es-shim-unscopables@1.0.2:
    resolution: {integrity: sha512-J3yBRXCzDu4ULnQwxyToo/OjdMx6akgVC7K6few0a7F/0wLtmKKN7I73AH5T2836UuXRqN7Qg+IIUw/+YJksRw==}
    dependencies:
      hasown: 2.0.0
    dev: true

  /es-to-primitive@1.2.1:
    resolution: {integrity: sha512-QCOllgZJtaUo9miYBcLChTUaHNjJF3PYs1VidD7AwiEj1kYxKeQTctLAezAOH5ZKRH0g2IgPn6KwB4IT8iRpvA==}
    engines: {node: '>= 0.4'}
    dependencies:
      is-callable: 1.2.7
      is-date-object: 1.0.5
      is-symbol: 1.0.4
    dev: true

  /es5-ext@0.10.63:
    resolution: {integrity: sha512-hUCZd2Byj/mNKjfP9jXrdVZ62B8KuA/VoK7X8nUh5qT+AxDmcbvZz041oDVZdbIN1qW6XY9VDNwzkvKnZvK2TQ==}
    engines: {node: '>=0.10'}
    requiresBuild: true
    dependencies:
      es6-iterator: 2.0.3
      es6-symbol: 3.1.3
      esniff: 2.0.1
      next-tick: 1.1.0
    dev: false

  /es6-error@4.1.1:
    resolution: {integrity: sha512-Um/+FxMr9CISWh0bi5Zv0iOD+4cFh5qLeks1qhAopKVAJw3drgKbKySikp7wGhDL0HPeaja0P5ULZrxLkniUVg==}
    dev: true

  /es6-iterator@2.0.3:
    resolution: {integrity: sha512-zw4SRzoUkd+cl+ZoE15A9o1oQd920Bb0iOJMQkQhl3jNc03YqVjAhG7scf9C5KWRU/R13Orf588uCC6525o02g==}
    dependencies:
      d: 1.0.1
      es5-ext: 0.10.63
      es6-symbol: 3.1.3
    dev: false

  /es6-symbol@3.1.3:
    resolution: {integrity: sha512-NJ6Yn3FuDinBaBRWl/q5X/s4koRHBrgKAu+yGI6JCBeiu3qrcbJhwT2GeR/EXVfylRk8dpQVJoLEFhK+Mu31NA==}
    dependencies:
      d: 1.0.1
      ext: 1.7.0
    dev: false

  /esbuild-copy-static-files@0.1.0:
    resolution: {integrity: sha512-KlpmYqANA1t2nZavEdItfcOjJC6wbHA21v35HJWN32DddGTWKNNGDKljUzbCPojmpD+wAw8/DXr5abJ4jFCE0w==}
    dev: true

  /esbuild@0.21.5:
    resolution: {integrity: sha512-mg3OPMV4hXywwpoDxu3Qda5xCKQi+vCTZq8S9J/EpkhB2HzKXq4SNFZE3+NK93JYxc8VMSep+lOUSC/RVKaBqw==}
    engines: {node: '>=12'}
    hasBin: true
    requiresBuild: true
    optionalDependencies:
      '@esbuild/aix-ppc64': 0.21.5
      '@esbuild/android-arm': 0.21.5
      '@esbuild/android-arm64': 0.21.5
      '@esbuild/android-x64': 0.21.5
      '@esbuild/darwin-arm64': 0.21.5
      '@esbuild/darwin-x64': 0.21.5
      '@esbuild/freebsd-arm64': 0.21.5
      '@esbuild/freebsd-x64': 0.21.5
      '@esbuild/linux-arm': 0.21.5
      '@esbuild/linux-arm64': 0.21.5
      '@esbuild/linux-ia32': 0.21.5
      '@esbuild/linux-loong64': 0.21.5
      '@esbuild/linux-mips64el': 0.21.5
      '@esbuild/linux-ppc64': 0.21.5
      '@esbuild/linux-riscv64': 0.21.5
      '@esbuild/linux-s390x': 0.21.5
      '@esbuild/linux-x64': 0.21.5
      '@esbuild/netbsd-x64': 0.21.5
      '@esbuild/openbsd-x64': 0.21.5
      '@esbuild/sunos-x64': 0.21.5
      '@esbuild/win32-arm64': 0.21.5
      '@esbuild/win32-ia32': 0.21.5
      '@esbuild/win32-x64': 0.21.5
    dev: true

  /esbuild@0.23.0:
    resolution: {integrity: sha512-1lvV17H2bMYda/WaFb2jLPeHU3zml2k4/yagNMG8Q/YtfMjCwEUZa2eXXMgZTVSL5q1n4H7sQ0X6CdJDqqeCFA==}
    engines: {node: '>=18'}
    hasBin: true
    requiresBuild: true
    optionalDependencies:
      '@esbuild/aix-ppc64': 0.23.0
      '@esbuild/android-arm': 0.23.0
      '@esbuild/android-arm64': 0.23.0
      '@esbuild/android-x64': 0.23.0
      '@esbuild/darwin-arm64': 0.23.0
      '@esbuild/darwin-x64': 0.23.0
      '@esbuild/freebsd-arm64': 0.23.0
      '@esbuild/freebsd-x64': 0.23.0
      '@esbuild/linux-arm': 0.23.0
      '@esbuild/linux-arm64': 0.23.0
      '@esbuild/linux-ia32': 0.23.0
      '@esbuild/linux-loong64': 0.23.0
      '@esbuild/linux-mips64el': 0.23.0
      '@esbuild/linux-ppc64': 0.23.0
      '@esbuild/linux-riscv64': 0.23.0
      '@esbuild/linux-s390x': 0.23.0
      '@esbuild/linux-x64': 0.23.0
      '@esbuild/netbsd-x64': 0.23.0
      '@esbuild/openbsd-arm64': 0.23.0
      '@esbuild/openbsd-x64': 0.23.0
      '@esbuild/sunos-x64': 0.23.0
      '@esbuild/win32-arm64': 0.23.0
      '@esbuild/win32-ia32': 0.23.0
      '@esbuild/win32-x64': 0.23.0
    dev: true

  /escalade@3.1.1:
    resolution: {integrity: sha512-k0er2gUkLf8O0zKJiAhmkTnJlTvINGv7ygDNPbeIsX/TJjGJZHuh9B2UxbsaEkmlEo9MfhrSzmhIlhRlI2GXnw==}
    engines: {node: '>=6'}

  /escape-html@1.0.3:
    resolution: {integrity: sha512-NiSupZ4OeuGwr68lGIeym/ksIZMJodUGOSCZ/FSnTxcrekbvqrgdUxlJOMpijaKZVjAJrWrGs/6Jy8OMuyj9ow==}
    dev: false

  /escape-string-regexp@1.0.5:
    resolution: {integrity: sha512-vbRorB5FUQWvla16U8R/qgaFIya2qGzwDrNmCZuYKrbdSUMG6I1ZCGQRefkRVhuOkIGVne7BQ35DSfo1qvJqFg==}
    engines: {node: '>=0.8.0'}

  /escape-string-regexp@4.0.0:
    resolution: {integrity: sha512-TtpcNJ3XAzx3Gq8sWRzJaVajRs0uVxA2YAkdb1jm2YkPz4G6egUFAyA3n5vtEIZefPk5Wa4UXbKuS5fKkJWdgA==}
    engines: {node: '>=10'}
    dev: true

  /eslint-import-resolver-node@0.3.9:
    resolution: {integrity: sha512-WFj2isz22JahUv+B788TlO3N6zL3nNJGU8CcZbPZvVEkBPaJdCV4vy5wyghty5ROFbCRnm132v8BScu5/1BQ8g==}
    dependencies:
      debug: 3.2.7
      is-core-module: 2.13.1
      resolve: 1.22.8
    transitivePeerDependencies:
      - supports-color
    dev: true

  /eslint-module-utils@2.8.0(@typescript-eslint/parser@5.0.0)(eslint-import-resolver-node@0.3.9)(eslint@8.1.0):
    resolution: {integrity: sha512-aWajIYfsqCKRDgUfjEXNN/JlrzauMuSEy5sbd7WXbtW3EH6A6MpwEh42c7qD+MqQo9QMJ6fWLAeIJynx0g6OAw==}
    engines: {node: '>=4'}
    peerDependencies:
      '@typescript-eslint/parser': '*'
      eslint: '*'
      eslint-import-resolver-node: '*'
      eslint-import-resolver-typescript: '*'
      eslint-import-resolver-webpack: '*'
    peerDependenciesMeta:
      '@typescript-eslint/parser':
        optional: true
      eslint:
        optional: true
      eslint-import-resolver-node:
        optional: true
      eslint-import-resolver-typescript:
        optional: true
      eslint-import-resolver-webpack:
        optional: true
    dependencies:
      '@typescript-eslint/parser': 5.0.0(eslint@8.1.0)(typescript@4.7.4)
      debug: 3.2.7
      eslint: 8.1.0
      eslint-import-resolver-node: 0.3.9
    transitivePeerDependencies:
      - supports-color
    dev: true

  /eslint-plugin-header@3.1.1(eslint@8.1.0):
    resolution: {integrity: sha512-9vlKxuJ4qf793CmeeSrZUvVClw6amtpghq3CuWcB5cUNnWHQhgcqy5eF8oVKFk1G3Y/CbchGfEaw3wiIJaNmVg==}
    peerDependencies:
      eslint: '>=7.7.0'
    dependencies:
      eslint: 8.1.0
    dev: true

  /eslint-plugin-import@2.25.2(@typescript-eslint/parser@5.0.0)(eslint@8.1.0):
    resolution: {integrity: sha512-qCwQr9TYfoBHOFcVGKY9C9unq05uOxxdklmBXLVvcwo68y5Hta6/GzCZEMx2zQiu0woKNEER0LE7ZgaOfBU14g==}
    engines: {node: '>=4'}
    peerDependencies:
      '@typescript-eslint/parser': '*'
      eslint: ^2 || ^3 || ^4 || ^5 || ^6 || ^7.2.0 || ^8
    peerDependenciesMeta:
      '@typescript-eslint/parser':
        optional: true
    dependencies:
      '@typescript-eslint/parser': 5.0.0(eslint@8.1.0)(typescript@4.7.4)
      array-includes: 3.1.7
      array.prototype.flat: 1.3.2
      debug: 2.6.9
      doctrine: 2.1.0
      eslint: 8.1.0
      eslint-import-resolver-node: 0.3.9
      eslint-module-utils: 2.8.0(@typescript-eslint/parser@5.0.0)(eslint-import-resolver-node@0.3.9)(eslint@8.1.0)
      has: 1.0.4
      is-core-module: 2.13.1
      is-glob: 4.0.3
      minimatch: 3.1.2
      object.values: 1.1.7
      resolve: 1.22.8
      tsconfig-paths: 3.15.0
    transitivePeerDependencies:
      - eslint-import-resolver-typescript
      - eslint-import-resolver-webpack
      - supports-color
    dev: true

  /eslint-plugin-no-secrets@0.8.9(eslint@8.1.0):
    resolution: {integrity: sha512-CqaBxXrImABCtxMWspAnm8d5UKkpNylC7zqVveb+fJHEvsSiNGJlSWzdSIvBUnW1XhJXkzifNIZQC08rEII5Ng==}
    engines: {node: '>=10.0.0', npm: '>=6.9.0'}
    peerDependencies:
      eslint: '>=3.0.0'
    dependencies:
      eslint: 8.1.0
    dev: true

  /eslint-plugin-prettier@4.0.0(eslint@8.1.0)(prettier@2.4.1):
    resolution: {integrity: sha512-98MqmCJ7vJodoQK359bqQWaxOE0CS8paAz/GgjaZLyex4TTk3g9HugoO89EqWCrFiOqn9EVvcoo7gZzONCWVwQ==}
    engines: {node: '>=6.0.0'}
    peerDependencies:
      eslint: '>=7.28.0'
      eslint-config-prettier: '*'
      prettier: '>=2.0.0'
    peerDependenciesMeta:
      eslint-config-prettier:
        optional: true
    dependencies:
      eslint: 8.1.0
      prettier: 2.4.1
      prettier-linter-helpers: 1.0.0
    dev: true

  /eslint-scope@5.1.1:
    resolution: {integrity: sha512-2NxwbF/hZ0KpepYN0cNbo+FN6XoK7GaHlQhgx/hIZl6Va0bF45RQOOwhLIy8lQDbuCiadSLCBnH2CFYquit5bw==}
    engines: {node: '>=8.0.0'}
    dependencies:
      esrecurse: 4.3.0
      estraverse: 4.3.0
    dev: true

  /eslint-scope@6.0.0:
    resolution: {integrity: sha512-uRDL9MWmQCkaFus8RF5K9/L/2fn+80yoW3jkD53l4shjCh26fCtvJGasxjUqP5OT87SYTxCVA3BwTUzuELx9kA==}
    engines: {node: ^12.22.0 || ^14.17.0 || >=16.0.0}
    dependencies:
      esrecurse: 4.3.0
      estraverse: 5.3.0
    dev: true

  /eslint-utils@3.0.0(eslint@8.1.0):
    resolution: {integrity: sha512-uuQC43IGctw68pJA1RgbQS8/NP7rch6Cwd4j3ZBtgo4/8Flj4eGE7ZYSZRN3iq5pVUv6GPdW5Z1RFleo84uLDA==}
    engines: {node: ^10.0.0 || ^12.0.0 || >= 14.0.0}
    peerDependencies:
      eslint: '>=5'
    dependencies:
      eslint: 8.1.0
      eslint-visitor-keys: 2.1.0
    dev: true

  /eslint-visitor-keys@2.1.0:
    resolution: {integrity: sha512-0rSmRBzXgDzIsD6mGdJgevzgezI534Cer5L/vyMX0kHzT/jiB43jRhd9YUlMGYLQy2zprNmoT8qasCGtY+QaKw==}
    engines: {node: '>=10'}
    dev: true

  /eslint-visitor-keys@3.4.3:
    resolution: {integrity: sha512-wpc+LXeiyiisxPlEkUzU6svyS1frIO3Mgxj1fdy7Pm8Ygzguax2N3Fa/D/ag1WqbOprdI+uY6wMUl8/a2G+iag==}
    engines: {node: ^12.22.0 || ^14.17.0 || >=16.0.0}
    dev: true

  /eslint@8.1.0:
    resolution: {integrity: sha512-JZvNneArGSUsluHWJ8g8MMs3CfIEzwaLx9KyH4tZ2i+R2/rPWzL8c0zg3rHdwYVpN/1sB9gqnjHwz9HoeJpGHw==}
    engines: {node: ^12.22.0 || ^14.17.0 || >=16.0.0}
    hasBin: true
    dependencies:
      '@eslint/eslintrc': 1.4.1
      '@humanwhocodes/config-array': 0.6.0
      ajv: 6.12.6
      chalk: 4.1.2
<<<<<<< HEAD
      cross-spawn: 7.0.5
      debug: 4.3.7(supports-color@8.1.1)
=======
      cross-spawn: 7.0.3
      debug: 4.3.4(supports-color@8.1.1)
>>>>>>> 4991a9a9
      doctrine: 3.0.0
      enquirer: 2.4.1
      escape-string-regexp: 4.0.0
      eslint-scope: 6.0.0
      eslint-utils: 3.0.0(eslint@8.1.0)
      eslint-visitor-keys: 3.4.3
      espree: 9.6.1
      esquery: 1.5.0
      esutils: 2.0.3
      fast-deep-equal: 3.1.3
      file-entry-cache: 6.0.1
      functional-red-black-tree: 1.0.1
      glob-parent: 6.0.2
      globals: 13.24.0
      ignore: 4.0.6
      import-fresh: 3.3.0
      imurmurhash: 0.1.4
      is-glob: 4.0.3
      js-yaml: 4.1.0
      json-stable-stringify-without-jsonify: 1.0.1
      levn: 0.4.1
      lodash.merge: 4.6.2
      minimatch: 3.1.2
      natural-compare: 1.4.0
      optionator: 0.9.3
      progress: 2.0.3
      regexpp: 3.2.0
      semver: 7.5.4
      strip-ansi: 6.0.1
      strip-json-comments: 3.1.1
      text-table: 0.2.0
      v8-compile-cache: 2.4.0
    transitivePeerDependencies:
      - supports-color
    dev: true

  /esniff@2.0.1:
    resolution: {integrity: sha512-kTUIGKQ/mDPFoJ0oVfcmyJn4iBDRptjNVIzwIFR7tqWXdVI9xfA2RMwY/gbSpJG3lkdWNEjLap/NqVHZiJsdfg==}
    engines: {node: '>=0.10'}
    dependencies:
      d: 1.0.1
      es5-ext: 0.10.63
      event-emitter: 0.3.5
      type: 2.7.2
    dev: false

  /espree@9.6.1:
    resolution: {integrity: sha512-oruZaFkjorTpF32kDSI5/75ViwGeZginGGy2NoOSg3Q9bnwlnmDm4HLnkl0RE3n+njDXR037aY1+x58Z/zFdwQ==}
    engines: {node: ^12.22.0 || ^14.17.0 || >=16.0.0}
    dependencies:
      acorn: 8.11.3
      acorn-jsx: 5.3.2(acorn@8.11.3)
      eslint-visitor-keys: 3.4.3
    dev: true

  /esprima@4.0.1:
    resolution: {integrity: sha512-eGuFFw7Upda+g4p+QHvnW0RyTX/SVeJBDM/gCtMARO0cLuT2HcEKnTPvhjV6aGeqrCB/sbNop0Kszm0jsaWU4A==}
    engines: {node: '>=4'}
    hasBin: true

  /esquery@1.5.0:
    resolution: {integrity: sha512-YQLXUplAwJgCydQ78IMJywZCceoqk1oH01OERdSAJc/7U2AylwjhSCLDEtqwg811idIS/9fIU5GjG73IgjKMVg==}
    engines: {node: '>=0.10'}
    dependencies:
      estraverse: 5.3.0
    dev: true

  /esrecurse@4.3.0:
    resolution: {integrity: sha512-KmfKL3b6G+RXvP8N1vr3Tq1kL/oCFgn2NYXEtqP8/L3pKapUA4G8cFVaoF3SU323CD4XypR/ffioHmkti6/Tag==}
    engines: {node: '>=4.0'}
    dependencies:
      estraverse: 5.3.0
    dev: true

  /estraverse@4.3.0:
    resolution: {integrity: sha512-39nnKffWz8xN1BU/2c79n9nB9HDzo0niYUqx6xyqUnyoAnQyyWpOTdZEeiCch8BBu515t4wp9ZmgVfVhn9EBpw==}
    engines: {node: '>=4.0'}
    dev: true

  /estraverse@5.3.0:
    resolution: {integrity: sha512-MMdARuVEQziNTeJD8DgMqmhwR11BRQ/cBP+pLtYdSTnf3MIO8fFeiINEbX36ZdNlfU/7A9f3gUw49B3oQsvwBA==}
    engines: {node: '>=4.0'}
    dev: true

  /estree-walker@2.0.2:
    resolution: {integrity: sha512-Rfkk/Mp/DL7JVje3u18FxFujQlTNR2q6QfMSMB7AvCBx91NGj/ba3kCfza0f6dVDbw7YlRf/nDrn7pQrCCyQ/w==}
    dev: true

  /esutils@2.0.3:
    resolution: {integrity: sha512-kVscqXk4OCp68SZ0dkgEKVi6/8ij300KBWTJq32P/dYeWTSwK41WyTxalN1eRmA5Z9UU/LX9D7FWSmV9SAYx6g==}
    engines: {node: '>=0.10.0'}

  /etag@1.8.1:
    resolution: {integrity: sha512-aIL5Fx7mawVa300al2BnEE4iNvo1qETxLrPI/o05L7z6go7fCw1J6EQmbK4FmJ2AS7kgVF/KEZWufBfdClMcPg==}
    engines: {node: '>= 0.6'}
    dev: false

  /event-emitter@0.3.5:
    resolution: {integrity: sha512-D9rRn9y7kLPnJ+hMq7S/nhvoKwwvVJahBi2BPmx3bvbsEdK3W9ii8cBSGjP+72/LnM4n6fo3+dkCX5FeTQruXA==}
    dependencies:
      d: 1.0.1
      es5-ext: 0.10.63
    dev: false

  /events@3.3.0:
    resolution: {integrity: sha512-mQw+2fkQbALzQ7V0MY0IqdnXNOeTtP4r0lN9z7AAawCXgqea7bDii20AYrIBrFd/Hx0M2Ocz6S111CaFkUcb0Q==}
    engines: {node: '>=0.8.x'}
    dev: false

  /execa@5.1.1:
    resolution: {integrity: sha512-8uSpZZocAZRBAPIEINJj3Lo9HyGitllczc27Eh5YYojjMFMn8yHMDMaUHE2Jqfq05D/wucwI4JGURyXt1vchyg==}
    engines: {node: '>=10'}
    dependencies:
      cross-spawn: 7.0.5
      get-stream: 6.0.1
      human-signals: 2.1.0
      is-stream: 2.0.1
      merge-stream: 2.0.0
      npm-run-path: 4.0.1
      onetime: 5.1.2
      signal-exit: 3.0.7
      strip-final-newline: 2.0.0
    dev: true

  /exenv-es6@1.1.1:
    resolution: {integrity: sha512-vlVu3N8d6yEMpMsEm+7sUBAI81aqYYuEvfK0jNqmdb/OPXzzH7QWDDnVjMvDSY47JdHEqx/dfC/q8WkfoTmpGQ==}
    dev: false

  /expand-brackets@2.1.4:
    resolution: {integrity: sha512-w/ozOKR9Obk3qoWeY/WDi6MFta9AoMR+zud60mdnbniMcBxRuFJyDt2LdX/14A1UABeqk+Uk+LDfUpvoGKppZA==}
    engines: {node: '>=0.10.0'}
    dependencies:
      debug: 2.6.9
      define-property: 0.2.5
      extend-shallow: 2.0.1
      posix-character-classes: 0.1.1
      regex-not: 1.0.2
      snapdragon: 0.8.2
      to-regex: 3.0.2
    transitivePeerDependencies:
      - supports-color
    dev: true

  /exponential-backoff@3.1.1:
    resolution: {integrity: sha512-dX7e/LHVJ6W3DE1MHWi9S1EYzDESENfLrYohG2G++ovZrYOkm4Knwa0mc1cn84xJOR4KEU0WSchhLbd0UklbHw==}
    dev: true

  /express@4.21.1:
    resolution: {integrity: sha512-YSFlK1Ee0/GC8QaO91tHcDxJiE/X4FbpAyQWkxAvG6AXCuR65YzK8ua6D9hvi/TzUfZMpc+BwuM1IPw8fmQBiQ==}
    engines: {node: '>= 0.10.0'}
    dependencies:
      accepts: 1.3.8
      array-flatten: 1.1.1
      body-parser: 1.20.3
      content-disposition: 0.5.4
      content-type: 1.0.5
      cookie: 0.7.1
      cookie-signature: 1.0.6
      debug: 2.6.9
      depd: 2.0.0
      encodeurl: 2.0.0
      escape-html: 1.0.3
      etag: 1.8.1
      finalhandler: 1.3.1
      fresh: 0.5.2
      http-errors: 2.0.0
      merge-descriptors: 1.0.3
      methods: 1.1.2
      on-finished: 2.4.1
      parseurl: 1.3.3
      path-to-regexp: 0.1.10
      proxy-addr: 2.0.7
      qs: 6.13.0
      range-parser: 1.2.1
      safe-buffer: 5.2.1
      send: 0.19.0
      serve-static: 1.16.2
      setprototypeof: 1.2.0
      statuses: 2.0.1
      type-is: 1.6.18
      utils-merge: 1.0.1
      vary: 1.1.2
    transitivePeerDependencies:
      - supports-color
    dev: false

  /ext@1.7.0:
    resolution: {integrity: sha512-6hxeJYaL110a9b5TEJSj0gojyHQAmA2ch5Os+ySCiA1QGdS697XWY1pzsrSjqA9LDEEgdB/KypIlR59RcLuHYw==}
    dependencies:
      type: 2.7.2
    dev: false

  /extend-shallow@2.0.1:
    resolution: {integrity: sha512-zCnTtlxNoAiDc3gqY2aYAWFx7XWWiasuF2K8Me5WbN8otHKTUKBwjPtNpRs/rbUZm7KxWAaNj7P1a/p52GbVug==}
    engines: {node: '>=0.10.0'}
    dependencies:
      is-extendable: 0.1.1
    dev: true

  /extend-shallow@3.0.2:
    resolution: {integrity: sha512-BwY5b5Ql4+qZoefgMj2NUmx+tehVTH/Kf4k1ZEtOHNFcm2wSxMRo992l6X3TIgni2eZVTZ85xMOjF31fwZAj6Q==}
    engines: {node: '>=0.10.0'}
    dependencies:
      assign-symbols: 1.0.0
      is-extendable: 1.0.1
    dev: true

  /extglob@2.0.4:
    resolution: {integrity: sha512-Nmb6QXkELsuBr24CJSkilo6UHHgbekK5UiZgfE6UHD3Eb27YC6oD+bhcT+tJ6cl8dmsgdQxnWlcry8ksBIBLpw==}
    engines: {node: '>=0.10.0'}
    dependencies:
      array-unique: 0.3.2
      define-property: 1.0.0
      expand-brackets: 2.1.4
      extend-shallow: 2.0.1
      fragment-cache: 0.2.1
      regex-not: 1.0.2
      snapdragon: 0.8.2
      to-regex: 3.0.2
    transitivePeerDependencies:
      - supports-color
    dev: true

  /fast-deep-equal@3.1.3:
    resolution: {integrity: sha512-f3qQ9oQy9j2AhBe/H9VC91wLmKBCCU/gDOnKNAYG5hswO7BLKj09Hc5HYNz9cGI++xlpDCIgDaitVs03ATR84Q==}

  /fast-diff@1.3.0:
    resolution: {integrity: sha512-VxPP4NqbUjj6MaAOafWeUn2cXWLcCtljklUtZf0Ind4XQ+QPtmA0b18zZy0jIQx+ExRVCR/ZQpBmik5lXshNsw==}
    dev: true

  /fast-glob@3.3.2:
    resolution: {integrity: sha512-oX2ruAFQwf/Orj8m737Y5adxDQO0LAB7/S5MnxCdTNDd4p6BsyIVsv9JQsATbTSq8KHRpLwIHbVlUNatxd+1Ow==}
    engines: {node: '>=8.6.0'}
    dependencies:
      '@nodelib/fs.stat': 2.0.5
      '@nodelib/fs.walk': 1.2.8
      glob-parent: 5.1.2
      merge2: 1.4.1
      micromatch: 4.0.5
    dev: true

  /fast-json-stable-stringify@2.1.0:
    resolution: {integrity: sha512-lhd/wF+Lk98HZoTCtlVraHtfh5XYijIjalXck7saUtuanSDyLMxnHhSXEDJqHxD7msR8D0uCmqlkwjCV8xvwHw==}
    dev: true

  /fast-levenshtein@2.0.6:
    resolution: {integrity: sha512-DCXu6Ifhqcks7TZKY3Hxp3y6qphY5SJZmrWMDrKcERSOXWQdMhU9Ig/PYrzyw/ul9jOIyh0N4M0tbC5hodg8dw==}
    dev: true

  /fast-memoize@2.5.2:
    resolution: {integrity: sha512-Ue0LwpDYErFbmNnZSF0UH6eImUwDmogUO1jyE+JbN2gsQz/jICm1Ve7t9QT0rNSsfJt+Hs4/S3GnsDVjL4HVrw==}
    dev: true

  /fastq@1.16.0:
    resolution: {integrity: sha512-ifCoaXsDrsdkWTtiNJX5uzHDsrck5TzfKKDcuFFTIrrc/BS076qgEIfoIy1VeZqViznfKiysPYTh/QeHtnIsYA==}
    dependencies:
      reusify: 1.0.4
    dev: true

  /fault@1.0.4:
    resolution: {integrity: sha512-CJ0HCB5tL5fYTEA7ToAq5+kTwd++Borf1/bifxd9iT70QcXr4MRrO3Llf8Ifs70q+SJcGHFtnIE/Nw6giCtECA==}
    dependencies:
      format: 0.2.2
    dev: false

  /file-entry-cache@6.0.1:
    resolution: {integrity: sha512-7Gps/XWymbLk2QLYK4NzpMOrYjMhdIxXuIvy2QBsLE6ljuodKvdkWs/cpyJJ3CVIVpH0Oi1Hvg1ovbMzLdFBBg==}
    engines: {node: ^10.12.0 || >=12.0.0}
    dependencies:
      flat-cache: 3.2.0
    dev: true

  /file-uri-to-path@1.0.0:
    resolution: {integrity: sha512-0Zt+s3L7Vf1biwWZ29aARiVYLx7iMGnEUl9x33fbB/j3jR81u/O2LbqK+Bm1CDSNDKVtJ/YjwY7TUd5SkeLQLw==}
    dev: true

  /filelist@1.0.4:
    resolution: {integrity: sha512-w1cEuf3S+DrLCQL7ET6kz+gmlJdbq9J7yXCSjK/OZCPA+qEN1WyF4ZAf0YYJa4/shHJra2t/d/r8SV4Ji+x+8Q==}
    dependencies:
      minimatch: 5.1.6
    dev: true

  /fill-range@4.0.0:
    resolution: {integrity: sha512-VcpLTWqWDiTerugjj8e3+esbg+skS3M9e54UuR3iCeIDMXCLTsAH8hTSzDQU/X6/6t3eYkOKoZSef2PlU6U1XQ==}
    engines: {node: '>=0.10.0'}
    dependencies:
      extend-shallow: 2.0.1
      is-number: 3.0.0
      repeat-string: 1.6.1
      to-regex-range: 2.1.1
    dev: true

  /fill-range@7.0.1:
    resolution: {integrity: sha512-qOo9F+dMUmC2Lcb4BbVvnKJxTPjCm+RRpe4gDuGrzkL7mEVl/djYSu2OdQ2Pa302N4oqkSg9ir6jaLWJ2USVpQ==}
    engines: {node: '>=8'}
    dependencies:
      to-regex-range: 5.0.1

  /filter-obj@1.1.0:
    resolution: {integrity: sha512-8rXg1ZnX7xzy2NGDVkBVaAy+lSlPNwad13BtgSlLuxfIslyt5Vg64U7tFcCt4WS1R0hvtnQybT/IyCkGZ3DpXQ==}
    engines: {node: '>=0.10.0'}
    dev: false

  /finalhandler@1.3.1:
    resolution: {integrity: sha512-6BN9trH7bp3qvnrRyzsBz+g3lZxTNZTbVO2EV1CS0WIcDbawYVdYvGflME/9QP0h0pYlCDBCTjYa9nZzMDpyxQ==}
    engines: {node: '>= 0.8'}
    dependencies:
      debug: 2.6.9
      encodeurl: 2.0.0
      escape-html: 1.0.3
      on-finished: 2.4.1
      parseurl: 1.3.3
      statuses: 2.0.1
      unpipe: 1.0.0
    transitivePeerDependencies:
      - supports-color
    dev: false

  /find-cache-dir@2.1.0:
    resolution: {integrity: sha512-Tq6PixE0w/VMFfCgbONnkiQIVol/JJL7nRMi20fqzA4NRs9AfeqMGeRdPi3wIhYkxjeBaWh2rxwapn5Tu3IqOQ==}
    engines: {node: '>=6'}
    dependencies:
      commondir: 1.0.1
      make-dir: 2.1.0
      pkg-dir: 3.0.0
    dev: false

  /find-cache-dir@3.3.2:
    resolution: {integrity: sha512-wXZV5emFEjrridIgED11OoUKLxiYjAcqot/NJdAkOhlJ+vGzwhOAfcG5OX1jP+S0PcjEn8bdMJv+g2jwQ3Onig==}
    engines: {node: '>=8'}
    dependencies:
      commondir: 1.0.1
      make-dir: 3.1.0
      pkg-dir: 4.2.0
    dev: true

  /find-process@1.4.4:
    resolution: {integrity: sha512-rRSuT1LE4b+BFK588D2V8/VG9liW0Ark1XJgroxZXI0LtwmQJOb490DvDYvbm+Hek9ETFzTutGfJ90gumITPhQ==}
    hasBin: true
    dependencies:
      chalk: 4.1.2
      commander: 5.1.0
<<<<<<< HEAD
      debug: 4.3.7(supports-color@8.1.1)
=======
      debug: 4.3.4(supports-color@8.1.1)
>>>>>>> 4991a9a9
    transitivePeerDependencies:
      - supports-color
    dev: false

  /find-up@3.0.0:
    resolution: {integrity: sha512-1yD6RmLI1XBfxugvORwlck6f75tYL+iR0jqwsOrOxMZyGYqUuDhJ0l4AXdO1iX/FTs9cBAMEk1gWSEx1kSbylg==}
    engines: {node: '>=6'}
    dependencies:
      locate-path: 3.0.0
    dev: false

  /find-up@4.1.0:
    resolution: {integrity: sha512-PpOwAdQ/YlXQ2vj8a3h8IipDuYRi3wceVQQGYWxNINccq40Anw7BlsEXCMbt1Zt+OLA6Fq9suIpIWD0OsnISlw==}
    engines: {node: '>=8'}
    dependencies:
      locate-path: 5.0.0
      path-exists: 4.0.0
    dev: true

  /find-up@5.0.0:
    resolution: {integrity: sha512-78/PXT1wlLLDgTzDs7sjq9hzz0vXD+zn+7wypEe4fXQxCmdmqfGsEPQxmiCSQI3ajFV91bVSsvNtrJRiW6nGng==}
    engines: {node: '>=10'}
    dependencies:
      locate-path: 6.0.0
      path-exists: 4.0.0
    dev: true

  /flat-cache@3.2.0:
    resolution: {integrity: sha512-CYcENa+FtcUKLmhhqyctpclsq7QF38pKjZHsGNiSQF5r4FtoKDWabFDl3hzaEQMvT1LHEysw5twgLvpYYb4vbw==}
    engines: {node: ^10.12.0 || >=12.0.0}
    dependencies:
      flatted: 3.2.9
      keyv: 4.5.4
      rimraf: 3.0.2
    dev: true

  /flat@5.0.2:
    resolution: {integrity: sha512-b6suED+5/3rTpUBdG1gupIl8MPFCAMA0QXwmljLhvCUKcUvdE4gWky9zpuGCcXHOsz4J9wPGNWq6OKpmIzz3hQ==}
    hasBin: true
    dev: true

  /flatted@3.2.9:
    resolution: {integrity: sha512-36yxDn5H7OFZQla0/jFJmbIKTdZAQHngCedGxiMmpNfEZM0sdEeT+WczLQrjK6D7o2aiyLYDnkw0R3JK0Qv1RQ==}

<<<<<<< HEAD
  /flow-parser@0.252.0:
    resolution: {integrity: sha512-z8hKPUjZ33VLn4HVntifqmEhmolUMopysnMNzazoDqo1GLUkBsreLNsxETlKJMPotUWStQnen6SGvUNe1j4Hlg==}
=======
  /flow-parser@0.227.0:
    resolution: {integrity: sha512-nOygtGKcX/siZK/lFzpfdHEfOkfGcTW7rNroR1Zsz6T/JxSahPALXVt5qVHq/fgvMJuv096BTKbgxN3PzVBaDA==}
>>>>>>> 4991a9a9
    engines: {node: '>=0.4.0'}
    dev: false

  /follow-redirects@1.15.6(debug@4.3.4):
    resolution: {integrity: sha512-wWN62YITEaOpSK584EZXJafH1AGpO8RVgElfkuXbTOrPX4fIfOyEpW/CsiNd8JdYrAoOvafRTOEnvsO++qCqFA==}
    engines: {node: '>=4.0'}
    peerDependencies:
      debug: '*'
    peerDependenciesMeta:
      debug:
        optional: true
    dependencies:
      debug: 4.3.4(supports-color@8.1.1)
    dev: false

  /for-each@0.3.3:
    resolution: {integrity: sha512-jqYfLp7mo9vIyQf8ykW2v7A+2N4QjeCeI5+Dz9XraiO1ign81wjiH7Fb9vSOWvQfNtmSa4H2RoQTrrXivdUZmw==}
    dependencies:
      is-callable: 1.2.7
    dev: true

  /for-in@1.0.2:
    resolution: {integrity: sha512-7EwmXrOjyL+ChxMhmG5lnW9MPt1aIeZEwKhQzoBUdTV0N3zuwWDZYVJatDvZ2OyzPUvdIAZDsCetk3coyMfcnQ==}
    engines: {node: '>=0.10.0'}
    dev: true

  /foreground-child@2.0.0:
    resolution: {integrity: sha512-dCIq9FpEcyQyXKCkyzmlPTFNgrCzPudOe+mhvJU5zAtlBnGVy2yKxtfsxK2tQBThwq225jcvBjpw1Gr40uzZCA==}
    engines: {node: '>=8.0.0'}
    dependencies:
      cross-spawn: 7.0.5
      signal-exit: 3.0.7
    dev: true

  /form-data@4.0.0:
    resolution: {integrity: sha512-ETEklSGi5t0QMZuiXoA/Q6vcnxcLQP5vdugSpuAyi6SVGi2clPPp+xgEhuMaHC+zGgn31Kd235W35f7Hykkaww==}
    engines: {node: '>= 6'}
    dependencies:
      asynckit: 0.4.0
      combined-stream: 1.0.8
      mime-types: 2.1.35
    dev: false

  /format@0.2.2:
    resolution: {integrity: sha512-wzsgA6WOq+09wrU1tsJ09udeR/YZRaeArL9e1wPbFg3GG2yDnC2ldKpxs4xunpFF9DgqCqOIra3bc1HWrJ37Ww==}
    engines: {node: '>=0.4.x'}
    dev: false

  /forwarded@0.2.0:
    resolution: {integrity: sha512-buRG0fpBtRHSTCOASe6hD258tEubFoRLb4ZNA6NxMVHNw2gOcwHo9wyablzMzOA5z9xA9L1KNjk/Nt6MT9aYow==}
    engines: {node: '>= 0.6'}
    dev: false

  /fragment-cache@0.2.1:
    resolution: {integrity: sha512-GMBAbW9antB8iZRHLoGw0b3HANt57diZYFO/HL1JGIC1MjKrdmhxvrJbupnVvpys0zsz7yBApXdQyfepKly2kA==}
    engines: {node: '>=0.10.0'}
    dependencies:
      map-cache: 0.2.2
    dev: true

  /fresh@0.5.2:
    resolution: {integrity: sha1-PYyt2Q2XZWn6g1qx+OSyOhBWBac=}
    engines: {node: '>= 0.6'}
    dev: false

  /fromentries@1.3.2:
    resolution: {integrity: sha512-cHEpEQHUg0f8XdtZCc2ZAhrHzKzT0MrFUTcvx+hfxYu7rGMDc5SKoXFh+n4YigxsHXRzc6OrCshdR1bWH6HHyg==}
    dev: true

  /fs-extra@11.1.1:
    resolution: {integrity: sha512-MGIE4HOvQCeUCzmlHs0vXpih4ysz4wg9qiSAu6cd42lVwPbTM1TjV7RusoyQqMmk/95gdQZX72u+YW+c3eEpFQ==}
    engines: {node: '>=14.14'}
    dependencies:
      graceful-fs: 4.2.11
      jsonfile: 6.1.0
      universalify: 2.0.1
    dev: true

  /fs-extra@7.0.1:
    resolution: {integrity: sha512-YJDaCJZEnBmcbw13fvdAM9AwNOJwOzrE4pqMqBq5nFiEqXUqHwlK4B+3pUw6JNvfSPtX05xFHtYy/1ni01eGCw==}
    engines: {node: '>=6 <7 || >=8'}
    dependencies:
      graceful-fs: 4.2.11
      jsonfile: 4.0.0
      universalify: 0.1.2
    dev: false

  /fs-extra@8.1.0:
    resolution: {integrity: sha512-yhlQgA6mnOJUKOsRUFsgJdQCvkKhcz8tlZG5HBQfReYZy46OwLcY+Zia0mtdHsOo9y/hP+CxMN0TU9QxoOtG4g==}
    engines: {node: '>=6 <7 || >=8'}
    dependencies:
      graceful-fs: 4.2.11
      jsonfile: 4.0.0
      universalify: 0.1.2
    dev: false

  /fs-extra@9.0.1:
    resolution: {integrity: sha512-h2iAoN838FqAFJY2/qVpzFXy+EBxfVE220PalAqQLDVsFOHLJrZvut5puAbCdNv6WJk+B8ihI+k0c7JK5erwqQ==}
    engines: {node: '>=10'}
    dependencies:
      at-least-node: 1.0.0
      graceful-fs: 4.2.11
      jsonfile: 6.1.0
      universalify: 1.0.0
    dev: true

  /fs-extra@9.1.0:
    resolution: {integrity: sha512-hcg3ZmepS30/7BSFqRvoo3DOMQu7IjqxO5nCDt+zM9XWjb33Wg7ziNT+Qvqbuc3+gWpzO02JubVyk2G4Zvo1OQ==}
    engines: {node: '>=10'}
    dependencies:
      at-least-node: 1.0.0
      graceful-fs: 4.2.11
      jsonfile: 6.1.0
      universalify: 2.0.1
    dev: false

  /fs-minipass@2.1.0:
    resolution: {integrity: sha512-V/JgOLFCS+R6Vcq0slCuaeWEdNC3ouDlJMNIsacH2VtALiu9mV4LPrHc5cDl8k5aw6J8jwgWWpiTo5RYhmIzvg==}
    engines: {node: '>= 8'}
    dependencies:
      minipass: 3.3.6
    dev: true

  /fs.realpath@1.0.0:
    resolution: {integrity: sha512-OO0pH2lK6a0hZnAdau5ItzHPI6pUlvI7jMVnxUQRtw4owF2wk8lOSabtGDCTP4Ggrg2MbGnWO9X8K1t4+fGMDw==}

  /fsevents@2.3.3:
    resolution: {integrity: sha512-5xoDfX+fL7faATnagmWPpbFtwh/R77WmMMqqHGS65C3vvB0YHrgF+B1YmZ3441tMj5n63k0212XNoJwzlhffQw==}
    engines: {node: ^8.16.0 || ^10.6.0 || >=11.0.0}
    os: [darwin]
    requiresBuild: true
    dev: true
    optional: true

  /function-bind@1.1.2:
    resolution: {integrity: sha512-7XHNxH7qX9xG5mIwxkhumTox/MIRNcOgDrxWsMt2pAr23WHp6MrRlN7FBSFpCpr+oVO0F744iUgR82nJMfG2SA==}

  /function.prototype.name@1.1.6:
    resolution: {integrity: sha512-Z5kx79swU5P27WEayXM1tBi5Ze/lbIyiNgU3qyXUOf9b2rgXYyF9Dy9Cx+IQv/Lc8WCG6L82zwUPpSS9hGehIg==}
    engines: {node: '>= 0.4'}
    dependencies:
      call-bind: 1.0.5
      define-properties: 1.2.1
      es-abstract: 1.22.3
      functions-have-names: 1.2.3
    dev: true

  /functional-red-black-tree@1.0.1:
    resolution: {integrity: sha512-dsKNQNdj6xA3T+QlADDA7mOSlX0qiMINjn0cgr+eGHGsbSHzTabcIogz2+p/iqP1Xs6EP/sS2SbqH+brGTbq0g==}
    dev: true

  /functions-have-names@1.2.3:
    resolution: {integrity: sha512-xckBUXyTIqT97tq2x2AMb+g163b5JFysYk0x4qxNFwbfQkmNZoiRHb6sPzI9/QV33WeuvVYBUIiD4NzNIyqaRQ==}
    dev: true

  /fuse.js@6.6.2:
    resolution: {integrity: sha512-cJaJkxCCxC8qIIcPBF9yGxY0W/tVZS3uEISDxhYIdtk8OL93pe+6Zj7LjCqVV4dzbqcriOZ+kQ/NE4RXZHsIGA==}
    engines: {node: '>=10'}
    dev: false

  /gauge@4.0.4:
    resolution: {integrity: sha512-f9m+BEN5jkg6a0fZjleidjN51VE1X+mPFQ2DJ0uv1V39oCLCbsGe6yjbBnp7eK7z/+GAon99a3nHuqbuuthyPg==}
    engines: {node: ^12.13.0 || ^14.15.0 || >=16.0.0}
    dependencies:
      aproba: 2.0.0
      color-support: 1.1.3
      console-control-strings: 1.1.0
      has-unicode: 2.0.1
      signal-exit: 3.0.7
      string-width: 4.2.3
      strip-ansi: 6.0.1
      wide-align: 1.1.5
    dev: true

  /gensync@1.0.0-beta.2:
    resolution: {integrity: sha512-3hN7NaskYvMDLQY55gnW3NQ+mesEAepTqlg+VEbj7zzqEMBVNhzcGYYeqFo/TlYz6eQiFcp1HcsCZO+nGgS8zg==}
    engines: {node: '>=6.9.0'}

  /get-caller-file@2.0.5:
    resolution: {integrity: sha512-DyFP3BM/3YHTQOCUL/w0OZHR0lpKeGrxotcHWcqNEdnltqFwXVfhEBQ94eIo34AfQpo0rGki4cyIiftY06h2Fg==}
    engines: {node: 6.* || 8.* || >= 10.*}

  /get-func-name@2.0.2:
    resolution: {integrity: sha512-8vXOvuE167CtIc3OyItco7N/dpRtBbYOsPsXCz7X/PMnlGjYjSGuZJgM1Y7mmew7BKf9BqvLX2tnOVy1BBUsxQ==}
    dev: true

  /get-intrinsic@1.2.2:
    resolution: {integrity: sha512-0gSo4ml/0j98Y3lngkFEot/zhiCeWsbYIlZ+uZOVgzLyLaUw7wxUL+nCTP0XJvJg1AXulJRI3UJi8GsbDuxdGA==}
    dependencies:
      function-bind: 1.1.2
      has-proto: 1.0.1
      has-symbols: 1.0.3
      hasown: 2.0.0
    dev: true

  /get-intrinsic@1.2.4:
    resolution: {integrity: sha512-5uYhsJH8VJBTv7oslg4BznJYhDoRI6waYCxMmCdnTrcCrHA/fCFKoTFz2JKKE0HdDFUF7/oQuhzumXJK7paBRQ==}
    engines: {node: '>= 0.4'}
    dependencies:
      es-errors: 1.3.0
      function-bind: 1.1.2
      has-proto: 1.0.1
      has-symbols: 1.0.3
      hasown: 2.0.0

  /get-own-enumerable-property-symbols@3.0.2:
    resolution: {integrity: sha512-I0UBV/XOz1XkIJHEUDMZAbzCThU/H8DxmSfmdGcKPnVhu2VfFqr34jr9777IyaTYvxjedWhqVIilEDsCdP5G6g==}
    dev: true

  /get-package-type@0.1.0:
    resolution: {integrity: sha512-pjzuKtY64GYfWizNAJ0fr9VqttZkNiK2iS430LtIHzjBEr6bX8Am2zm4sW4Ro5wjWW5cAlRL1qAMTcXbjNAO2Q==}
    engines: {node: '>=8.0.0'}
    dev: true

  /get-stream@6.0.1:
    resolution: {integrity: sha512-ts6Wi+2j3jQjqi70w5AlN8DFnkSwC+MqmxEzdEALB2qXZYV3X/b1CTfgPLGJNMeAWxdPfU8FO1ms3NUfaHCPYg==}
    engines: {node: '>=10'}
    dev: true

  /get-symbol-description@1.0.0:
    resolution: {integrity: sha512-2EmdH1YvIQiZpltCNgkuiUnyukzxM/R6NDJX31Ke3BG1Nq5b0S2PhX59UKi9vZpPDQVdqn+1IcaAwnzTT5vCjw==}
    engines: {node: '>= 0.4'}
    dependencies:
      call-bind: 1.0.5
      get-intrinsic: 1.2.2
    dev: true

  /get-value@2.0.6:
    resolution: {integrity: sha512-Ln0UQDlxH1BapMu3GPtf7CuYNwRZf2gwCuPqbyG6pB8WfmFpzqcy4xtAaAMUhnNqjMKTiCPZG2oMT3YSx8U2NA==}
    engines: {node: '>=0.10.0'}
    dev: true

  /glob-parent@5.1.2:
    resolution: {integrity: sha512-AOIgSQCepiJYwP3ARnGx+5VnTu2HBYdzbGP45eLw1vr3zB3vZLeyed1sC9hnbcOc9/SrMyM5RPQrkGz4aS9Zow==}
    engines: {node: '>= 6'}
    dependencies:
      is-glob: 4.0.3
    dev: true

  /glob-parent@6.0.2:
    resolution: {integrity: sha512-XxwI8EOhVQgWp6iDL+3b0r86f4d6AX6zSU55HfB4ydCEuXLXc5FcYeOu+nnGftS4TEju/11rt4KJPTMgbfmv4A==}
    engines: {node: '>=10.13.0'}
    dependencies:
      is-glob: 4.0.3
    dev: true

  /glob@10.0.0:
    resolution: {integrity: sha512-zmp9ZDC6NpDNLujV2W2n+3lH+BafIVZ4/ct+Yj3BMZTH/+bgm/eVjHzeFLwxJrrIGgjjS2eiQLlpurHsNlEAtQ==}
    engines: {node: '>=16 || 14 >=14.17'}
    dependencies:
      fs.realpath: 1.0.0
      minimatch: 9.0.3
      minipass: 5.0.0
      path-scurry: 1.10.1
    dev: false

  /glob@7.2.0:
    resolution: {integrity: sha512-lmLf6gtyrPq8tTjSmrO94wBeQbFR3HbLHbuyD69wuyQkImp2hWqMGB47OX65FBkPffO641IP9jWa1z4ivqG26Q==}
    dependencies:
      fs.realpath: 1.0.0
      inflight: 1.0.6
      inherits: 2.0.4
      minimatch: 3.1.2
      once: 1.4.0
      path-is-absolute: 1.0.1
    dev: true

  /glob@7.2.3:
    resolution: {integrity: sha512-nFR0zLpU2YCaRxwoCJvL6UvCH2JFyFVIvwTLsIf21AuHlMskA1hhTdk+LlYJtOlYt9v6dvszD2BGRqBL+iQK9Q==}
    dependencies:
      fs.realpath: 1.0.0
      inflight: 1.0.6
      inherits: 2.0.4
      minimatch: 3.1.2
      once: 1.4.0
      path-is-absolute: 1.0.1

  /glob@8.1.0:
    resolution: {integrity: sha512-r8hpEjiQEYlF2QU0df3dS+nxxSIreXQS1qRhMJM0Q5NDdR386C7jb7Hwwod8Fgiuex+k0GFjgft18yvxm5XoCQ==}
    engines: {node: '>=12'}
    dependencies:
      fs.realpath: 1.0.0
      inflight: 1.0.6
      inherits: 2.0.4
      minimatch: 5.1.6
      once: 1.4.0
    dev: true

  /globals@11.12.0:
    resolution: {integrity: sha512-WOBp/EEGUiIsJSp7wcv/y6MO+lV9UoncWqxuFfm8eBwzWNgyfBd6Gz+IeKQ9jCmyhoH99g15M3T+QaVHFjizVA==}
    engines: {node: '>=4'}

  /globals@13.24.0:
    resolution: {integrity: sha512-AhO5QUcj8llrbG09iWhPU2B204J1xnPeL8kQmVorSsy+Sjj1sk8gIyh6cUocGmH4L0UuhAJy+hJMRA4mgA4mFQ==}
    engines: {node: '>=8'}
    dependencies:
      type-fest: 0.20.2
    dev: true

  /globalthis@1.0.3:
    resolution: {integrity: sha512-sFdI5LyBiNTHjRd7cGPWapiHWMOXKyuBNX/cWJ3NfzrZQVa8GI/8cofCl74AOVqq9W5kNmguTIzJ/1s2gyI9wA==}
    engines: {node: '>= 0.4'}
    dependencies:
      define-properties: 1.2.1
    dev: true

  /globby@11.1.0:
    resolution: {integrity: sha512-jhIXaOzy1sb8IyocaruWSn1TjmnBVs8Ayhcy83rmxNJ8q2uWKCAj3CnJY+KpGSXCueAPc0i05kVvVKtP1t9S3g==}
    engines: {node: '>=10'}
    dependencies:
      array-union: 2.1.0
      dir-glob: 3.0.1
      fast-glob: 3.3.2
      ignore: 5.3.0
      merge2: 1.4.1
      slash: 3.0.0
    dev: true

  /gopd@1.0.1:
    resolution: {integrity: sha512-d65bNlIadxvpb/A2abVdlqKqV563juRnZ1Wtk6s1sIR8uNsXR70xqIzVqxVf1eTqDunwT2MkczEeaezCKTZhwA==}
    dependencies:
      get-intrinsic: 1.2.4

  /graceful-fs@4.2.11:
    resolution: {integrity: sha512-RbJ5/jmFcNNCcDV5o9eTnBLJ/HszWV0P73bc+Ff4nS/rJj+YaS6IGyiOL0VoBYX+l1Wrl3k63h/KrH+nhJ0XvQ==}

  /has-bigints@1.0.2:
    resolution: {integrity: sha512-tSvCKtBr9lkF0Ex0aQiP9N+OpV4zi2r/Nee5VkRDbaqv35RLYMzbwQfFSZZH0kR+Rd6302UJZ2p/bJCEoR3VoQ==}
    dev: true

  /has-flag@3.0.0:
    resolution: {integrity: sha512-sKJf1+ceQBr4SMkvQnBDNDtf4TXpVhVGateu0t918bl30FnbE2m4vNLX+VWe/dpjlb+HugGYzW7uQXH98HPEYw==}
    engines: {node: '>=4'}

  /has-flag@4.0.0:
    resolution: {integrity: sha512-EykJT/Q1KjTWctppgIAgfSO0tKVuZUjhgMr17kqTumMl6Afv3EISleU7qZUzoXDFTAHTDC4NOoG/ZxU3EvlMPQ==}
    engines: {node: '>=8'}

  /has-property-descriptors@1.0.1:
    resolution: {integrity: sha512-VsX8eaIewvas0xnvinAe9bw4WfIeODpGYikiWYLH+dma0Jw6KHYqWiWfhQlgOVK8D6PvjubK5Uc4P0iIhIcNVg==}
    dependencies:
      get-intrinsic: 1.2.2
    dev: true

  /has-property-descriptors@1.0.2:
    resolution: {integrity: sha512-55JNKuIW+vq4Ke1BjOTjM2YctQIvCT7GFzHwmfZPGo5wnrgkid0YQtnAleFSqumZm4az3n2BS+erby5ipJdgrg==}
    dependencies:
      es-define-property: 1.0.0
    dev: false

  /has-proto@1.0.1:
    resolution: {integrity: sha512-7qE+iP+O+bgF9clE5+UoBFzE65mlBiVj3tKCrlNQ0Ogwm0BjpT/gK4SlLYDMybDh5I3TCTKnPPa0oMG7JDYrhg==}
    engines: {node: '>= 0.4'}

  /has-symbols@1.0.3:
    resolution: {integrity: sha512-l3LCuF6MgDNwTDKkdYGEihYjt5pRPbEg46rtlmnSPlUbgmB8LOIrKJbYYFBSbnPaJexMKtiPO8hmeRjRz2Td+A==}
    engines: {node: '>= 0.4'}

  /has-tostringtag@1.0.0:
    resolution: {integrity: sha512-kFjcSNhnlGV1kyoGk7OXKSawH5JOb/LzUc5w9B02hOTO0dfFRjbHQKvg1d6cf3HbeUmtU9VbbV3qzZ2Teh97WQ==}
    engines: {node: '>= 0.4'}
    dependencies:
      has-symbols: 1.0.3
    dev: true

  /has-unicode@2.0.1:
    resolution: {integrity: sha512-8Rf9Y83NBReMnx0gFzA8JImQACstCYWUplepDa9xprwwtmgEZUF0h/i5xSA625zB/I37EtrswSST6OXxwaaIJQ==}
    dev: true

  /has-value@0.3.1:
    resolution: {integrity: sha512-gpG936j8/MzaeID5Yif+577c17TxaDmhuyVgSwtnL/q8UUTySg8Mecb+8Cf1otgLoD7DDH75axp86ER7LFsf3Q==}
    engines: {node: '>=0.10.0'}
    dependencies:
      get-value: 2.0.6
      has-values: 0.1.4
      isobject: 2.1.0
    dev: true

  /has-value@1.0.0:
    resolution: {integrity: sha512-IBXk4GTsLYdQ7Rvt+GRBrFSVEkmuOUy4re0Xjd9kJSUQpnTrWR4/y9RpfexN9vkAPMFuQoeWKwqzPozRTlasGw==}
    engines: {node: '>=0.10.0'}
    dependencies:
      get-value: 2.0.6
      has-values: 1.0.0
      isobject: 3.0.1
    dev: true

  /has-values@0.1.4:
    resolution: {integrity: sha512-J8S0cEdWuQbqD9//tlZxiMuMNmxB8PlEwvYwuxsTmR1G5RXUePEX/SJn7aD0GMLieuZYSwNH0cQuJGwnYunXRQ==}
    engines: {node: '>=0.10.0'}
    dev: true

  /has-values@1.0.0:
    resolution: {integrity: sha512-ODYZC64uqzmtfGMEAX/FvZiRyWLpAC3vYnNunURUnkGVTS+mI0smVsWaPydRBsE3g+ok7h960jChO8mFcWlHaQ==}
    engines: {node: '>=0.10.0'}
    dependencies:
      is-number: 3.0.0
      kind-of: 4.0.0
    dev: true

  /has@1.0.4:
    resolution: {integrity: sha512-qdSAmqLF6209RFj4VVItywPMbm3vWylknmB3nvNiUIs72xAimcM8nVYxYr7ncvZq5qzk9MKIZR8ijqD/1QuYjQ==}
    engines: {node: '>= 0.4.0'}
    dev: true

  /hasha@5.2.2:
    resolution: {integrity: sha512-Hrp5vIK/xr5SkeN2onO32H0MgNZ0f17HRNH39WfL0SYUNOTZ5Lz1TJ8Pajo/87dYGEFlLMm7mIc/k/s6Bvz9HQ==}
    engines: {node: '>=8'}
    dependencies:
      is-stream: 2.0.1
      type-fest: 0.8.1
    dev: true

  /hasown@2.0.0:
    resolution: {integrity: sha512-vUptKVTpIJhcczKBbgnS+RtcuYMB8+oNzPK2/Hp3hanz8JmpATdmmgLgSaadVREkDm+e2giHwY3ZRkyjSIDDFA==}
    engines: {node: '>= 0.4'}
    dependencies:
      function-bind: 1.1.2

  /hast-util-parse-selector@2.2.5:
    resolution: {integrity: sha512-7j6mrk/qqkSehsM92wQjdIgWM2/BW61u/53G6xmC8i1OmEdKLHbk419QKQUjz6LglWsfqoiHmyMRkP1BGjecNQ==}
    dev: false

  /hastscript@6.0.0:
    resolution: {integrity: sha512-nDM6bvd7lIqDUiYEiu5Sl/+6ReP0BMk/2f4U/Rooccxkj0P5nm+acM5PrGJ/t5I8qPGiqZSE6hVAwZEdZIvP4w==}
    dependencies:
      '@types/hast': 2.3.9
      comma-separated-tokens: 1.0.8
      hast-util-parse-selector: 2.2.5
      property-information: 5.6.0
      space-separated-tokens: 1.1.5
    dev: false

  /he@1.2.0:
    resolution: {integrity: sha512-F/1DnUGPopORZi0ni+CvrCgHQ5FyEAHRLSApuYWMmrbSwoN2Mn/7k+Gl38gJnR7yyDZk6WLXwiGod1JOWNDKGw==}
    hasBin: true
    dev: true

  /heap@0.2.7:
    resolution: {integrity: sha512-2bsegYkkHO+h/9MGbn6KWcE45cHZgPANo5LXF7EvWdT0yT2EguSVO1nDgU5c8+ZOPwp2vMNa7YFsJhVcDR9Sdg==}
    dev: true

  /highlight.js@10.7.3:
    resolution: {integrity: sha512-tzcUFauisWKNHaRkN4Wjl/ZA07gENAjFl3J/c480dprkGTg5EQstgaNFqBfUqCq54kZRIEcreTsAgF/m2quD7A==}
    dev: false

  /history@4.10.1:
    resolution: {integrity: sha512-36nwAD620w12kuzPAsyINPWJqlNbij+hpK1k9XRloDtym8mxzGYl2c17LnV6IAGB2Dmg4tEa7G7DlawS0+qjew==}
    dependencies:
      '@babel/runtime': 7.23.8
      loose-envify: 1.4.0
      resolve-pathname: 3.0.0
      tiny-invariant: 1.3.1
      tiny-warning: 1.0.3
      value-equal: 1.0.1
    dev: true

  /history@5.3.0:
    resolution: {integrity: sha512-ZqaKwjjrAYUYfLG+htGaIIZ4nioX2L70ZUMIFysS3xvBsSG4x/n1V6TXV3N8ZYNuFGlDirFg32T7B6WOUPDYcQ==}
    dependencies:
      '@babel/runtime': 7.23.8
    dev: true

  /hoist-non-react-statics@3.3.2:
    resolution: {integrity: sha512-/gGivxi8JPKWNm/W0jSmzcMPpfpPLc3dY/6GxhX2hQ9iGj3aDfklV4ET7NjKpSinLpJ5vafa9iiGIEZg10SfBw==}
    dependencies:
      react-is: 16.13.1
    dev: true

  /html-escaper@2.0.2:
    resolution: {integrity: sha512-H2iMtd0I4Mt5eYiapRdIDjp+XzelXQ0tFE4JS7YFwFevXXMmOp9myNrUvCg0D6ws8iqkRPBfKHgbwig1SmlLfg==}
    dev: true

  /htmlparser2@8.0.2:
    resolution: {integrity: sha512-GYdjWKDkbRLkZ5geuHs5NY1puJ+PXwP7+fHPRz06Eirsb9ugf6d8kkXav6ADhcODhFFPMIXyxkxSuMf3D6NCFA==}
    dependencies:
      domelementtype: 2.3.0
      domhandler: 5.0.3
      domutils: 3.1.0
      entities: 4.5.0
    dev: true

  /http-cache-semantics@4.1.1:
    resolution: {integrity: sha512-er295DKPVsV82j5kw1Gjt+ADA/XYHsajl82cGNQG2eyoPkvgUhX+nDIyelzhIWbbsXP39EHcI6l5tYs2FYqYXQ==}
    dev: true

  /http-errors@2.0.0:
    resolution: {integrity: sha512-FtwrG/euBzaEjYeRqOgly7G0qviiXoJWnvEH2Z1plBdXgbyjv34pHTSb9zoeHMyDy33+DWy5Wt9Wo+TURtOYSQ==}
    engines: {node: '>= 0.8'}
    dependencies:
      depd: 2.0.0
      inherits: 2.0.4
      setprototypeof: 1.2.0
      statuses: 2.0.1
      toidentifier: 1.0.1
    dev: false

  /http-proxy-agent@5.0.0:
    resolution: {integrity: sha512-n2hY8YdoRE1i7r6M0w9DIw5GgZN0G25P8zLCRQ8rjXtTU3vsNFBI/vWK/UIeE6g5MUUz6avwAPXmL6Fy9D/90w==}
    engines: {node: '>= 6'}
    dependencies:
      '@tootallnate/once': 2.0.0
      agent-base: 6.0.2
      debug: 4.3.4(supports-color@8.1.1)
    transitivePeerDependencies:
      - supports-color

  /https-proxy-agent@5.0.1:
    resolution: {integrity: sha512-dFcAjpTQFgoLMzC2VwU+C/CbS7uRL0lWmxDITmqm7C+7F0Odmj6s9l6alZc6AELXhrnggM2CeWSXHGOdX2YtwA==}
    engines: {node: '>= 6'}
    dependencies:
      agent-base: 6.0.2
      debug: 4.3.4(supports-color@8.1.1)
    transitivePeerDependencies:
      - supports-color

  /human-signals@2.1.0:
    resolution: {integrity: sha512-B4FFZ6q/T2jhhksgkbEW3HBvWIfDW85snkQgawt07S7J5QXTk6BkNV+0yAeZrM5QpMAdYlocGoljn0sJ/WQkFw==}
    engines: {node: '>=10.17.0'}
    dev: true

  /humanize-ms@1.2.1:
    resolution: {integrity: sha512-Fl70vYtsAFb/C06PTS9dZBo7ihau+Tu/DNCk/OyHhea07S+aeMWpFFkUaXRa8fI+ScZbEI8dfSxwY7gxZ9SAVQ==}
    dependencies:
      ms: 2.1.3
    dev: true

  /iconv-lite@0.4.24:
    resolution: {integrity: sha512-v3MXnZAcvnywkTUEZomIActle7RXXeedOR31wwl7VlyoXO4Qi9arvSenNQWne1TcRwhCL1HwLI21bEqdpj8/rA==}
    engines: {node: '>=0.10.0'}
    dependencies:
      safer-buffer: 2.1.2
    dev: false

  /iconv-lite@0.6.3:
    resolution: {integrity: sha512-4fCk79wshMdzMp2rH06qWrJE4iolqLhCUH+OiuIgU++RB0+94NlDL81atO7GX55uUKueo0txHNtvEyI6D7WdMw==}
    engines: {node: '>=0.10.0'}
    requiresBuild: true
    dependencies:
      safer-buffer: 2.1.2
    dev: true

  /ieee754@1.2.1:
    resolution: {integrity: sha512-dcyqhDvX1C46lXZcVqCpK+FtMRQVdIMN6/Df5js2zouUsqG7I6sFxitIC+7KYK29KdXOLHdu9zL4sFnoVQnqaA==}
    dev: false

  /ignore@4.0.6:
    resolution: {integrity: sha512-cyFDKrqc/YdcWFniJhzI42+AzS+gNwmUzOSFcRCQYwySuBBBy/KjuxWLZ/FHEH6Moq1NizMOBWyTcv8O4OZIMg==}
    engines: {node: '>= 4'}
    dev: true

  /ignore@5.3.0:
    resolution: {integrity: sha512-g7dmpshy+gD7mh88OC9NwSGTKoc3kyLAZQRU1mt53Aw/vnvfXnbC+F/7F7QoYVKbV+KNvJx8wArewKy1vXMtlg==}
    engines: {node: '>= 4'}
    dev: true

  /image2uri@1.0.5:
    resolution: {integrity: sha512-y0BKZgnoDLRIF2J0Pg/Wa6uhY5i6SqR7Wfagghf0UHRpnWJ5jm1IS0bZjAV5ADOxHAM2zdzYWmw8EbQgEUlvmw==}
    dev: true

  /immutable@4.3.6:
    resolution: {integrity: sha512-Ju0+lEMyzMVZarkTn/gqRpdqd5dOPaz1mCZ0SH3JV6iFw81PldE/PEB1hWVEA288HPt4WXW8O7AWxB10M+03QQ==}
    dev: true

  /import-fresh@3.3.0:
    resolution: {integrity: sha512-veYYhQa+D1QBKznvhUHxb8faxlrwUnxseDAbAp457E0wLNio2bOSKnjYDhMj+YiAq61xrMGhQk9iXVk5FzgQMw==}
    engines: {node: '>=6'}
    dependencies:
      parent-module: 1.0.1
      resolve-from: 4.0.0
    dev: true

  /imurmurhash@0.1.4:
    resolution: {integrity: sha512-JmXMZ6wuvDmLiHEml9ykzqO6lwFbof0GG4IkcGaENdCRDDmMVnny7s5HsIgHCbaq0w2MyPhDqkhTUgS2LU2PHA==}
    engines: {node: '>=0.8.19'}

  /indent-string@4.0.0:
    resolution: {integrity: sha512-EdDDZu4A2OyIK7Lr/2zG+w5jmbuk1DVBnEwREQvBzspBJkCEbRa8GxU1lghYcaGJCnRWibjDXlq779X1/y5xwg==}
    engines: {node: '>=8'}
    dev: true

  /infer-owner@1.0.4:
    resolution: {integrity: sha512-IClj+Xz94+d7irH5qRyfJonOdfTzuDaifE6ZPWfx0N0+/ATZCbuTPq2prFl526urkQd90WyUKIh1DfBQ2hMz9A==}
    dev: true

  /inflight@1.0.6:
    resolution: {integrity: sha512-k92I/b08q4wvFscXCLvqfsHCrjrF7yiXsQuIVvVE7N82W3+aqpzuUdBbfhWcy/FZR3/4IgflMgKLOsvPDrGCJA==}
    dependencies:
      once: 1.4.0
      wrappy: 1.0.2

  /inherits@2.0.3:
    resolution: {integrity: sha512-x00IRNXNy63jwGkJmzPigoySHbaqpNuzKbBOmzK+g2OdZpQ9w+sxCN+VSB3ja7IAge2OP2qpfxTjeNcyjmW1uw==}
    dev: false

  /inherits@2.0.4:
    resolution: {integrity: sha512-k/vGaX4/Yla3WzyMCvTQOXYeIHvqOKtnqBduzTHpzpQZzAskKMhZ2K+EnBiSM9zGSoIFeMpXKxa4dYeZIQqewQ==}

  /internal-slot@1.0.6:
    resolution: {integrity: sha512-Xj6dv+PsbtwyPpEflsejS+oIZxmMlV44zAhG479uYu89MsjcYOhCFnNyKrkJrihbsiasQyY0afoCl/9BLR65bg==}
    engines: {node: '>= 0.4'}
    dependencies:
      get-intrinsic: 1.2.2
      hasown: 2.0.0
      side-channel: 1.0.4
    dev: true

  /internmap@1.0.1:
    resolution: {integrity: sha512-lDB5YccMydFBtasVtxnZ3MRBHuaoE8GKsppq+EchKL2U4nK/DmEpPHNH8MZe5HkMtpSiTSOZwfN0tzYjO/lJEw==}
    dev: true

  /internmap@2.0.3:
    resolution: {integrity: sha512-5Hh7Y1wQbvY5ooGgPbDaL5iYLAPzMTUrjMulskHLH6wnv/A+1q5rgEaiuqEjB+oxGXIVZs1FF+R/KPN3ZSQYYg==}
    engines: {node: '>=12'}
    dev: true

  /intl-messageformat-parser@6.4.3:
    resolution: {integrity: sha512-gpB7OeKDSd9wqjIQ7wVQM9byrpMlokGoUfJND7DS9SjoBbOsZIHAHw+lrmAWYmq+MI3WQUeLouSFdYAZ6zSX9A==}
    deprecated: We've written a new parser that's 6x faster and is backwards compatible. Please use @formatjs/icu-messageformat-parser
    dependencies:
      '@formatjs/ecma402-abstract': 1.6.3
      tslib: 2.6.2
    dev: true

  /intl-messageformat@9.5.3:
    resolution: {integrity: sha512-Ei8vH41/icJsc16ZfWk1FzZ2SpaVn0gElXsQCKKPerxK/28m1gVdH0G26GuCqAyz5ETEJiSRn8sPMaSWJDuTjg==}
    dependencies:
      fast-memoize: 2.5.2
      intl-messageformat-parser: 6.4.3
      tslib: 2.6.2
    dev: true

  /ip@2.0.0:
    resolution: {integrity: sha512-WKa+XuLG1A1R0UWhl2+1XQSi+fZWMsYKffMZTTYsiZaUD8k2yDAj5atimTUD2TZkyCkNEeYE5NhFZmupOGtjYQ==}
    dev: true

  /ipaddr.js@1.9.1:
    resolution: {integrity: sha512-0KI/607xoxSToH7GjN1FfSbLoU0+btTicjsQSWQlh/hZykN8KpmMf7uYwPW3R+akZ6R/w18ZlXSHBYXiYUPO3g==}
    engines: {node: '>= 0.10'}
    dev: false

  /is-accessor-descriptor@1.0.1:
    resolution: {integrity: sha512-YBUanLI8Yoihw923YeFUS5fs0fF2f5TSFTNiYAAzhhDscDa3lEqYuz1pDOEP5KvX94I9ey3vsqjJcLVFVU+3QA==}
    engines: {node: '>= 0.10'}
    dependencies:
      hasown: 2.0.0
    dev: true

  /is-alphabetical@1.0.4:
    resolution: {integrity: sha512-DwzsA04LQ10FHTZuL0/grVDk4rFoVH1pjAToYwBrHSxcrBIGQuXrQMtD5U1b0U2XVgKZCTLLP8u2Qxqhy3l2Vg==}
    dev: false

  /is-alphanumerical@1.0.4:
    resolution: {integrity: sha512-UzoZUr+XfVz3t3v4KyGEniVL9BDRoQtY7tOyrRybkVNjDFWyo1yhXNGrrBTQxp3ib9BLAWs7k2YKBQsFRkZG9A==}
    dependencies:
      is-alphabetical: 1.0.4
      is-decimal: 1.0.4
    dev: false

  /is-array-buffer@3.0.2:
    resolution: {integrity: sha512-y+FyyR/w8vfIRq4eQcM1EYgSTnmHXPqaF+IgzgraytCFq5Xh8lllDVmAZolPJiZttZLeFSINPYMaEJ7/vWUa1w==}
    dependencies:
      call-bind: 1.0.5
      get-intrinsic: 1.2.2
      is-typed-array: 1.1.12
    dev: true

  /is-arrayish@0.2.1:
    resolution: {integrity: sha512-zz06S8t0ozoDXMG+ube26zeCTNXcKIPJZJi8hBrF4idCLms4CG9QtK7qBl1boi5ODzFpjswb5JPmHCbMpjaYzg==}
    dev: true

  /is-bigint@1.0.4:
    resolution: {integrity: sha512-zB9CruMamjym81i2JZ3UMn54PKGsQzsJeo6xvN3HJJ4CAsQNB6iRutp2To77OfCNuoxspsIhzaPoO1zyCEhFOg==}
    dependencies:
      has-bigints: 1.0.2
    dev: true

  /is-binary-path@2.1.0:
    resolution: {integrity: sha512-ZMERYes6pDydyuGidse7OsHxtbI7WVeUEozgR/g7rd0xUimYNlvZRE/K2MgZTjWy725IfelLeVcEM97mmtRGXw==}
    engines: {node: '>=8'}
    dependencies:
      binary-extensions: 2.2.0
    dev: true

  /is-boolean-object@1.1.2:
    resolution: {integrity: sha512-gDYaKHJmnj4aWxyj6YHyXVpdQawtVLHU5cb+eztPGczf6cjuTdwve5ZIEfgXqH4e57An1D1AKf8CZ3kYrQRqYA==}
    engines: {node: '>= 0.4'}
    dependencies:
      call-bind: 1.0.5
      has-tostringtag: 1.0.0
    dev: true

  /is-buffer@1.1.6:
    resolution: {integrity: sha512-NcdALwpXkTm5Zvvbk7owOUSvVvBKDgKP5/ewfXEznmQFfs4ZRmanOeKBTjRVjka3QFoN6XJ+9F3USqfHqTaU5w==}
    dev: true

  /is-callable@1.2.7:
    resolution: {integrity: sha512-1BC0BVFhS/p0qtw6enp8e+8OD0UrK0oFLztSjNzhcKA3WDuJxxAPXzPuPtKkjEY9UUoEWlX/8fgKeu2S8i9JTA==}
    engines: {node: '>= 0.4'}
    dev: true

  /is-core-module@2.13.1:
    resolution: {integrity: sha512-hHrIjvZsftOsvKSn2TRYl63zvxsgE0K+0mYMoH6gD4omR5IWB2KynivBQczo3+wF1cCkjzvptnI9Q0sPU66ilw==}
    dependencies:
      hasown: 2.0.0

  /is-data-descriptor@1.0.1:
    resolution: {integrity: sha512-bc4NlCDiCr28U4aEsQ3Qs2491gVq4V8G7MQyws968ImqjKuYtTJXrl7Vq7jsN7Ly/C3xj5KWFrY7sHNeDkAzXw==}
    engines: {node: '>= 0.4'}
    dependencies:
      hasown: 2.0.0
    dev: true

  /is-date-object@1.0.5:
    resolution: {integrity: sha512-9YQaSxsAiSwcvS33MBk3wTCVnWK+HhF8VZR2jRxehM16QcVOdHqPn4VPHmRK4lSr38n9JriurInLcP90xsYNfQ==}
    engines: {node: '>= 0.4'}
    dependencies:
      has-tostringtag: 1.0.0
    dev: true

  /is-decimal@1.0.4:
    resolution: {integrity: sha512-RGdriMmQQvZ2aqaQq3awNA6dCGtKpiDFcOzrTWrDAT2MiWrKQVPmxLGHl7Y2nNu6led0kEyoX0enY0qXYsv9zw==}
    dev: false

  /is-descriptor@0.1.7:
    resolution: {integrity: sha512-C3grZTvObeN1xud4cRWl366OMXZTj0+HGyk4hvfpx4ZHt1Pb60ANSXqCK7pdOTeUQpRzECBSTphqvD7U+l22Eg==}
    engines: {node: '>= 0.4'}
    dependencies:
      is-accessor-descriptor: 1.0.1
      is-data-descriptor: 1.0.1
    dev: true

  /is-descriptor@1.0.3:
    resolution: {integrity: sha512-JCNNGbwWZEVaSPtS45mdtrneRWJFp07LLmykxeFV5F6oBvNF8vHSfJuJgoT472pSfk+Mf8VnlrspaFBHWM8JAw==}
    engines: {node: '>= 0.4'}
    dependencies:
      is-accessor-descriptor: 1.0.1
      is-data-descriptor: 1.0.1
    dev: true

  /is-docker@2.2.1:
    resolution: {integrity: sha512-F+i2BKsFrH66iaUFc0woD8sLy8getkwTwtOBjvs56Cx4CgJDeKQeqfz8wAYiSb8JOprWhHH5p77PbmYCvvUuXQ==}
    engines: {node: '>=8'}
    hasBin: true
    dev: false

  /is-extendable@0.1.1:
    resolution: {integrity: sha512-5BMULNob1vgFX6EjQw5izWDxrecWK9AM72rugNr0TFldMOi0fj6Jk+zeKIt0xGj4cEfQIJth4w3OKWOJ4f+AFw==}
    engines: {node: '>=0.10.0'}
    dev: true

  /is-extendable@1.0.1:
    resolution: {integrity: sha512-arnXMxT1hhoKo9k1LZdmlNyJdDDfy2v0fXjFlmok4+i8ul/6WlbVge9bhM74OpNPQPMGUToDtz+KXa1PneJxOA==}
    engines: {node: '>=0.10.0'}
    dependencies:
      is-plain-object: 2.0.4
    dev: true

  /is-extglob@2.1.1:
    resolution: {integrity: sha512-SbKbANkN603Vi4jEZv49LeVJMn4yGwsbzZworEoyEiutsN3nJYdbO36zfhGJ6QEDpOZIFkDtnq5JRxmvl3jsoQ==}
    engines: {node: '>=0.10.0'}
    dev: true

  /is-fullwidth-code-point@3.0.0:
    resolution: {integrity: sha512-zymm5+u+sCsSWyD9qNaejV3DFvhCKclKdizYaJUuHA83RLjb7nSuGnddCHGv0hk+KY7BMAlsWeK4Ueg6EV6XQg==}
    engines: {node: '>=8'}

  /is-glob@4.0.3:
    resolution: {integrity: sha512-xelSayHH36ZgE7ZWhli7pW34hNbNl8Ojv5KVmkJD4hBdD3th8Tfk9vYasLM+mXWOZhFkgZfxhLSnrwRr4elSSg==}
    engines: {node: '>=0.10.0'}
    dependencies:
      is-extglob: 2.1.1
    dev: true

  /is-hexadecimal@1.0.4:
    resolution: {integrity: sha512-gyPJuv83bHMpocVYoqof5VDiZveEoGoFL8m3BXNb2VW8Xs+rz9kqO8LOQ5DH6EsuvilT1ApazU0pyl+ytbPtlw==}
    dev: false

  /is-lambda@1.0.1:
    resolution: {integrity: sha512-z7CMFGNrENq5iFB9Bqo64Xk6Y9sg+epq1myIcdHaGnbMTYOxvzsEtdYqQUylB7LxfkvgrrjP32T6Ywciio9UIQ==}
    dev: true

  /is-negative-zero@2.0.2:
    resolution: {integrity: sha512-dqJvarLawXsFbNDeJW7zAz8ItJ9cd28YufuuFzh0G8pNHjJMnY08Dv7sYX2uF5UpQOwieAeOExEYAWWfu7ZZUA==}
    engines: {node: '>= 0.4'}
    dev: true

  /is-number-object@1.0.7:
    resolution: {integrity: sha512-k1U0IRzLMo7ZlYIfzRu23Oh6MiIFasgpb9X76eqfFZAqwH44UI4KTBvBYIZ1dSL9ZzChTB9ShHfLkR4pdW5krQ==}
    engines: {node: '>= 0.4'}
    dependencies:
      has-tostringtag: 1.0.0
    dev: true

  /is-number@3.0.0:
    resolution: {integrity: sha512-4cboCqIpliH+mAvFNegjZQ4kgKc3ZUhQVr3HvWbSh5q3WH2v82ct+T2Y1hdU5Gdtorx/cLifQjqCbL7bpznLTg==}
    engines: {node: '>=0.10.0'}
    dependencies:
      kind-of: 3.2.2
    dev: true

  /is-number@7.0.0:
    resolution: {integrity: sha512-41Cifkg6e8TylSpdtTpeLVMqvSBEVzTttHvERD741+pnZ8ANv0004MRL43QKPDlK9cGvNp6NZWZUBlbGXYxxng==}
    engines: {node: '>=0.12.0'}

  /is-obj@1.0.1:
    resolution: {integrity: sha512-l4RyHgRqGN4Y3+9JHVrNqO+tN0rV5My76uW5/nuO4K1b6vw5G8d/cmFjP9tRfEsdhZNt0IFdZuK/c2Vr4Nb+Qg==}
    engines: {node: '>=0.10.0'}
    dev: true

  /is-path-cwd@2.2.0:
    resolution: {integrity: sha512-w942bTcih8fdJPJmQHFzkS76NEP8Kzzvmw92cXsazb8intwLqPibPPdXf4ANdKV3rYMuuQYGIWtvz9JilB3NFQ==}
    engines: {node: '>=6'}
    dev: true

  /is-path-inside@3.0.3:
    resolution: {integrity: sha512-Fd4gABb+ycGAmKou8eMftCupSir5lRxqf4aD/vd0cD2qc4HL07OjCeuHMr8Ro4CoMaeCKDB0/ECBOVWjTwUvPQ==}
    engines: {node: '>=8'}
    dev: true

  /is-plain-obj@2.1.0:
    resolution: {integrity: sha512-YWnfyRwxL/+SsrWYfOpUtz5b3YD+nyfkHvjbcanzk8zgyO4ASD67uVMRt8k5bM4lLMDnXfriRhOpemw+NfT1eA==}
    engines: {node: '>=8'}
    dev: true

  /is-plain-object@2.0.4:
    resolution: {integrity: sha512-h5PpgXkWitc38BBMYawTYMWJHFZJVnBquFE57xFpjB8pJFiF6gZ+bU+WyI/yqXiFR5mdLsgYNaPe8uao6Uv9Og==}
    engines: {node: '>=0.10.0'}
    dependencies:
      isobject: 3.0.1

  /is-regex@1.1.4:
    resolution: {integrity: sha512-kvRdxDsxZjhzUX07ZnLydzS1TU/TJlTUHHY4YLL87e37oUA49DfkLqgy+VjFocowy29cKvcSiu+kIv728jTTVg==}
    engines: {node: '>= 0.4'}
    dependencies:
      call-bind: 1.0.5
      has-tostringtag: 1.0.0
    dev: true

  /is-regexp@1.0.0:
    resolution: {integrity: sha512-7zjFAPO4/gwyQAAgRRmqeEeyIICSdmCqa3tsVHMdBzaXXRiqopZL4Cyghg/XulGWrtABTpbnYYzzIRffLkP4oA==}
    engines: {node: '>=0.10.0'}
    dev: true

  /is-shared-array-buffer@1.0.2:
    resolution: {integrity: sha512-sqN2UDu1/0y6uvXyStCOzyhAjCSlHceFoMKJW8W9EU9cvic/QdsZ0kEU93HEy3IUEFZIiH/3w+AH/UQbPHNdhA==}
    dependencies:
      call-bind: 1.0.5
    dev: true

  /is-stream@2.0.1:
    resolution: {integrity: sha512-hFoiJiTl63nn+kstHGBtewWSKnQLpyb155KHheA1l39uvtO9nWIop1p3udqPcUd/xbF1VLMO4n7OI6p7RbngDg==}
    engines: {node: '>=8'}
    dev: true

  /is-string@1.0.7:
    resolution: {integrity: sha512-tE2UXzivje6ofPW7l23cjDOMa09gb7xlAqG6jG5ej6uPV32TlWP3NKPigtaGeHNu9fohccRYvIiZMfOOnOYUtg==}
    engines: {node: '>= 0.4'}
    dependencies:
      has-tostringtag: 1.0.0
    dev: true

  /is-symbol@1.0.4:
    resolution: {integrity: sha512-C/CPBqKWnvdcxqIARxyOh4v1UUEOCHpgDa0WYgpKDFMszcrPcffg5uhwSgPCLD2WWxmq6isisz87tzT01tuGhg==}
    engines: {node: '>= 0.4'}
    dependencies:
      has-symbols: 1.0.3
    dev: true

  /is-typed-array@1.1.12:
    resolution: {integrity: sha512-Z14TF2JNG8Lss5/HMqt0//T9JeHXttXy5pH/DBU4vi98ozO2btxzq9MwYDZYnKwU8nRsz/+GVFVRDq3DkVuSPg==}
    engines: {node: '>= 0.4'}
    dependencies:
      which-typed-array: 1.1.13
    dev: true

  /is-typedarray@1.0.0:
    resolution: {integrity: sha512-cyA56iCMHAh5CdzjJIa4aohJyeO1YbwLi3Jc35MmRU6poroFjIGZzUzupGiRPOjgHg9TLu43xbpwXk523fMxKA==}

  /is-unicode-supported@0.1.0:
    resolution: {integrity: sha512-knxG2q4UC3u8stRGyAVJCOdxFmv5DZiRcdlIaAQXAbSfJya+OhopNotLQrstBhququ4ZpuKbDc/8S6mgXgPFPw==}
    engines: {node: '>=10'}
    dev: true

  /is-weakref@1.0.2:
    resolution: {integrity: sha512-qctsuLZmIQ0+vSSMfoVvyFe2+GSEvnmZ2ezTup1SBse9+twCCeial6EEi3Nc2KFcf6+qz2FBPnjXsk8xhKSaPQ==}
    dependencies:
      call-bind: 1.0.5
    dev: true

  /is-windows@1.0.2:
    resolution: {integrity: sha512-eXK1UInq2bPmjyX6e3VHIzMLobc4J94i4AWn+Hpq3OU5KkrRC96OAcR3PRJ/pGu6m8TRnBHP9dkXQVsT/COVIA==}
    engines: {node: '>=0.10.0'}
    dev: true

  /is-wsl@2.2.0:
    resolution: {integrity: sha512-fKzAra0rGJUUBwGBgNkHZuToZcn+TtXHpeCgmkMJMMYx1sQDYaCSyjJBSCa2nH1DGm7s3n1oBnohoVTBaN7Lww==}
    engines: {node: '>=8'}
    dependencies:
      is-docker: 2.2.1
    dev: false

  /isarray@0.0.1:
    resolution: {integrity: sha512-D2S+3GLxWH+uhrNEcoh/fnmYeP8E8/zHl644d/jdA0g2uyXvy3sb0qxotE+ne0LtccHknQzWwZEzhak7oJ0COQ==}
    dev: true

  /isarray@1.0.0:
    resolution: {integrity: sha512-VLghIWNM6ELQzo7zwmcg0NmTVyWKYjvIeM83yjp0wRDTmUnrM678fQbcKBo6n2CJEF0szoG//ytg+TKla89ALQ==}
    dev: true

  /isarray@2.0.5:
    resolution: {integrity: sha512-xHjhDr3cNBK0BzdUJSPXZntQUx/mwMS5Rw4A7lPJ90XGAO6ISP/ePDNuo0vhqOZU+UD5JoodwCAAoZQd3FeAKw==}
    dev: true

  /isexe@2.0.0:
    resolution: {integrity: sha512-RHxMLp9lnKHGHRng9QFhRCMbYAcVpn69smSGcq3f36xjgVVWThj4qqLbTLlq7Ssj8B+fIQ1EuCEGI2lKsyQeIw==}
    dev: true

  /isobject@2.1.0:
    resolution: {integrity: sha512-+OUdGJlgjOBZDfxnDjYYG6zp487z0JGNQq3cYQYg5f5hKR+syHMsaztzGeml/4kGG55CSpKSpWTY+jYGgsHLgA==}
    engines: {node: '>=0.10.0'}
    dependencies:
      isarray: 1.0.0
    dev: true

  /isobject@3.0.1:
    resolution: {integrity: sha512-WhB9zCku7EGTj/HQQRz5aUQEUeoQZH2bWcltRErOpymJ4boYE6wL9Tbr23krRPSZ+C5zqNSrSw+Cc7sZZ4b7vg==}
    engines: {node: '>=0.10.0'}

  /istanbul-lib-coverage@3.2.2:
    resolution: {integrity: sha512-O8dpsF+r0WV/8MNRKfnmrtCWhuKjxrq2w+jpzBL5UZKTi2LeVWnWOmWRxFlesJONmc+wLAGvKQZEOanko0LFTg==}
    engines: {node: '>=8'}
    dev: true

  /istanbul-lib-hook@3.0.0:
    resolution: {integrity: sha512-Pt/uge1Q9s+5VAZ+pCo16TYMWPBIl+oaNIjgLQxcX0itS6ueeaA+pEfThZpH8WxhFgCiEb8sAJY6MdUKgiIWaQ==}
    engines: {node: '>=8'}
    dependencies:
      append-transform: 2.0.0
    dev: true

  /istanbul-lib-instrument@4.0.3:
    resolution: {integrity: sha512-BXgQl9kf4WTCPCCpmFGoJkz/+uhvm7h7PFKUYxh7qarQd3ER33vHG//qaE8eN25l07YqZPpHXU9I09l/RD5aGQ==}
    engines: {node: '>=8'}
    dependencies:
      '@babel/core': 7.23.7
      '@istanbuljs/schema': 0.1.3
      istanbul-lib-coverage: 3.2.2
      semver: 6.3.1
    transitivePeerDependencies:
      - supports-color
    dev: true

  /istanbul-lib-processinfo@2.0.3:
    resolution: {integrity: sha512-NkwHbo3E00oybX6NGJi6ar0B29vxyvNwoC7eJ4G4Yq28UfY758Hgn/heV8VRFhevPED4LXfFz0DQ8z/0kw9zMg==}
    engines: {node: '>=8'}
    dependencies:
      archy: 1.0.0
      cross-spawn: 7.0.5
      istanbul-lib-coverage: 3.2.2
      p-map: 3.0.0
      rimraf: 3.0.2
      uuid: 8.3.2
    dev: true

  /istanbul-lib-report@3.0.1:
    resolution: {integrity: sha512-GCfE1mtsHGOELCU8e/Z7YWzpmybrx/+dSTfLrvY8qRmaY6zXTKWn6WQIjaAFw069icm6GVMNkgu0NzI4iPZUNw==}
    engines: {node: '>=10'}
    dependencies:
      istanbul-lib-coverage: 3.2.2
      make-dir: 4.0.0
      supports-color: 7.2.0
    dev: true

  /istanbul-lib-source-maps@4.0.1:
    resolution: {integrity: sha512-n3s8EwkdFIJCG3BPKBYvskgXGoy88ARzvegkitk60NxRdwltLOTaH7CUiMRXvwYorl0Q712iEjcWB+fK/MrWVw==}
    engines: {node: '>=10'}
    dependencies:
      debug: 4.3.4(supports-color@8.1.1)
      istanbul-lib-coverage: 3.2.2
      source-map: 0.6.1
    transitivePeerDependencies:
      - supports-color
    dev: true

  /istanbul-reports@3.1.6:
    resolution: {integrity: sha512-TLgnMkKg3iTDsQ9PbPTdpfAK2DzjF9mqUG7RMgcQl8oFjad8ob4laGxv5XV5U9MAfx8D6tSJiUyuAwzLicaxlg==}
    engines: {node: '>=8'}
    dependencies:
      html-escaper: 2.0.2
      istanbul-lib-report: 3.0.1
    dev: true

  /jake@10.8.7:
    resolution: {integrity: sha512-ZDi3aP+fG/LchyBzUM804VjddnwfSfsdeYkwt8NcbKRvo4rFkjhs456iLFn3k2ZUWvNe4i48WACDbza8fhq2+w==}
    engines: {node: '>=10'}
    hasBin: true
    dependencies:
      async: 3.2.5
      chalk: 4.1.2
      filelist: 1.0.4
      minimatch: 3.1.2
    dev: true

  /js-tokens@4.0.0:
    resolution: {integrity: sha512-RdJUflcE3cUzKiMqQgsCu06FPu9UdIJO0beYbPhHN4k6apgJtifcoCtT9bcxOpYBtpD2kCM6Sbzg4CausW/PKQ==}

  /js-yaml@3.14.1:
    resolution: {integrity: sha512-okMH7OXXJ7YrN9Ok3/SXrnu4iX9yOk+25nqX4imS2npuvTYDmo/QEZoqwZkYaIDk3jVvBOTOIEgEhaLOynBS9g==}
    hasBin: true
    dependencies:
      argparse: 1.0.10
      esprima: 4.0.1
    dev: true

  /js-yaml@4.1.0:
    resolution: {integrity: sha512-wpxZs9NoxZaJESJGIZTyDEaYpl0FKSA+FB9aJiyemKhMwkxQg63h4T1KJgUGHpTqPDNRcmmYLugrRjJlBtWvRA==}
    hasBin: true
    dependencies:
      argparse: 2.0.1
    dev: true

  /jscodeshift@0.14.0(@babel/preset-env@7.23.8):
    resolution: {integrity: sha512-7eCC1knD7bLUPuSCwXsMZUH51O8jIcoVyKtI6P0XM0IVzlGjckPy3FIwQlorzbN0Sg79oK+RlohN32Mqf/lrYA==}
    hasBin: true
    peerDependencies:
      '@babel/preset-env': ^7.1.6
    dependencies:
      '@babel/core': 7.23.7
      '@babel/parser': 7.23.6
      '@babel/plugin-proposal-class-properties': 7.18.6(@babel/core@7.23.7)
      '@babel/plugin-proposal-nullish-coalescing-operator': 7.18.6(@babel/core@7.23.7)
      '@babel/plugin-proposal-optional-chaining': 7.21.0(@babel/core@7.23.7)
      '@babel/plugin-transform-modules-commonjs': 7.23.3(@babel/core@7.23.7)
      '@babel/preset-env': 7.23.8(@babel/core@7.24.7)
      '@babel/preset-flow': 7.23.3(@babel/core@7.23.7)
      '@babel/preset-typescript': 7.23.3(@babel/core@7.23.7)
      '@babel/register': 7.23.7(@babel/core@7.23.7)
      babel-core: 7.0.0-bridge.0(@babel/core@7.23.7)
      chalk: 4.1.2
<<<<<<< HEAD
      flow-parser: 0.252.0
=======
      flow-parser: 0.227.0
>>>>>>> 4991a9a9
      graceful-fs: 4.2.11
      micromatch: 4.0.5
      neo-async: 2.6.2
      node-dir: 0.1.17
      recast: 0.21.5
      temp: 0.8.4
      write-file-atomic: 2.4.3
    transitivePeerDependencies:
      - supports-color
    dev: false

  /jsesc@0.5.0:
    resolution: {integrity: sha512-uZz5UnB7u4T9LvwmFqXii7pZSouaRPorGs5who1Ip7VO0wxanFvBL7GkM6dTHlgX+jhBApRetaWpnDabOeTcnA==}
    hasBin: true
    dev: false

  /jsesc@2.5.2:
    resolution: {integrity: sha512-OYu7XEzjkCQ3C5Ps3QIZsQfNpqoJyZZA99wd9aWd05NCtC5pWOkShK2mkL6HXQR6/Cy2lbNdPlZBpuQHXE63gA==}
    engines: {node: '>=4'}
    hasBin: true

  /json-buffer@3.0.1:
    resolution: {integrity: sha512-4bV5BfR2mqfQTJm+V5tPPdf+ZpuhiIvTuAB5g8kcrXOZpTT/QwwVRWBywX1ozr6lEuPdbHxwaJlm9G6mI2sfSQ==}
    dev: true

  /json-parse-even-better-errors@2.3.1:
    resolution: {integrity: sha512-xyFwyhro/JEof6Ghe2iz2NcXoj2sloNsWr/XsERDK/oiPCfaNhl5ONfp+jQdAZRQQ0IJWNzH9zIZF7li91kh2w==}

  /json-schema-traverse@0.4.1:
    resolution: {integrity: sha512-xbbCH5dCYU5T8LcEhhuh7HJ88HXuW3qsI3Y0zOZFKfZEHcpWiHU/Jxzk629Brsab/mMiHQti9wMP+845RPe3Vg==}
    dev: true

  /json-schema-traverse@1.0.0:
    resolution: {integrity: sha512-NM8/P9n3XjXhIZn1lLhkFaACTOURQXjWhV4BA/RnOv8xvgqtqpAX9IO4mRQxSx1Rlo4tqzeqb0sOlruaOy3dug==}
    dev: false

  /json-stable-stringify-without-jsonify@1.0.1:
    resolution: {integrity: sha512-Bdboy+l7tA3OGW6FjyFHWkP5LuByj1Tk33Ljyq0axyzdk9//JSi2u3fP1QSmd1KNwq6VOKYGlAu87CisVir6Pw==}
    dev: true

  /json5@1.0.2:
    resolution: {integrity: sha512-g1MWMLBiz8FKi1e4w0UyVL3w+iJceWAFBAaBnnGKOpNa5f8TLktkbre1+s6oICydWAm+HRUGTmI+//xv2hvXYA==}
    hasBin: true
    dependencies:
      minimist: 1.2.8
    dev: true

  /json5@2.2.3:
    resolution: {integrity: sha512-XmOWe7eyHYH14cLdVPoyg+GOH3rYX++KpzrylJwSW98t3Nk+U8XOl8FWKOgwtzdb8lXGf6zYwDUzeHMWfxasyg==}
    engines: {node: '>=6'}
    hasBin: true

  /jsonc-parser@3.0.0:
    resolution: {integrity: sha512-fQzRfAbIBnR0IQvftw9FJveWiHp72Fg20giDrHz6TdfB12UH/uue0D3hm57UB5KgAVuniLMCaS8P1IMj9NR7cA==}
    dev: false

  /jsonfile@4.0.0:
    resolution: {integrity: sha512-m6F1R3z8jjlf2imQHS2Qez5sjKWQzbuuhuJ/FKYFRZvPE3PuHcSMVZzfsLhGVOkfd20obL5SWEBew5ShlquNxg==}
    optionalDependencies:
      graceful-fs: 4.2.11
    dev: false

  /jsonfile@6.1.0:
    resolution: {integrity: sha512-5dgndWOriYSm5cnYaJNhalLNDKOqFwyDB/rr1E9ZsGciGvKPs8R2xYGCacuf3z6K1YKDz182fd+fY3cn3pMqXQ==}
    dependencies:
      universalify: 2.0.1
    optionalDependencies:
      graceful-fs: 4.2.11

  /jsonwebtoken@9.0.2:
    resolution: {integrity: sha512-PRp66vJ865SSqOlgqS8hujT5U4AOgMfhrwYIuIhfKaoSCZcirrmASQr8CX7cUg+RMih+hgznrjp99o+W4pJLHQ==}
    engines: {node: '>=12', npm: '>=6'}
    dependencies:
      jws: 3.2.2
      lodash.includes: 4.3.0
      lodash.isboolean: 3.0.3
      lodash.isinteger: 4.0.4
      lodash.isnumber: 3.0.3
      lodash.isplainobject: 4.0.6
      lodash.isstring: 4.0.1
      lodash.once: 4.1.1
      ms: 2.1.3
      semver: 7.5.4
    dev: false

  /just-extend@4.2.1:
    resolution: {integrity: sha512-g3UB796vUFIY90VIv/WX3L2c8CS2MdWUww3CNrYmqza1Fg0DURc2K/O4YrnklBdQarSJ/y8JnJYDGc+1iumQjg==}
    dev: true

  /jwa@1.4.1:
    resolution: {integrity: sha512-qiLX/xhEEFKUAJ6FiBMbes3w9ATzyk5W7Hvzpa/SLYdxNtng+gcurvrI7TbACjIXlsJyr05/S1oUhZrc63evQA==}
    dependencies:
      buffer-equal-constant-time: 1.0.1
      ecdsa-sig-formatter: 1.0.11
      safe-buffer: 5.2.1
    dev: false

  /jwa@2.0.0:
    resolution: {integrity: sha512-jrZ2Qx916EA+fq9cEAeCROWPTfCwi1IVHqT2tapuqLEVVDKFDENFw1oL+MwrTvH6msKxsd1YTDVw6uKEcsrLEA==}
    dependencies:
      buffer-equal-constant-time: 1.0.1
      ecdsa-sig-formatter: 1.0.11
      safe-buffer: 5.2.1
    dev: false

  /jws@3.2.2:
    resolution: {integrity: sha512-YHlZCB6lMTllWDtSPHz/ZXTsi8S00usEV6v1tjq8tOUZzw7DpSDWVXjXDre6ed1w/pd495ODpHZYSdkRTsa0HA==}
    dependencies:
      jwa: 1.4.1
      safe-buffer: 5.2.1
    dev: false

  /jws@4.0.0:
    resolution: {integrity: sha512-KDncfTmOZoOMTFG4mBlG0qUIOlc03fmzH+ru6RgYVZhPkyiy/92Owlt/8UEN+a4TXR1FQetfIpJE8ApdvdVxTg==}
    dependencies:
      jwa: 2.0.0
      safe-buffer: 5.2.1
    dev: false

  /katex@0.16.10:
    resolution: {integrity: sha512-ZiqaC04tp2O5utMsl2TEZTXxa6WSC4yo0fv5ML++D3QZv/vx2Mct0mTlRx3O+uUkjfuAgOkzsCmq5MiUEsDDdA==}
    hasBin: true
    dependencies:
      commander: 8.3.0
    dev: true

  /keyv@4.5.4:
    resolution: {integrity: sha512-oxVHkHR/EJf2CNXnWxRLW6mg7JyCCUcG0DtEGmL2ctUo1PNTin1PUil+r/+4r5MpVgC/fn1kjsx7mjSujKqIpw==}
    dependencies:
      json-buffer: 3.0.1
    dev: true

  /khroma@2.1.0:
    resolution: {integrity: sha512-Ls993zuzfayK269Svk9hzpeGUKob/sIgZzyHYdjQoAdQetRKpOLj+k/QQQ/6Qi0Yz65mlROrfd+Ev+1+7dz9Kw==}
    dev: true

  /kind-of@3.2.2:
    resolution: {integrity: sha512-NOW9QQXMoZGg/oqnVNoNTTIFEIid1627WCffUBJEdMxYApq7mNE7CpzucIPc+ZQg25Phej7IJSmX3hO+oblOtQ==}
    engines: {node: '>=0.10.0'}
    dependencies:
      is-buffer: 1.1.6
    dev: true

  /kind-of@4.0.0:
    resolution: {integrity: sha512-24XsCxmEbRwEDbz/qz3stgin8TTzZ1ESR56OMCN0ujYg+vRutNSiOj9bHH9u85DKgXguraugV5sFuvbD4FW/hw==}
    engines: {node: '>=0.10.0'}
    dependencies:
      is-buffer: 1.1.6
    dev: true

  /kind-of@6.0.3:
    resolution: {integrity: sha512-dcS1ul+9tmeD95T+x28/ehLgd9mENa3LsvDTtzm3vyBEO7RPptvAD+t44WVXaUjTBRcrpFeFlC8WCruUR456hw==}
    engines: {node: '>=0.10.0'}

  /kleur@4.1.5:
    resolution: {integrity: sha512-o+NO+8WrRiQEE4/7nwRJhN1HWpVmJm511pBHUxPLtp0BUISzlBplORYSmTclCnJvQq2tKu/sgl3xVpkc7ZWuQQ==}
    engines: {node: '>=6'}
    dev: true

  /layout-base@1.0.2:
    resolution: {integrity: sha512-8h2oVEZNktL4BH2JCOI90iD1yXwL6iNW7KcCKT2QZgQJR2vbqDsldCTPRU9NifTCqHZci57XvQQ15YTu+sTYPg==}
    dev: true

  /lazy-ass@1.6.0:
    resolution: {integrity: sha512-cc8oEVoctTvsFZ/Oje/kGnHbpWHYBe8IAJe4C0QNc3t8uM/0Y8+erSz/7Y1ALuXTEZTMvxXwO6YbX1ey3ujiZw==}
    engines: {node: '> 0.8'}
    dev: true

  /levn@0.4.1:
    resolution: {integrity: sha512-+bT2uH4E5LGE7h/n3evcS/sQlJXCpIp6ym8OWJ5eV6+67Dsql/LaaT7qJBAt2rzfoa/5QBGBhxDix1dMt2kQKQ==}
    engines: {node: '>= 0.8.0'}
    dependencies:
      prelude-ls: 1.2.1
      type-check: 0.4.0
    dev: true

  /lines-and-columns@1.2.4:
    resolution: {integrity: sha512-7ylylesZQ/PV29jhEDl3Ufjo6ZX7gCqJr5F7PKrqc93v7fzSymt1BpwEU8nAUXs8qzzvqhbjhK5QZg6Mt/HkBg==}
    dev: true

  /lint-staged@11.2.6:
    resolution: {integrity: sha512-Vti55pUnpvPE0J9936lKl0ngVeTdSZpEdTNhASbkaWX7J5R9OEifo1INBGQuGW4zmy6OG+TcWPJ3m5yuy5Q8Tg==}
    hasBin: true
    dependencies:
      cli-truncate: 2.1.0
      colorette: 1.4.0
      commander: 8.3.0
      cosmiconfig: 7.1.0
      debug: 4.3.4(supports-color@8.1.1)
      enquirer: 2.4.1
      execa: 5.1.1
      listr2: 3.14.0(enquirer@2.4.1)
      micromatch: 4.0.5
      normalize-path: 3.0.0
      please-upgrade-node: 3.2.0
      string-argv: 0.3.1
      stringify-object: 3.3.0
      supports-color: 8.1.1
    dev: true

  /listr2@3.14.0(enquirer@2.4.1):
    resolution: {integrity: sha512-TyWI8G99GX9GjE54cJ+RrNMcIFBfwMPxc3XTFiAYGN4s10hWROGtOg7+O6u6LE3mNkyld7RSLE6nrKBvTfcs3g==}
    engines: {node: '>=10.0.0'}
    peerDependencies:
      enquirer: '>= 2.3.0 < 3'
    peerDependenciesMeta:
      enquirer:
        optional: true
    dependencies:
      cli-truncate: 2.1.0
      colorette: 2.0.20
      enquirer: 2.4.1
      log-update: 4.0.0
      p-map: 4.0.0
      rfdc: 1.3.1
      rxjs: 7.8.1
      through: 2.3.8
      wrap-ansi: 7.0.0
    dev: true

  /loader-utils@1.4.2:
    resolution: {integrity: sha512-I5d00Pd/jwMD2QCduo657+YM/6L3KZu++pmX9VFncxaxvHcru9jx1lBaFft+r4Mt2jK0Yhp41XlRAihzPxHNCg==}
    engines: {node: '>=4.0.0'}
    dependencies:
      big.js: 5.2.2
      emojis-list: 3.0.0
      json5: 1.0.2
    dev: true

  /locate-path@3.0.0:
    resolution: {integrity: sha512-7AO748wWnIhNqAuaty2ZWHkQHRSNfPVIsPIfwEOWO22AmaoVrWavlOcMR5nzTLNYvp36X220/maaRsrec1G65A==}
    engines: {node: '>=6'}
    dependencies:
      p-locate: 3.0.0
      path-exists: 3.0.0
    dev: false

  /locate-path@5.0.0:
    resolution: {integrity: sha512-t7hw9pI+WvuwNJXwk5zVHpyhIqzg2qTlklJOf0mVxGSbe3Fp2VieZcduNYjaLDoy6p9uGpQEGWG87WpMKlNq8g==}
    engines: {node: '>=8'}
    dependencies:
      p-locate: 4.1.0
    dev: true

  /locate-path@6.0.0:
    resolution: {integrity: sha512-iPZK6eYjbxRu3uB4/WZ3EsEIMJFMqAoopl3R+zuq0UjcAm/MO6KCweDgPfP3elTztoKP3KtnVHxTn2NHBSDVUw==}
    engines: {node: '>=10'}
    dependencies:
      p-locate: 5.0.0
    dev: true

  /lodash-es@4.17.21:
    resolution: {integrity: sha512-mKnC+QJ9pWVzv+C4/U3rRsHapFfHvQFoFB92e52xeyGMcX6/OlIl78je1u8vePzYZSkkogMPJ2yjxxsb89cxyw==}
    dev: true

  /lodash.debounce@4.0.8:
    resolution: {integrity: sha512-FT1yDzDYEoYWhnSGnpE/4Kj1fLZkDFyqRb7fNt6FdYOSxlUWAtp42Eh6Wb0rGIv/m9Bgo7x4GhQbm5Ys4SG5ow==}
    dev: false

  /lodash.flattendeep@4.4.0:
    resolution: {integrity: sha512-uHaJFihxmJcEX3kT4I23ABqKKalJ/zDrDg0lsFtc1h+3uw49SIJ5beyhx5ExVRti3AvKoOJngIj7xz3oylPdWQ==}
    dev: true

  /lodash.get@4.4.2:
    resolution: {integrity: sha512-z+Uw/vLuy6gQe8cfaFWD7p0wVv8fJl3mbzXh33RS+0oW2wvUqiRXiQ69gLWSLpgB5/6sU+r6BlQR0MBILadqTQ==}
    dev: true

  /lodash.includes@4.3.0:
    resolution: {integrity: sha512-W3Bx6mdkRTGtlJISOvVD/lbqjTlPPUDTMnlXZFnVwi9NKJ6tiAk6LVdlhZMm17VZisqhKcgzpO5Wz91PCt5b0w==}
    dev: false

  /lodash.isboolean@3.0.3:
    resolution: {integrity: sha512-Bz5mupy2SVbPHURB98VAcw+aHh4vRV5IPNhILUCsOzRmsTmSQ17jIuqopAentWoehktxGd9e/hbIXq980/1QJg==}
    dev: false

  /lodash.isinteger@4.0.4:
    resolution: {integrity: sha512-DBwtEWN2caHQ9/imiNeEA5ys1JoRtRfY3d7V9wkqtbycnAmTvRRmbHKDV4a0EYc678/dia0jrte4tjYwVBaZUA==}
    dev: false

  /lodash.isnumber@3.0.3:
    resolution: {integrity: sha512-QYqzpfwO3/CWf3XP+Z+tkQsfaLL/EnUlXWVkIk5FUPc4sBdTehEqZONuyRt2P67PXAk+NXmTBcc97zw9t1FQrw==}
    dev: false

  /lodash.isplainobject@4.0.6:
    resolution: {integrity: sha512-oSXzaWypCMHkPC3NvBEaPHf0KsA5mvPrOPgQWDsbg8n7orZ290M0BmC/jgRZ4vcJ6DTAhjrsSYgdsW/F+MFOBA==}
    dev: false

  /lodash.isstring@4.0.1:
    resolution: {integrity: sha512-0wJxfxH1wgO3GrbuP+dTTk7op+6L41QCXbGINEmD+ny/G/eCqGzxyCsh7159S+mgDDcoarnBw6PC1PS5+wUGgw==}
    dev: false

  /lodash.merge@4.6.2:
    resolution: {integrity: sha512-0KpjqXRVvrYyCsX1swR/XTK0va6VQkQM6MNo7PqW77ByjAhoARA8EfrP1N4+KlKj8YS0ZUCtRT/YUuhyYDujIQ==}
    dev: true

  /lodash.once@4.1.1:
    resolution: {integrity: sha512-Sb487aTOCr9drQVL8pIxOzVhafOjZN9UU54hiN8PU3uAiSV7lx1yYNpbNmex2PK6dSJoNTSJUUswT651yww3Mg==}
    dev: false

  /lodash@4.17.21:
    resolution: {integrity: sha512-v2kDEe57lecTulaDIuNTPy3Ry4gLGJ6Z1O3vE1krgXZNrsQ+LFTGHVxVjcXPs17LhbZVGedAJv8XZ1tvj5FvSg==}
    dev: true

  /log-symbols@4.1.0:
    resolution: {integrity: sha512-8XPvpAA8uyhfteu8pIvQxpJZ7SYYdpUivZpGy6sFsBuKRY/7rQGavedeB8aK+Zkyq6upMFVL/9AW6vOYzfRyLg==}
    engines: {node: '>=10'}
    dependencies:
      chalk: 4.1.2
      is-unicode-supported: 0.1.0
    dev: true

  /log-update@4.0.0:
    resolution: {integrity: sha512-9fkkDevMefjg0mmzWFBW8YkFP91OrizzkW3diF7CpG+S2EYdy4+TVfGwz1zeF8x7hCx1ovSPTOE9Ngib74qqUg==}
    engines: {node: '>=10'}
    dependencies:
      ansi-escapes: 4.3.2
      cli-cursor: 3.1.0
      slice-ansi: 4.0.0
      wrap-ansi: 6.2.0
    dev: true

  /log4js@6.4.0:
    resolution: {integrity: sha512-ysc/XUecZJuN8NoKOssk3V0cQ29xY4fra6fnigZa5VwxFsCsvdqsdnEuAxNN89LlHpbE4KUD3zGcn+kFqonSVQ==}
    engines: {node: '>=8.0'}
    dependencies:
      date-format: 4.0.14
      debug: 4.3.4(supports-color@8.1.1)
      flatted: 3.2.9
      rfdc: 1.3.1
      streamroller: 3.1.5
    transitivePeerDependencies:
      - supports-color
    dev: false

  /loose-envify@1.4.0:
    resolution: {integrity: sha512-lyuxPGr/Wfhrlem2CL/UcnUc1zcqKAImBDzukY7Y5F/yQiNdko6+fRLevlw1HgMySw7f611UIY408EtxRSoK3Q==}
    hasBin: true
    dependencies:
      js-tokens: 4.0.0

  /lower-case@2.0.2:
    resolution: {integrity: sha512-7fm3l3NAF9WfN6W3JOmf5drwpVqX78JtoGJ3A6W0a6ZnldM41w2fV5D490psKFTpMds8TJse/eHLFFsNHHjHgg==}
    dependencies:
      tslib: 2.6.2
    dev: true

  /lowlight@1.20.0:
    resolution: {integrity: sha512-8Ktj+prEb1RoCPkEOrPMYUN/nCggB7qAWe3a7OpMjWQkh3l2RD5wKRQ+o8Q8YuI9RG/xs95waaI/E6ym/7NsTw==}
    dependencies:
      fault: 1.0.4
      highlight.js: 10.7.3
    dev: false

  /lru-cache@10.1.0:
    resolution: {integrity: sha512-/1clY/ui8CzjKFyjdvwPWJUYKiFVXG2I2cY0ssG7h4+hwk+XOIX7ZSG9Q7TW8TW3Kp3BUSqgFWBLgL4PJ+Blag==}
    engines: {node: 14 || >=16.14}
    dev: false

  /lru-cache@5.1.1:
    resolution: {integrity: sha512-KpNARQA3Iwv+jTA0utUVVbrh+Jlrr1Fv0e56GGzAFOXN7dk/FviaDW8LHmK52DlcH4WP2n6gI8vN1aesBFgo9w==}
    dependencies:
      yallist: 3.1.1

  /lru-cache@6.0.0:
    resolution: {integrity: sha512-Jo6dJ04CmSjuznwJSS3pUeWmd/H0ffTlkXXgwZi+eq1UCmqQwCh+eLsYOYCwY991i2Fah4h1BEMCx4qThGbsiA==}
    engines: {node: '>=10'}
    dependencies:
      yallist: 4.0.0

  /lru-cache@7.18.3:
    resolution: {integrity: sha512-jumlc0BIUrS3qJGgIkWZsyfAM7NCWiBcCDhnd+3NNM5KbBmLTgHVfWBcg6W+rLUsIpzpERPsvwUP7CckAQSOoA==}
    engines: {node: '>=12'}
    dev: true

  /lru-cache@9.1.2:
    resolution: {integrity: sha512-ERJq3FOzJTxBbFjZ7iDs+NiK4VI9Wz+RdrrAB8dio1oV+YvdPzUEE4QNiT2VD51DkIbCYRUUzCRkssXCHqSnKQ==}
    engines: {node: 14 || >=16.14}
    dev: false

  /make-dir@2.1.0:
    resolution: {integrity: sha512-LS9X+dc8KLxXCb8dni79fLIIUA5VyZoyjSMCwTluaXA0o27cCK0bhXkpgw+sTXVpPy/lSO57ilRixqk0vDmtRA==}
    engines: {node: '>=6'}
    dependencies:
      pify: 4.0.1
      semver: 5.7.2
    dev: false

  /make-dir@3.1.0:
    resolution: {integrity: sha512-g3FeP20LNwhALb/6Cz6Dd4F2ngze0jz7tbzrD2wAV+o9FeNHe4rL+yK2md0J/fiSf1sa1ADhXqi5+oVwOM/eGw==}
    engines: {node: '>=8'}
    dependencies:
      semver: 6.3.1
    dev: true

  /make-dir@4.0.0:
    resolution: {integrity: sha512-hXdUTZYIVOt1Ex//jAQi+wTZZpUpwBj/0QsOzqegb3rGMMeJiSEu5xLHnYfBrRV4RH2+OCSOO95Is/7x1WJ4bw==}
    engines: {node: '>=10'}
    dependencies:
      semver: 7.5.4
    dev: true

  /make-error@1.3.6:
    resolution: {integrity: sha512-s8UhlNe7vPKomQhC1qFelMokr/Sc3AgNbso3n74mVPA5LTZwkB9NlXf4XPamLxJE8h0gh73rM94xvwRT2CVInw==}
    dev: true

  /make-fetch-happen@10.2.1:
    resolution: {integrity: sha512-NgOPbRiaQM10DYXvN3/hhGVI2M5MtITFryzBGxHM5p4wnFxsVCbxkrBrDsk+EZ5OB4jEOT7AjDxtdF+KVEFT7w==}
    engines: {node: ^12.13.0 || ^14.15.0 || >=16.0.0}
    dependencies:
      agentkeepalive: 4.5.0
      cacache: 16.1.3
      http-cache-semantics: 4.1.1
      http-proxy-agent: 5.0.0
      https-proxy-agent: 5.0.1
      is-lambda: 1.0.1
      lru-cache: 7.18.3
      minipass: 3.3.6
      minipass-collect: 1.0.2
      minipass-fetch: 2.1.2
      minipass-flush: 1.0.5
      minipass-pipeline: 1.2.4
      negotiator: 0.6.3
      promise-retry: 2.0.1
      socks-proxy-agent: 7.0.0
      ssri: 9.0.1
    transitivePeerDependencies:
      - bluebird
      - supports-color
    dev: true

  /map-cache@0.2.2:
    resolution: {integrity: sha512-8y/eV9QQZCiyn1SprXSrCmqJN0yNRATe+PO8ztwqrvrbdRLA3eYJF0yaR0YayLWkMbsQSKWS9N2gPcGEc4UsZg==}
    engines: {node: '>=0.10.0'}
    dev: true

  /map-visit@1.0.0:
    resolution: {integrity: sha512-4y7uGv8bd2WdM9vpQsiQNo41Ln1NvhvDRuVt0k2JZQ+ezN2uaQes7lZeZ+QQUHOLQAtDaBJ+7wCbi+ab/KFs+w==}
    engines: {node: '>=0.10.0'}
    dependencies:
      object-visit: 1.0.1
    dev: true

  /maxstache-stream@1.0.4:
    resolution: {integrity: sha512-v8qlfPN0pSp7bdSoLo1NTjG43GXGqk5W2NWFnOCq2GlmFFqebGzPCjLKSbShuqIOVorOtZSAy7O/S1OCCRONUw==}
    dependencies:
      maxstache: 1.0.7
      pump: 1.0.3
      split2: 1.1.1
      through2: 2.0.5
    dev: true

  /maxstache@1.0.7:
    resolution: {integrity: sha512-53ZBxHrZM+W//5AcRVewiLpDunHnucfdzZUGz54Fnvo4tE+J3p8EL66kBrs2UhBXvYKTWckWYYWBqJqoTcenqg==}
    dev: true

  /mdast-util-from-markdown@1.3.1:
    resolution: {integrity: sha512-4xTO/M8c82qBcnQc1tgpNtubGUW/Y1tBQ1B0i5CtSoelOLKFYlElIr3bvgREYYO5iRqbMY1YuqZng0GVOI8Qww==}
    dependencies:
      '@types/mdast': 3.0.15
      '@types/unist': 2.0.10
      decode-named-character-reference: 1.0.2
      mdast-util-to-string: 3.2.0
      micromark: 3.2.0
      micromark-util-decode-numeric-character-reference: 1.1.0
      micromark-util-decode-string: 1.1.0
      micromark-util-normalize-identifier: 1.1.0
      micromark-util-symbol: 1.1.0
      micromark-util-types: 1.1.0
      unist-util-stringify-position: 3.0.3
      uvu: 0.5.6
    transitivePeerDependencies:
      - supports-color
    dev: true

  /mdast-util-to-string@3.2.0:
    resolution: {integrity: sha512-V4Zn/ncyN1QNSqSBxTrMOLpjr+IKdHl2v3KVLoWmDPscP4r9GcCi71gjgvUV1SFSKh92AjAG4peFuBl2/YgCJg==}
    dependencies:
      '@types/mdast': 3.0.15
    dev: true

  /mdn-data@2.0.28:
    resolution: {integrity: sha512-aylIc7Z9y4yzHYAJNuESG3hfhC+0Ibp/MAMiaOZgNv4pmEdFyfZhhhny4MNiAfWdBQ1RQ2mfDWmM1x8SvGyp8g==}
    dev: true

  /mdn-data@2.0.30:
    resolution: {integrity: sha512-GaqWWShW4kv/G9IEucWScBx9G1/vsFZZJUO+tD26M8J8z3Kw5RDQjaoZe03YAClgeS/SWPOcb4nkFBTEi5DUEA==}
    dev: true

  /media-typer@0.3.0:
    resolution: {integrity: sha1-hxDXrwqmJvj/+hzgAWhUUmMlV0g=}
    engines: {node: '>= 0.6'}
    dev: false

  /memory-fs@0.5.0:
    resolution: {integrity: sha512-jA0rdU5KoQMC0e6ppoNRtpp6vjFq6+NY7r8hywnC7V+1Xj/MtHwGIbB1QaK/dunyjWteJzmkpd7ooeWg10T7GA==}
    engines: {node: '>=4.3.0 <5.0.0 || >=5.10'}
    dependencies:
      errno: 0.1.8
      readable-stream: 2.3.8
    dev: true

  /merge-descriptors@1.0.3:
    resolution: {integrity: sha512-gaNvAS7TZ897/rVaZ0nMtAyxNyi/pdbjbAwUpFQpN70GqnVfOiXpeUUMKRBmzXaSQ8DdTX4/0ms62r2K+hE6mQ==}
    dev: false

  /merge-stream@2.0.0:
    resolution: {integrity: sha512-abv/qOcuPfk3URPfDzmZU1LKmuw8kT+0nIHvKrKgFrwifol/doWcdA4ZqsWQ8ENrFKkd67Mfpo/LovbIUsbt3w==}
    dev: true

  /merge2@1.4.1:
    resolution: {integrity: sha512-8q7VEgMJW4J8tcfVPy8g09NcQwZdbwFEqhe/WZkoIzjn/3TGDwtOCYtXGxA3O8tPzpczCCDgv+P2P5y00ZJOOg==}
    engines: {node: '>= 8'}
    dev: true

  /mermaid@10.9.0:
    resolution: {integrity: sha512-swZju0hFox/B/qoLKK0rOxxgh8Cf7rJSfAUc1u8fezVihYMvrJAS45GzAxTVf4Q+xn9uMgitBcmWk7nWGXOs/g==}
    dependencies:
      '@braintree/sanitize-url': 6.0.4
      '@types/d3-scale': 4.0.8
      '@types/d3-scale-chromatic': 3.0.3
      cytoscape: 3.28.1
      cytoscape-cose-bilkent: 4.1.0(cytoscape@3.28.1)
      d3: 7.9.0
      d3-sankey: 0.12.3
      dagre-d3-es: 7.0.10
      dayjs: 1.11.7
      dompurify: 3.0.6
      elkjs: 0.9.2
      katex: 0.16.10
      khroma: 2.1.0
      lodash-es: 4.17.21
      mdast-util-from-markdown: 1.3.1
      non-layered-tidy-tree-layout: 2.0.2
      stylis: 4.3.1
      ts-dedent: 2.2.0
      uuid: 9.0.1
      web-worker: 1.3.0
    transitivePeerDependencies:
      - supports-color
    dev: true

  /methods@1.1.2:
    resolution: {integrity: sha512-iclAHeNqNm68zFtnZ0e+1L2yUIdvzNoauKU4WBA3VvH/vPFieF7qfRlwUZU+DA9P9bPXIS90ulxoUoCH23sV2w==}
    engines: {node: '>= 0.6'}
    dev: false

  /microbuffer@1.0.0:
    resolution: {integrity: sha512-O/SUXauVN4x6RaEJFqSPcXNtLFL+QzJHKZlyDVYFwcDDRVca3Fa/37QXXC+4zAGGa4YhHrHxKXuuHvLDIQECtA==}
    dev: true

  /micromark-core-commonmark@1.1.0:
    resolution: {integrity: sha512-BgHO1aRbolh2hcrzL2d1La37V0Aoz73ymF8rAcKnohLy93titmv62E0gP8Hrx9PKcKrqCZ1BbLGbP3bEhoXYlw==}
    dependencies:
      decode-named-character-reference: 1.0.2
      micromark-factory-destination: 1.1.0
      micromark-factory-label: 1.1.0
      micromark-factory-space: 1.1.0
      micromark-factory-title: 1.1.0
      micromark-factory-whitespace: 1.1.0
      micromark-util-character: 1.2.0
      micromark-util-chunked: 1.1.0
      micromark-util-classify-character: 1.1.0
      micromark-util-html-tag-name: 1.2.0
      micromark-util-normalize-identifier: 1.1.0
      micromark-util-resolve-all: 1.1.0
      micromark-util-subtokenize: 1.1.0
      micromark-util-symbol: 1.1.0
      micromark-util-types: 1.1.0
      uvu: 0.5.6
    dev: true

  /micromark-factory-destination@1.1.0:
    resolution: {integrity: sha512-XaNDROBgx9SgSChd69pjiGKbV+nfHGDPVYFs5dOoDd7ZnMAE+Cuu91BCpsY8RT2NP9vo/B8pds2VQNCLiu0zhg==}
    dependencies:
      micromark-util-character: 1.2.0
      micromark-util-symbol: 1.1.0
      micromark-util-types: 1.1.0
    dev: true

  /micromark-factory-label@1.1.0:
    resolution: {integrity: sha512-OLtyez4vZo/1NjxGhcpDSbHQ+m0IIGnT8BoPamh+7jVlzLJBH98zzuCoUeMxvM6WsNeh8wx8cKvqLiPHEACn0w==}
    dependencies:
      micromark-util-character: 1.2.0
      micromark-util-symbol: 1.1.0
      micromark-util-types: 1.1.0
      uvu: 0.5.6
    dev: true

  /micromark-factory-space@1.1.0:
    resolution: {integrity: sha512-cRzEj7c0OL4Mw2v6nwzttyOZe8XY/Z8G0rzmWQZTBi/jjwyw/U4uqKtUORXQrR5bAZZnbTI/feRV/R7hc4jQYQ==}
    dependencies:
      micromark-util-character: 1.2.0
      micromark-util-types: 1.1.0
    dev: true

  /micromark-factory-title@1.1.0:
    resolution: {integrity: sha512-J7n9R3vMmgjDOCY8NPw55jiyaQnH5kBdV2/UXCtZIpnHH3P6nHUKaH7XXEYuWwx/xUJcawa8plLBEjMPU24HzQ==}
    dependencies:
      micromark-factory-space: 1.1.0
      micromark-util-character: 1.2.0
      micromark-util-symbol: 1.1.0
      micromark-util-types: 1.1.0
    dev: true

  /micromark-factory-whitespace@1.1.0:
    resolution: {integrity: sha512-v2WlmiymVSp5oMg+1Q0N1Lxmt6pMhIHD457whWM7/GUlEks1hI9xj5w3zbc4uuMKXGisksZk8DzP2UyGbGqNsQ==}
    dependencies:
      micromark-factory-space: 1.1.0
      micromark-util-character: 1.2.0
      micromark-util-symbol: 1.1.0
      micromark-util-types: 1.1.0
    dev: true

  /micromark-util-character@1.2.0:
    resolution: {integrity: sha512-lXraTwcX3yH/vMDaFWCQJP1uIszLVebzUa3ZHdrgxr7KEU/9mL4mVgCpGbyhvNLNlauROiNUq7WN5u7ndbY6xg==}
    dependencies:
      micromark-util-symbol: 1.1.0
      micromark-util-types: 1.1.0
    dev: true

  /micromark-util-chunked@1.1.0:
    resolution: {integrity: sha512-Ye01HXpkZPNcV6FiyoW2fGZDUw4Yc7vT0E9Sad83+bEDiCJ1uXu0S3mr8WLpsz3HaG3x2q0HM6CTuPdcZcluFQ==}
    dependencies:
      micromark-util-symbol: 1.1.0
    dev: true

  /micromark-util-classify-character@1.1.0:
    resolution: {integrity: sha512-SL0wLxtKSnklKSUplok1WQFoGhUdWYKggKUiqhX+Swala+BtptGCu5iPRc+xvzJ4PXE/hwM3FNXsfEVgoZsWbw==}
    dependencies:
      micromark-util-character: 1.2.0
      micromark-util-symbol: 1.1.0
      micromark-util-types: 1.1.0
    dev: true

  /micromark-util-combine-extensions@1.1.0:
    resolution: {integrity: sha512-Q20sp4mfNf9yEqDL50WwuWZHUrCO4fEyeDCnMGmG5Pr0Cz15Uo7KBs6jq+dq0EgX4DPwwrh9m0X+zPV1ypFvUA==}
    dependencies:
      micromark-util-chunked: 1.1.0
      micromark-util-types: 1.1.0
    dev: true

  /micromark-util-decode-numeric-character-reference@1.1.0:
    resolution: {integrity: sha512-m9V0ExGv0jB1OT21mrWcuf4QhP46pH1KkfWy9ZEezqHKAxkj4mPCy3nIH1rkbdMlChLHX531eOrymlwyZIf2iw==}
    dependencies:
      micromark-util-symbol: 1.1.0
    dev: true

  /micromark-util-decode-string@1.1.0:
    resolution: {integrity: sha512-YphLGCK8gM1tG1bd54azwyrQRjCFcmgj2S2GoJDNnh4vYtnL38JS8M4gpxzOPNyHdNEpheyWXCTnnTDY3N+NVQ==}
    dependencies:
      decode-named-character-reference: 1.0.2
      micromark-util-character: 1.2.0
      micromark-util-decode-numeric-character-reference: 1.1.0
      micromark-util-symbol: 1.1.0
    dev: true

  /micromark-util-encode@1.1.0:
    resolution: {integrity: sha512-EuEzTWSTAj9PA5GOAs992GzNh2dGQO52UvAbtSOMvXTxv3Criqb6IOzJUBCmEqrrXSblJIJBbFFv6zPxpreiJw==}
    dev: true

  /micromark-util-html-tag-name@1.2.0:
    resolution: {integrity: sha512-VTQzcuQgFUD7yYztuQFKXT49KghjtETQ+Wv/zUjGSGBioZnkA4P1XXZPT1FHeJA6RwRXSF47yvJ1tsJdoxwO+Q==}
    dev: true

  /micromark-util-normalize-identifier@1.1.0:
    resolution: {integrity: sha512-N+w5vhqrBihhjdpM8+5Xsxy71QWqGn7HYNUvch71iV2PM7+E3uWGox1Qp90loa1ephtCxG2ftRV/Conitc6P2Q==}
    dependencies:
      micromark-util-symbol: 1.1.0
    dev: true

  /micromark-util-resolve-all@1.1.0:
    resolution: {integrity: sha512-b/G6BTMSg+bX+xVCshPTPyAu2tmA0E4X98NSR7eIbeC6ycCqCeE7wjfDIgzEbkzdEVJXRtOG4FbEm/uGbCRouA==}
    dependencies:
      micromark-util-types: 1.1.0
    dev: true

  /micromark-util-sanitize-uri@1.2.0:
    resolution: {integrity: sha512-QO4GXv0XZfWey4pYFndLUKEAktKkG5kZTdUNaTAkzbuJxn2tNBOr+QtxR2XpWaMhbImT2dPzyLrPXLlPhph34A==}
    dependencies:
      micromark-util-character: 1.2.0
      micromark-util-encode: 1.1.0
      micromark-util-symbol: 1.1.0
    dev: true

  /micromark-util-subtokenize@1.1.0:
    resolution: {integrity: sha512-kUQHyzRoxvZO2PuLzMt2P/dwVsTiivCK8icYTeR+3WgbuPqfHgPPy7nFKbeqRivBvn/3N3GBiNC+JRTMSxEC7A==}
    dependencies:
      micromark-util-chunked: 1.1.0
      micromark-util-symbol: 1.1.0
      micromark-util-types: 1.1.0
      uvu: 0.5.6
    dev: true

  /micromark-util-symbol@1.1.0:
    resolution: {integrity: sha512-uEjpEYY6KMs1g7QfJ2eX1SQEV+ZT4rUD3UcF6l57acZvLNK7PBZL+ty82Z1qhK1/yXIY4bdx04FKMgR0g4IAag==}
    dev: true

  /micromark-util-types@1.1.0:
    resolution: {integrity: sha512-ukRBgie8TIAcacscVHSiddHjO4k/q3pnedmzMQ4iwDcK0FtFCohKOlFbaOL/mPgfnPsL3C1ZyxJa4sbWrBl3jg==}
    dev: true

  /micromark@3.2.0:
    resolution: {integrity: sha512-uD66tJj54JLYq0De10AhWycZWGQNUvDI55xPgk2sQM5kn1JYlhbCMTtEeT27+vAhW2FBQxLlOmS3pmA7/2z4aA==}
    dependencies:
      '@types/debug': 4.1.12
      debug: 4.3.4(supports-color@8.1.1)
      decode-named-character-reference: 1.0.2
      micromark-core-commonmark: 1.1.0
      micromark-factory-space: 1.1.0
      micromark-util-character: 1.2.0
      micromark-util-chunked: 1.1.0
      micromark-util-combine-extensions: 1.1.0
      micromark-util-decode-numeric-character-reference: 1.1.0
      micromark-util-encode: 1.1.0
      micromark-util-normalize-identifier: 1.1.0
      micromark-util-resolve-all: 1.1.0
      micromark-util-sanitize-uri: 1.2.0
      micromark-util-subtokenize: 1.1.0
      micromark-util-symbol: 1.1.0
      micromark-util-types: 1.1.0
      uvu: 0.5.6
    transitivePeerDependencies:
      - supports-color
    dev: true

  /micromatch@3.1.10:
    resolution: {integrity: sha512-MWikgl9n9M3w+bpsY3He8L+w9eF9338xRl8IAO5viDizwSzziFEyUzo2xrrloB64ADbTf8uA8vRqqttDTOmccg==}
    engines: {node: '>=0.10.0'}
    dependencies:
      arr-diff: 4.0.0
      array-unique: 0.3.2
      braces: 2.3.2
      define-property: 2.0.2
      extend-shallow: 3.0.2
      extglob: 2.0.4
      fragment-cache: 0.2.1
      kind-of: 6.0.3
      nanomatch: 1.2.13
      object.pick: 1.3.0
      regex-not: 1.0.2
      snapdragon: 0.8.2
      to-regex: 3.0.2
    transitivePeerDependencies:
      - supports-color
    dev: true

  /micromatch@4.0.5:
    resolution: {integrity: sha512-DMy+ERcEW2q8Z2Po+WNXuw3c5YaUSFjAO5GsJqfEl7UjvtIuFKO6ZrKvcItdy98dwFI2N1tg3zNIdKaQT+aNdA==}
    engines: {node: '>=8.6'}
    dependencies:
      braces: 3.0.2
      picomatch: 2.3.1

  /miller-rabin@4.0.1:
    resolution: {integrity: sha512-115fLhvZVqWwHPbClyntxEVfVDfl9DLLTuJvq3g2O/Oxi8AiNouAHvDSzHS0viUJc+V5vm3eq91Xwqn9dp4jRA==}
    hasBin: true
    dependencies:
      bn.js: 4.12.0
      brorand: 1.1.0
    dev: false

  /mime-db@1.52.0:
    resolution: {integrity: sha512-sPU4uV7dYlvtWJxwwxHD0PuihVNiE7TyAbQ5SWxDCB9mUYvOgroQOwYQQOKPJ8CIbE+1ETVlOoK1UC2nU3gYvg==}
    engines: {node: '>= 0.6'}
    dev: false

  /mime-types@2.1.35:
    resolution: {integrity: sha512-ZDY+bPm5zTTF+YpCrAU9nK0UgICYPT0QtT1NZWFv4s++TNkcgVaT0g6+4R2uI4MjQjzysHB1zxuWL50hzaeXiw==}
    engines: {node: '>= 0.6'}
    dependencies:
      mime-db: 1.52.0
    dev: false

  /mime@1.6.0:
    resolution: {integrity: sha512-x0Vn8spI+wuJ1O6S7gnbaQg8Pxh4NNHb7KSINmEWKiPE4RKOplvijn+NkmYmmRgP68mc70j2EbeTFRsrswaQeg==}
    engines: {node: '>=4'}
    hasBin: true
    dev: false

  /mimic-fn@2.1.0:
    resolution: {integrity: sha512-OqbOk5oEQeAZ8WXWydlu9HJjz9WVdEIvamMCcXmuqUYjTknH/sqsWvhQ3vgwKFRR1HpjvNBKQ37nbJgYzGqGcg==}
    engines: {node: '>=6'}
    dev: true

  /mini-create-react-context@0.4.1(prop-types@15.8.1)(react@17.0.2):
    resolution: {integrity: sha512-YWCYEmd5CQeHGSAKrYvXgmzzkrvssZcuuQDDeqkT+PziKGMgE+0MCCtcKbROzocGBG1meBLl2FotlRwf4gAzbQ==}
    deprecated: Package no longer supported. Contact Support at https://www.npmjs.com/support for more info.
    peerDependencies:
      prop-types: ^15.0.0
      react: ^0.14.0 || ^15.0.0 || ^16.0.0 || ^17.0.0
    dependencies:
      '@babel/runtime': 7.23.8
      prop-types: 15.8.1
      react: 17.0.2
      tiny-warning: 1.0.3
    dev: true

  /minimatch@3.1.2:
    resolution: {integrity: sha512-J7p63hRiAjw1NDEww1W7i37+ByIrOWO5XQQAzZ3VOcL0PNybwpfmV/N05zFAzwQ9USyEcX6t3UO+K5aqBQOIHw==}
    dependencies:
      brace-expansion: 1.1.11

  /minimatch@5.0.1:
    resolution: {integrity: sha512-nLDxIFRyhDblz3qMuq+SoRZED4+miJ/G+tdDrjkkkRnjAsBexeGpgjLEQ0blJy7rHhR2b93rhQY4SvyWu9v03g==}
    engines: {node: '>=10'}
    dependencies:
      brace-expansion: 2.0.1
    dev: true

  /minimatch@5.1.6:
    resolution: {integrity: sha512-lKwV/1brpG6mBUFHtb7NUmtABCb2WZZmm2wNiOA5hAb8VdCS4B3dtMWyvcoViccwAW/COERjXLt0zP1zXUN26g==}
    engines: {node: '>=10'}
    dependencies:
      brace-expansion: 2.0.1
    dev: true

  /minimatch@9.0.3:
    resolution: {integrity: sha512-RHiac9mvaRw0x3AYRgDC1CxAP7HTcNrrECeA8YYJeWnpo+2Q5CegtZjaotWTWxDG3UeGA1coE05iH1mPjT/2mg==}
    engines: {node: '>=16 || 14 >=14.17'}
    dependencies:
      brace-expansion: 2.0.1
    dev: false

  /minimist@1.2.8:
    resolution: {integrity: sha512-2yyAR8qBkN3YuheJanUpWC5U3bb5osDywNB8RzDVlDwDHbocAJveqqj1u8+SVD7jkWT4yvsHCpWqqWqAxb0zCA==}
    dev: true

  /minipass-collect@1.0.2:
    resolution: {integrity: sha512-6T6lH0H8OG9kITm/Jm6tdooIbogG9e0tLgpY6mphXSm/A9u8Nq1ryBG+Qspiub9LjWlBPsPS3tWQ/Botq4FdxA==}
    engines: {node: '>= 8'}
    dependencies:
      minipass: 3.3.6
    dev: true

  /minipass-fetch@2.1.2:
    resolution: {integrity: sha512-LT49Zi2/WMROHYoqGgdlQIZh8mLPZmOrN2NdJjMXxYe4nkN6FUyuPuOAOedNJDrx0IRGg9+4guZewtp8hE6TxA==}
    engines: {node: ^12.13.0 || ^14.15.0 || >=16.0.0}
    dependencies:
      minipass: 3.3.6
      minipass-sized: 1.0.3
      minizlib: 2.1.2
    optionalDependencies:
      encoding: 0.1.13
    dev: true

  /minipass-flush@1.0.5:
    resolution: {integrity: sha512-JmQSYYpPUqX5Jyn1mXaRwOda1uQ8HP5KAT/oDSLCzt1BYRhQU0/hDtsB1ufZfEEzMZ9aAVmsBw8+FWsIXlClWw==}
    engines: {node: '>= 8'}
    dependencies:
      minipass: 3.3.6
    dev: true

  /minipass-pipeline@1.2.4:
    resolution: {integrity: sha512-xuIq7cIOt09RPRJ19gdi4b+RiNvDFYe5JH+ggNvBqGqpQXcru3PcRmOZuHBKWK1Txf9+cQ+HMVN4d6z46LZP7A==}
    engines: {node: '>=8'}
    dependencies:
      minipass: 3.3.6
    dev: true

  /minipass-sized@1.0.3:
    resolution: {integrity: sha512-MbkQQ2CTiBMlA2Dm/5cY+9SWFEN8pzzOXi6rlM5Xxq0Yqbda5ZQy9sU75a673FE9ZK0Zsbr6Y5iP6u9nktfg2g==}
    engines: {node: '>=8'}
    dependencies:
      minipass: 3.3.6
    dev: true

  /minipass@3.3.6:
    resolution: {integrity: sha512-DxiNidxSEK+tHG6zOIklvNOwm3hvCrbUrdtzY74U6HKTJxvIDfOUL5W5P2Ghd3DTkhhKPYGqeNUIh5qcM4YBfw==}
    engines: {node: '>=8'}
    dependencies:
      yallist: 4.0.0
    dev: true

  /minipass@5.0.0:
    resolution: {integrity: sha512-3FnjYuehv9k6ovOEbyOswadCDPX1piCfhV8ncmYtHOjuPwylVWsghTLo7rabjC3Rx5xD4HDx8Wm1xnMF7S5qFQ==}
    engines: {node: '>=8'}

  /minizlib@2.1.2:
    resolution: {integrity: sha512-bAxsR8BVfj60DWXHE3u30oHzfl4G7khkSuPW+qvpd7jFRHm7dLxOjUk1EHACJ/hxLY8phGJ0YhYHZo7jil7Qdg==}
    engines: {node: '>= 8'}
    dependencies:
      minipass: 3.3.6
      yallist: 4.0.0
    dev: true

  /mixin-deep@1.3.2:
    resolution: {integrity: sha512-WRoDn//mXBiJ1H40rqa3vH0toePwSsGb45iInWlTySa+Uu4k3tYUSxa2v1KqAiLtvlrSzaExqS1gtk96A9zvEA==}
    engines: {node: '>=0.10.0'}
    dependencies:
      for-in: 1.0.2
      is-extendable: 1.0.1
    dev: true

  /mkdirp@0.5.6:
    resolution: {integrity: sha512-FP+p8RB8OWpF3YZBCrP5gtADmtXApB5AMLn+vdyA+PyxCjrCs00mjyUozssO33cwDeT3wNGdLxJ5M//YqtHAJw==}
    hasBin: true
    dependencies:
      minimist: 1.2.8
    dev: true

  /mkdirp@1.0.4:
    resolution: {integrity: sha512-vVqVZQyf3WLx2Shd0qJ9xuvqgAyKPLAiqITEtqW0oIUjzo3PePDd6fW9iFz30ef7Ysp/oiWqbhszeGWW2T6Gzw==}
    engines: {node: '>=10'}
    hasBin: true
    dev: true

  /mocha-multi-reporters@1.5.1(mocha@10.0.0):
    resolution: {integrity: sha512-Yb4QJOaGLIcmB0VY7Wif5AjvLMUFAdV57D2TWEva1Y0kU/3LjKpeRVmlMIfuO1SVbauve459kgtIizADqxMWPg==}
    engines: {node: '>=6.0.0'}
    peerDependencies:
      mocha: '>=3.1.2'
    dependencies:
      debug: 4.3.4(supports-color@8.1.1)
      lodash: 4.17.21
      mocha: 10.0.0
    transitivePeerDependencies:
      - supports-color
    dev: true

  /mocha@10.0.0:
    resolution: {integrity: sha512-0Wl+elVUD43Y0BqPZBzZt8Tnkw9CMUdNYnUsTfOM1vuhJVZL+kiesFYsqwBkEEuEixaiPe5ZQdqDgX2jddhmoA==}
    engines: {node: '>= 14.0.0'}
    hasBin: true
    dependencies:
      '@ungap/promise-all-settled': 1.1.2
      ansi-colors: 4.1.1
      browser-stdout: 1.3.1
      chokidar: 3.5.3
      debug: 4.3.4(supports-color@8.1.1)
      diff: 5.0.0
      escape-string-regexp: 4.0.0
      find-up: 5.0.0
      glob: 7.2.0
      he: 1.2.0
      js-yaml: 4.1.0
      log-symbols: 4.1.0
      minimatch: 5.0.1
      ms: 2.1.3
      nanoid: 3.3.3
      serialize-javascript: 6.0.0
      strip-json-comments: 3.1.1
      supports-color: 8.1.1
      workerpool: 6.2.1
      yargs: 16.2.0
      yargs-parser: 20.2.4
      yargs-unparser: 2.0.0
    dev: true

  /mock-fs@5.2.0:
    resolution: {integrity: sha512-2dF2R6YMSZbpip1V1WHKGLNjr/k48uQClqMVb5H3MOvwc9qhYis3/IWbj02qIg/Y8MDXKFF4c5v0rxx2o6xTZw==}
    engines: {node: '>=12.0.0'}
    dev: true

  /mocked-env@1.3.5:
    resolution: {integrity: sha512-GyYY6ynVOdEoRlaGpaq8UYwdWkvrsU2xRme9B+WPSuJcNjh17+3QIxSYU6zwee0SbehhV6f06VZ4ahjG+9zdrA==}
    engines: {node: '>=6'}
    dependencies:
      check-more-types: 2.24.0
      debug: 4.3.2
      lazy-ass: 1.6.0
      ramda: 0.27.1
    transitivePeerDependencies:
      - supports-color
    dev: true

  /move-file@2.1.0:
    resolution: {integrity: sha512-i9qLW6gqboJ5Ht8bauZi7KlTnQ3QFpBCvMvFfEcHADKgHGeJ9BZMO7SFCTwHPV9Qa0du9DYY1Yx3oqlGt30nXA==}
    engines: {node: '>=10.17'}
    dependencies:
      path-exists: 4.0.0
    dev: true

  /mri@1.2.0:
    resolution: {integrity: sha512-tzzskb3bG8LvYGFF/mDTpq3jpI6Q9wc3LEmBaghu+DdCssd1FakN7Bc0hVNmEyGq1bq3RgfkCb3cmQLpNPOroA==}
    engines: {node: '>=4'}
    dev: true

  /ms@2.0.0:
    resolution: {integrity: sha512-Tpp60P6IUJDTuOq/5Z8cdskzJujfwqfOTkrwIwj7IRISpnkJnT6SyJ4PCPnGMoFjC9ddhal5KVIYtAt97ix05A==}

  /ms@2.1.2:
    resolution: {integrity: sha512-sGkPx+VjMtmA6MX27oA4FBFELFCZZ4S4XqeGOXCv68tT+jb3vk/RyaKWP0PTKyWtmLSM0b+adUTEvbs1PEaH2w==}

  /ms@2.1.3:
    resolution: {integrity: sha512-6FlzubTLZG3J2a/NVCAleEhjzq5oxgHyaCU9yYXvcLsvoVaHJq/s5xXI6/XXP6tz7R9xAOtHnSO/tXtF3WRTlA==}

  /nan@2.18.0:
    resolution: {integrity: sha512-W7tfG7vMOGtD30sHoZSSc/JVYiyDPEyQVso/Zz+/uQd0B0L46gtC+pHha5FFMRpil6fm/AoEcRWyOVi4+E/f8w==}
    dev: true

  /nanoid@3.3.3:
    resolution: {integrity: sha512-p1sjXuopFs0xg+fPASzQ28agW1oHD7xDsd9Xkf3T15H3c/cifrFHVwrh74PdoklAPi+i7MdRsE47vm2r6JoB+w==}
    engines: {node: ^10 || ^12 || ^13.7 || ^14 || >=15.0.1}
    hasBin: true
    dev: true

  /nanoid@3.3.7:
    resolution: {integrity: sha512-eSRppjcPIatRIMC1U6UngP8XFcz8MQWGQdt1MTBQ7NaAmvXDfvNxbvWV3x2y6CdEUciCSsDHDQZbhYaB8QEo2g==}
    engines: {node: ^10 || ^12 || ^13.7 || ^14 || >=15.0.1}
    hasBin: true
    dev: true

  /nanomatch@1.2.13:
    resolution: {integrity: sha512-fpoe2T0RbHwBTBUOftAfBPaDEi06ufaUai0mE6Yn1kacc3SnTErfb/h+X94VXzI64rKFHYImXSvdwGGCmwOqCA==}
    engines: {node: '>=0.10.0'}
    dependencies:
      arr-diff: 4.0.0
      array-unique: 0.3.2
      define-property: 2.0.2
      extend-shallow: 3.0.2
      fragment-cache: 0.2.1
      is-windows: 1.0.2
      kind-of: 6.0.3
      object.pick: 1.3.0
      regex-not: 1.0.2
      snapdragon: 0.8.2
      to-regex: 3.0.2
    transitivePeerDependencies:
      - supports-color
    dev: true

  /natural-compare@1.4.0:
    resolution: {integrity: sha512-OWND8ei3VtNC9h7V60qff3SVobHr996CTwgxubgyQYEpg290h9J0buyECNNJexkFm5sOajh5G116RYA1c8ZMSw==}
    dev: true

  /negotiator@0.6.3:
    resolution: {integrity: sha512-+EUsqGPLsM+j/zdChZjsnX51g4XrHFOIXwfnCVPGlQk/k5giakcKsuxCObBRu6DSm9opw/O6slWbJdghQM4bBg==}
    engines: {node: '>= 0.6'}

  /neo-async@2.6.2:
    resolution: {integrity: sha512-Yd3UES5mWCSqR+qNT93S3UoYUkqAZ9lLg8a7g9rimsWmYGK8cVToA4/sF3RrshdyV3sAGMXVUmpMYOw+dLpOuw==}
    dev: false

  /next-tick@1.1.0:
    resolution: {integrity: sha512-CXdUiJembsNjuToQvxayPZF9Vqht7hewsvy2sOWafLvi2awflj9mOC6bHIg50orX8IJvWKY9wYQ/zB2kogPslQ==}
    dev: false

  /nise@4.1.0:
    resolution: {integrity: sha512-eQMEmGN/8arp0xsvGoQ+B1qvSkR73B1nWSCh7nOt5neMCtwcQVYQGdzQMhcNscktTsWB54xnlSQFzOAPJD8nXA==}
    dependencies:
      '@sinonjs/commons': 1.8.6
      '@sinonjs/fake-timers': 6.0.1
      '@sinonjs/text-encoding': 0.7.2
      just-extend: 4.2.1
      path-to-regexp: 1.8.0
    dev: true

  /no-case@3.0.4:
    resolution: {integrity: sha512-fgAN3jGAh+RoxUGZHTSOLJIqUc2wmoBwGR4tbpNAKmmovFoWq0OdRkb0VkldReO2a2iBT/OEulG9XSUc10r3zg==}
    dependencies:
      lower-case: 2.0.2
      tslib: 2.6.2
    dev: true

  /node-dir@0.1.17:
    resolution: {integrity: sha512-tmPX422rYgofd4epzrNoOXiE8XFZYOcCq1vD7MAXCDO+O+zndlA2ztdKKMa+EeuBG5tHETpr4ml4RGgpqDCCAg==}
    engines: {node: '>= 0.10.5'}
    dependencies:
      minimatch: 3.1.2
    dev: false

  /node-fetch@2.6.7:
    resolution: {integrity: sha512-ZjMPFEfVx5j+y2yF35Kzx5sF7kDzxuDj6ziH4FFbOp87zKDZNx8yExJIb05OGF4Nlt9IHFIMBkRl41VdvcNdbQ==}
    engines: {node: 4.x || >=6.0.0}
    peerDependencies:
      encoding: ^0.1.0
    peerDependenciesMeta:
      encoding:
        optional: true
    dependencies:
      whatwg-url: 5.0.0
    dev: false

  /node-fetch@2.7.0:
    resolution: {integrity: sha512-c4FRfUm/dbcWZ7U+1Wq0AwCyFL+3nt2bEw05wfxSz+DWpWsitgmSgYmy2dQdWyKC1694ELPqMs/YzUSNozLt8A==}
    engines: {node: 4.x || >=6.0.0}
    peerDependencies:
      encoding: ^0.1.0
    peerDependenciesMeta:
      encoding:
        optional: true
    dependencies:
      whatwg-url: 5.0.0
    dev: false

  /node-gyp-build@4.8.0:
    resolution: {integrity: sha512-u6fs2AEUljNho3EYTJNBfImO5QTo/J/1Etd+NVdCj7qWKUSN/bSLkZwhDv7I+w/MSC6qJ4cknepkAYykDdK8og==}
    hasBin: true
    dev: false

  /node-gyp@9.4.1:
    resolution: {integrity: sha512-OQkWKbjQKbGkMf/xqI1jjy3oCTgMKJac58G2+bjZb3fza6gW2YrCSdMQYaoTb70crvE//Gngr4f0AgVHmqHvBQ==}
    engines: {node: ^12.13 || ^14.13 || >=16}
    hasBin: true
    dependencies:
      env-paths: 2.2.1
      exponential-backoff: 3.1.1
      glob: 7.2.3
      graceful-fs: 4.2.11
      make-fetch-happen: 10.2.1
      nopt: 6.0.0
      npmlog: 6.0.2
      rimraf: 3.0.2
      semver: 7.5.4
      tar: 6.2.0
      which: 2.0.2
    transitivePeerDependencies:
      - bluebird
      - supports-color
    dev: true

  /node-preload@0.2.1:
    resolution: {integrity: sha512-RM5oyBy45cLEoHqCeh+MNuFAxO0vTFBLskvQbOKnEE7YTTSN4tbN8QWDIPQ6L+WvKsB/qLEGpYe2ZZ9d4W9OIQ==}
    engines: {node: '>=8'}
    dependencies:
      process-on-spawn: 1.0.0
    dev: true

  /node-releases@2.0.14:
    resolution: {integrity: sha512-y10wOWt8yZpqXmOgRo77WaHEmhYQYGNA6y421PKsKYWEK8aW+cqAphborZDhqfyKrbZEN92CN1X2KbafY2s7Yw==}

  /node-rsa@1.1.1:
    resolution: {integrity: sha512-Jd4cvbJMryN21r5HgxQOpMEqv+ooke/korixNNK3mGqfGJmy0M77WDDzo/05969+OkMy3XW1UuZsSmW9KQm7Fw==}
    dependencies:
      asn1: 0.2.6
    dev: false

  /non-layered-tidy-tree-layout@2.0.2:
    resolution: {integrity: sha512-gkXMxRzUH+PB0ax9dUN0yYF0S25BqeAYqhgMaLUFmpXLEk7Fcu8f4emJuOAY0V8kjDICxROIKsTAKsV/v355xw==}
    dev: true

  /noop2@2.0.0:
    resolution: {integrity: sha512-2bu7Pfpf6uNqashWV8P7yYeutQ3XkLY9MBSYI5sOAFZxuWcW/uJfLbKj5m6SvMDT9U1Y0C+7UFG+7VSiIdXjtA==}
    dev: true

  /nopt@6.0.0:
    resolution: {integrity: sha512-ZwLpbTgdhuZUnZzjd7nb1ZV+4DoiC6/sfiVKok72ym/4Tlf+DFdlHYmT2JPmcNNWV6Pi3SDf1kT+A4r9RTuT9g==}
    engines: {node: ^12.13.0 || ^14.15.0 || >=16.0.0}
    hasBin: true
    dependencies:
      abbrev: 1.1.1
    dev: true

  /normalize-path@3.0.0:
    resolution: {integrity: sha512-6eZs5Ls3WtCisHWp9S2GUy8dqkpGi4BVSz3GaqiE6ezub0512ESztXUwUB6C6IKbQkY2Pnb/mD4WYojCRwcwLA==}
    engines: {node: '>=0.10.0'}
    dev: true

  /npm-run-path@4.0.1:
    resolution: {integrity: sha512-S48WzZW777zhNIrn7gxOlISNAqi9ZC/uQFnRdbeIHhZhCA6UqpkOT8T1G7BvfdgP4Er8gF4sUbaS0i7QvIfCWw==}
    engines: {node: '>=8'}
    dependencies:
      path-key: 3.1.1
    dev: true

  /npmlog@6.0.2:
    resolution: {integrity: sha512-/vBvz5Jfr9dT/aFWd0FIRf+T/Q2WBsLENygUaFUqstqsycmZAP/t5BvFJTK0viFmSUxiUKTUplWy5vt+rvKIxg==}
    engines: {node: ^12.13.0 || ^14.15.0 || >=16.0.0}
    dependencies:
      are-we-there-yet: 3.0.1
      console-control-strings: 1.1.0
      gauge: 4.0.4
      set-blocking: 2.0.0
    dev: true

  /nth-check@2.1.1:
    resolution: {integrity: sha512-lqjrjmaOoAnWfMmBPL+XNnynZh2+swxiX3WUE0s4yEHI6m+AwrK2UZOimIRl3X/4QctVqS8AiZjFqyOGrMXb/w==}
    dependencies:
      boolbase: 1.0.0
    dev: true

  /nyc@15.1.0:
    resolution: {integrity: sha512-jMW04n9SxKdKi1ZMGhvUTHBN0EICCRkHemEoE5jm6mTYcqcdas0ATzgUgejlQUHMvpnOZqGB5Xxsv9KxJW1j8A==}
    engines: {node: '>=8.9'}
    hasBin: true
    dependencies:
      '@istanbuljs/load-nyc-config': 1.1.0
      '@istanbuljs/schema': 0.1.3
      caching-transform: 4.0.0
      convert-source-map: 1.9.0
      decamelize: 1.2.0
      find-cache-dir: 3.3.2
      find-up: 4.1.0
      foreground-child: 2.0.0
      get-package-type: 0.1.0
      glob: 7.2.3
      istanbul-lib-coverage: 3.2.2
      istanbul-lib-hook: 3.0.0
      istanbul-lib-instrument: 4.0.3
      istanbul-lib-processinfo: 2.0.3
      istanbul-lib-report: 3.0.1
      istanbul-lib-source-maps: 4.0.1
      istanbul-reports: 3.1.6
      make-dir: 3.1.0
      node-preload: 0.2.1
      p-map: 3.0.0
      process-on-spawn: 1.0.0
      resolve-from: 5.0.0
      rimraf: 3.0.2
      signal-exit: 3.0.7
      spawn-wrap: 2.0.0
      test-exclude: 6.0.0
      yargs: 15.4.1
    transitivePeerDependencies:
      - supports-color
    dev: true

  /object-assign@4.1.1:
    resolution: {integrity: sha512-rJgTQnkUnH1sFw8yT6VSU3zD3sWmu6sZhIseY8VX+GRu3P6F7Fu+JNDoXfklElbLJSnc3FUQHVe4cU5hj+BcUg==}
    engines: {node: '>=0.10.0'}

  /object-copy@0.1.0:
    resolution: {integrity: sha512-79LYn6VAb63zgtmAteVOWo9Vdj71ZVBy3Pbse+VqxDpEP83XuujMrGqHIwAXJ5I/aM0zU7dIyIAhifVTPrNItQ==}
    engines: {node: '>=0.10.0'}
    dependencies:
      copy-descriptor: 0.1.1
      define-property: 0.2.5
      kind-of: 3.2.2
    dev: true

  /object-inspect@1.13.1:
    resolution: {integrity: sha512-5qoj1RUiKOMsCCNLV1CBiPYE10sziTsnmNxkAI/rZhiD63CF7IqdFGC/XzjWjpSgLf0LxXX3bDFIh0E18f6UhQ==}

  /object-keys@1.1.1:
    resolution: {integrity: sha512-NuAESUOUMrlIXOfHKzD6bpPu3tYt3xvjNdRIQ+FeT0lNb4K8WR70CaDxhuNguS2XG+GjkyMwOzsN5ZktImfhLA==}
    engines: {node: '>= 0.4'}
    dev: true

  /object-visit@1.0.1:
    resolution: {integrity: sha512-GBaMwwAVK9qbQN3Scdo0OyvgPW7l3lnaVMj84uTOZlswkX0KpF6fyDBJhtTthf7pymztoN36/KEr1DyhF96zEA==}
    engines: {node: '>=0.10.0'}
    dependencies:
      isobject: 3.0.1
    dev: true

  /object.assign@4.1.5:
    resolution: {integrity: sha512-byy+U7gp+FVwmyzKPYhW2h5l3crpmGsxl7X2s8y43IgxvG4g3QZ6CffDtsNQy1WsmZpQbO+ybo0AlW7TY6DcBQ==}
    engines: {node: '>= 0.4'}
    dependencies:
      call-bind: 1.0.5
      define-properties: 1.2.1
      has-symbols: 1.0.3
      object-keys: 1.1.1
    dev: true

  /object.pick@1.3.0:
    resolution: {integrity: sha512-tqa/UMy/CCoYmj+H5qc07qvSL9dqcs/WZENZ1JbtWBlATP+iVOe778gE6MSijnyCnORzDuX6hU+LA4SZ09YjFQ==}
    engines: {node: '>=0.10.0'}
    dependencies:
      isobject: 3.0.1
    dev: true

  /object.values@1.1.7:
    resolution: {integrity: sha512-aU6xnDFYT3x17e/f0IiiwlGPTy2jzMySGfUB4fq6z7CV8l85CWHDk5ErhyhpfDHhrOMwGFhSQkhMGHaIotA6Ng==}
    engines: {node: '>= 0.4'}
    dependencies:
      call-bind: 1.0.5
      define-properties: 1.2.1
      es-abstract: 1.22.3
    dev: true

  /office-addin-manifest@1.13.2:
    resolution: {integrity: sha512-+IBmcMbgoAsjE7FOO15HeVQD91GbWd3mcdmq43xulFaI5uC5bYhw70TI7XEUUYRrPU1iLFGbdYNHvsjFfNdqzQ==}
    hasBin: true
    dependencies:
      '@microsoft/teams-manifest': 0.1.4
      adm-zip: 0.5.12
      chalk: 2.4.2
      commander: 6.2.1
      fs-extra: 7.0.1
      node-fetch: 2.6.7
      office-addin-usage-data: 1.6.11
      path: 0.12.7
      uuid: 8.3.2
      xml2js: 0.5.0
    transitivePeerDependencies:
      - encoding
    dev: false

  /office-addin-usage-data@1.6.11:
    resolution: {integrity: sha512-8n86S1PkAktGFtrM2kYVX8zbgo/i8VyH6RzO3ApX6GeFOeTWJPtYVWmGs7WklkoTlZGTwDjfiR+noB0vWA9Vpg==}
    hasBin: true
    dependencies:
      applicationinsights: 1.8.10
      commander: 6.2.1
      readline-sync: 1.4.10
      uuid: 8.3.2
    dev: false

  /on-finished@2.4.1:
    resolution: {integrity: sha512-oVlzkg3ENAhCk2zdv7IJwd/QUD4z2RxRwpkcGY8psCVcCYZNq4wYnVWALHM+brtuJjePWiYF/ClmuDr8Ch5+kg==}
    engines: {node: '>= 0.8'}
    dependencies:
      ee-first: 1.1.1
    dev: false

  /once@1.4.0:
    resolution: {integrity: sha512-lNaJgI+2Q5URQBkccEKHTQOPaXdUxnZZElQTZY0MFUAuaEqe1E+Nyvgdz/aIyNi6Z9MzO5dv1H8n58/GELp3+w==}
    dependencies:
      wrappy: 1.0.2

  /onetime@5.1.2:
    resolution: {integrity: sha512-kbpaSSGJTWdAY5KPVeMOKXSrPtr8C8C7wodJbcsd51jRnmD+GZu8Y0VoU6Dm5Z4vWr0Ig/1NKuWRKf7j5aaYSg==}
    engines: {node: '>=6'}
    dependencies:
      mimic-fn: 2.1.0
    dev: true

  /open@8.4.2:
    resolution: {integrity: sha512-7x81NCL719oNbsq/3mh+hVrAWmFuEYUqrq/Iw3kUzH8ReypT9QQ0BLoJS7/G9k6N81XjW4qHWtjWwe/9eLy1EQ==}
    engines: {node: '>=12'}
    dependencies:
      define-lazy-prop: 2.0.0
      is-docker: 2.2.1
      is-wsl: 2.2.0
    dev: false

  /optionator@0.9.3:
    resolution: {integrity: sha512-JjCoypp+jKn1ttEFExxhetCKeJt9zhAgAve5FXHixTvFDW/5aEktX9bufBKLRRMdU7bNtpLfcGu94B3cdEJgjg==}
    engines: {node: '>= 0.8.0'}
    dependencies:
      '@aashutoshrathi/word-wrap': 1.2.6
      deep-is: 0.1.4
      fast-levenshtein: 2.0.6
      levn: 0.4.1
      prelude-ls: 1.2.1
      type-check: 0.4.0
    dev: true

  /p-limit@2.3.0:
    resolution: {integrity: sha512-//88mFWSJx8lxCzwdAABTJL2MyWB12+eIY7MDL2SqLmAkeKU9qxRvWuSyTjm3FUmpBEMuFfckAIqEaVGUDxb6w==}
    engines: {node: '>=6'}
    dependencies:
      p-try: 2.2.0

  /p-limit@3.1.0:
    resolution: {integrity: sha512-TYOanM3wGwNGsZN2cVTYPArw454xnXj5qmWF1bEoAc4+cU/ol7GVh7odevjp1FNHduHc3KZMcFduxU5Xc6uJRQ==}
    engines: {node: '>=10'}
    dependencies:
      yocto-queue: 0.1.0
    dev: true

  /p-locate@3.0.0:
    resolution: {integrity: sha512-x+12w/To+4GFfgJhBEpiDcLozRJGegY+Ei7/z0tSLkMmxGZNybVMSfWj9aJn8Z5Fc7dBUNJOOVgPv2H7IwulSQ==}
    engines: {node: '>=6'}
    dependencies:
      p-limit: 2.3.0
    dev: false

  /p-locate@4.1.0:
    resolution: {integrity: sha512-R79ZZ/0wAxKGu3oYMlz8jy/kbhsNrS7SKZ7PxEHBgJ5+F2mtFW2fK2cOtBh1cHYkQsbzFV7I+EoRKe6Yt0oK7A==}
    engines: {node: '>=8'}
    dependencies:
      p-limit: 2.3.0
    dev: true

  /p-locate@5.0.0:
    resolution: {integrity: sha512-LaNjtRWUBY++zB5nE/NwcaoMylSPk+S+ZHNB1TzdbMJMny6dynpAGt7X/tl/QYq3TIeE6nxHppbo2LGymrG5Pw==}
    engines: {node: '>=10'}
    dependencies:
      p-limit: 3.1.0
    dev: true

  /p-map@3.0.0:
    resolution: {integrity: sha512-d3qXVTF/s+W+CdJ5A29wywV2n8CQQYahlgz2bFiA+4eVNJbHJodPZ+/gXwPGh0bOqA+j8S+6+ckmvLGPk1QpxQ==}
    engines: {node: '>=8'}
    dependencies:
      aggregate-error: 3.1.0
    dev: true

  /p-map@4.0.0:
    resolution: {integrity: sha512-/bjOqmgETBYB5BoEeGVea8dmvHb2m9GLy1E9W43yeyfP6QQCZGFNa+XRceJEuDB6zqr+gKpIAmlLebMpykw/MQ==}
    engines: {node: '>=10'}
    dependencies:
      aggregate-error: 3.1.0
    dev: true

  /p-try@2.2.0:
    resolution: {integrity: sha512-R4nPAVTAU0B9D35/Gk3uJf/7XYbQcyohSKdvAxIRSNghFl4e71hVoGnBNQz9cWaXxO2I10KTC+3jMdvvoKw6dQ==}
    engines: {node: '>=6'}

  /package-hash@4.0.0:
    resolution: {integrity: sha512-whdkPIooSu/bASggZ96BWVvZTRMOFxnyUG5PnTSGKoJE2gd5mbVNmR2Nj20QFzxYYgAXpoqC+AiXzl+UMRh7zQ==}
    engines: {node: '>=8'}
    dependencies:
      graceful-fs: 4.2.11
      hasha: 5.2.2
      lodash.flattendeep: 4.4.0
      release-zalgo: 1.0.0
    dev: true

  /pako@1.0.11:
    resolution: {integrity: sha512-4hLB8Py4zZce5s4yd9XzopqwVv/yGNhV1Bl8NTmCq1763HeK2+EwVTv+leGeL13Dnh2wfbqowVPXCIO0z4taYw==}
    dev: true

  /parent-module@1.0.1:
    resolution: {integrity: sha512-GQ2EWRpQV8/o+Aw8YqtfZZPfNRWZYkbidE9k5rpl/hC3vtHHBfGm2Ifi6qWV+coDGkrUKZAxE3Lot5kcsRlh+g==}
    engines: {node: '>=6'}
    dependencies:
      callsites: 3.1.0
    dev: true

  /parse-entities@2.0.0:
    resolution: {integrity: sha512-kkywGpCcRYhqQIchaWqZ875wzpS/bMKhz5HnN3p7wveJTkTtyAB/AlnS0f8DFSqYW1T82t6yEAkEcB+A1I3MbQ==}
    dependencies:
      character-entities: 1.2.4
      character-entities-legacy: 1.1.4
      character-reference-invalid: 1.1.4
      is-alphanumerical: 1.0.4
      is-decimal: 1.0.4
      is-hexadecimal: 1.0.4
    dev: false

  /parse-json@5.2.0:
    resolution: {integrity: sha512-ayCKvm/phCGxOkYRSCM82iDwct8/EonSEgCSxWxD7ve6jHggsFl4fZVQBPRNgQoKiuV/odhFrGzQXZwbifC8Rg==}
    engines: {node: '>=8'}
    dependencies:
      '@babel/code-frame': 7.23.5
      error-ex: 1.3.2
      json-parse-even-better-errors: 2.3.1
      lines-and-columns: 1.2.4
    dev: true

  /parse5-htmlparser2-tree-adapter@7.0.0:
    resolution: {integrity: sha512-B77tOZrqqfUfnVcOrUvfdLbz4pu4RopLD/4vmu3HUPswwTA8OH0EMW9BlWR2B0RCoiZRAHEUu7IxeP1Pd1UU+g==}
    dependencies:
      domhandler: 5.0.3
      parse5: 7.1.2
    dev: true

  /parse5@7.1.2:
    resolution: {integrity: sha512-Czj1WaSVpaoj0wbhMzLmWD69anp2WH7FXMB9n1Sy8/ZFF9jolSQVMu1Ij5WIyGmcBmhk7EOndpO4mIpihVqAXw==}
    dependencies:
      entities: 4.5.0
    dev: true

  /parseurl@1.3.3:
    resolution: {integrity: sha512-CiyeOxFT/JZyN5m0z9PfXw4SCBJ6Sygz1Dpl0wqjlhDEGGBP1GnsUVEL0p63hoG1fcj3fHynXi9NYO4nWOL+qQ==}
    engines: {node: '>= 0.8'}
    dev: false

  /pascalcase@0.1.1:
    resolution: {integrity: sha512-XHXfu/yOQRy9vYOtUDVMN60OEJjW013GoObG1o+xwQTpB9eYJX/BjXMsdW13ZDPruFhYYn0AG22w0xgQMwl3Nw==}
    engines: {node: '>=0.10.0'}
    dev: true

  /path-exists@3.0.0:
    resolution: {integrity: sha512-bpC7GYwiDYQ4wYLe+FA8lhRjhQCMcQGuSgGGqDkg/QerRWw9CmGRT0iSOVRSZJ29NMLZgIzqaljJ63oaL4NIJQ==}
    engines: {node: '>=4'}
    dev: false

  /path-exists@4.0.0:
    resolution: {integrity: sha512-ak9Qy5Q7jYb2Wwcey5Fpvg2KoAc/ZIhLSLOSBmRmygPsGwkVVt0fZa0qrtMz+m6tJTAHfZQ8FnmB4MG4LWy7/w==}
    engines: {node: '>=8'}
    dev: true

  /path-is-absolute@1.0.1:
    resolution: {integrity: sha512-AVbw3UJ2e9bq64vSaS9Am0fje1Pa8pbGqTTsmXfaIiMpnr5DlDhfJOuLj9Sf95ZPVDAUerDfEk88MPmPe7UCQg==}
    engines: {node: '>=0.10.0'}

  /path-key@3.1.1:
    resolution: {integrity: sha512-ojmeN0qd+y0jszEtoY48r0Peq5dwMEkIlCOu6Q5f41lfkswXuKtYrhgoTpLnyIcHm24Uhqx+5Tqm2InSwLhE6Q==}
    engines: {node: '>=8'}
    dev: true

  /path-parse@1.0.7:
    resolution: {integrity: sha512-LDJzPVEEEPR+y48z93A0Ed0yXb8pAByGWo/k5YYdYgpY2/2EsOsksJrq7lOHxryrVOn1ejG6oAp8ahvOIQD8sw==}

  /path-scurry@1.10.1:
    resolution: {integrity: sha512-MkhCqzzBEpPvxxQ71Md0b1Kk51W01lrYvlMzSUaIzNsODdd7mqhiimSZlr+VegAz5Z6Vzt9Xg2ttE//XBhH3EQ==}
    engines: {node: '>=16 || 14 >=14.17'}
    dependencies:
      lru-cache: 10.1.0
      minipass: 5.0.0
    dev: false

  /path-to-regexp@0.1.10:
    resolution: {integrity: sha512-7lf7qcQidTku0Gu3YDPc8DJ1q7OOucfa/BSsIwjuh56VU7katFvuM8hULfkwB3Fns/rsVF7PwPKVw1sl5KQS9w==}
    dev: false

  /path-to-regexp@1.8.0:
    resolution: {integrity: sha512-n43JRhlUKUAlibEJhPeir1ncUID16QnEjNpwzNdO3Lm4ywrBpBZ5oLD0I6br9evr1Y9JTqwRtAh7JLoOzAQdVA==}
    dependencies:
      isarray: 0.0.1
    dev: true

  /path-type@4.0.0:
    resolution: {integrity: sha512-gDKb8aZMDeD/tZWs9P6+q0J9Mwkdl6xMV8TjnGP3qJVJ06bdMgkbBlLU8IdfOsIsFz2BW1rNVT3XuNEl8zPAvw==}
    engines: {node: '>=8'}
    dev: true

  /path@0.12.7:
    resolution: {integrity: sha512-aXXC6s+1w7otVF9UletFkFcDsJeO7lSZBPUQhtb5O0xJe8LtYhj/GxldoL09bBj9+ZmE2hNoHqQSFMN5fikh4Q==}
    dependencies:
      process: 0.11.10
      util: 0.10.4
    dev: false

  /pathval@1.1.1:
    resolution: {integrity: sha512-Dp6zGqpTdETdR63lehJYPeIOqpiNBNtc7BpWSLrOje7UaIsE5aY92r/AunQA7rsXvet3lrJ3JnZX29UPTKXyKQ==}
    dev: true

  /picocolors@1.0.1:
    resolution: {integrity: sha512-anP1Z8qwhkbmu7MFP5iTt+wQKXgwzf7zTyGlcdzabySa9vd0Xt392U0rVmz9poOaBj0uHJKyyo9/upk0HrEQew==}

  /picomatch@2.3.1:
    resolution: {integrity: sha512-JU3teHTNjmE2VCGFzuY8EXzCDVwEqB2a8fsIvwaStHhAWJEeVd1o1QD80CU6+ZdEXXSLbSsuLwJjkCBWqRQUVA==}
    engines: {node: '>=8.6'}

  /pify@4.0.1:
    resolution: {integrity: sha512-uB80kBFb/tfd68bVleG9T5GGsGPjJrLAUpR5PZIrhBnIaRTQRjqdJSsIKkOP6OAIFbj7GOrcudc5pNjZ+geV2g==}
    engines: {node: '>=6'}
    dev: false

  /pirates@4.0.6:
    resolution: {integrity: sha512-saLsH7WeYYPiD25LDuLRRY/i+6HaPYr6G1OUlN39otzkSTxKnubR9RTxS3/Kk50s1g2JTgFwWQDQyplC5/SHZg==}
    engines: {node: '>= 6'}
    dev: false

  /pkg-dir@3.0.0:
    resolution: {integrity: sha512-/E57AYkoeQ25qkxMj5PBOVgF8Kiu/h7cYS30Z5+R7WaiCCBfLq58ZI/dSeaEKb9WVJV5n/03QwrN3IeWIFllvw==}
    engines: {node: '>=6'}
    dependencies:
      find-up: 3.0.0
    dev: false

  /pkg-dir@4.2.0:
    resolution: {integrity: sha512-HRDzbaKjC+AOWVXxAU/x54COGeIv9eb+6CkDSQoNTt4XyWoIJvuPsXizxu/Fr23EiekbtZwmh1IcIG/l/a10GQ==}
    engines: {node: '>=8'}
    dependencies:
      find-up: 4.1.0
    dev: true

  /please-upgrade-node@3.2.0:
    resolution: {integrity: sha512-gQR3WpIgNIKwBMVLkpMUeR3e1/E1y42bqDQZfql+kDeXd8COYfM8PQA4X6y7a8u9Ua9FHmsrrmirW2vHs45hWg==}
    dependencies:
      semver-compare: 1.0.0
    dev: true

  /posix-character-classes@0.1.1:
    resolution: {integrity: sha512-xTgYBc3fuo7Yt7JbiuFxSYGToMoz8fLoE6TC9Wx1P/u+LfeThMOAqmuyECnlBaaJb+u1m9hHiXUEtwW4OzfUJg==}
    engines: {node: '>=0.10.0'}
    dev: true

  /postcss@8.4.39:
    resolution: {integrity: sha512-0vzE+lAiG7hZl1/9I8yzKLx3aR9Xbof3fBHKunvMfOCYAtMhrsnccJY2iTURb9EZd5+pLuiNV9/c/GZJOHsgIw==}
    engines: {node: ^10 || ^12 || >=14}
    dependencies:
      nanoid: 3.3.7
      picocolors: 1.0.1
      source-map-js: 1.2.0
    dev: true

  /postinstall-build@2.1.3:
    resolution: {integrity: sha512-hqbN97BDzArGItc5hy9SDhyhI2HQCufROIn0ktYgKmCnbvtlbHCktliyLsK/ABdgqSyN+WNWyrpCIg0k+Guv3Q==}
    deprecated: postinstall-build's behavior is now built into npm! You should migrate off of postinstall-build and use the new `prepare` lifecycle script with npm 5.0.0 or greater.
    hasBin: true
    dev: true

  /prelude-ls@1.2.1:
    resolution: {integrity: sha512-vkcDPrRZo1QZLbn5RLGPpg/WmIQ65qoWWhcGKf/b5eplkkarX0m9z8ppCat4mlOqUsWpyNuYgO3VRyrYHSzX5g==}
    engines: {node: '>= 0.8.0'}
    dev: true

  /prettier-linter-helpers@1.0.0:
    resolution: {integrity: sha512-GbK2cP9nraSSUF9N2XwUwqfzlAFlMNYYl+ShE/V+H8a9uNl/oUqB1w2EL54Jh0OlyRSd8RfWYJ3coVS4TROP2w==}
    engines: {node: '>=6.0.0'}
    dependencies:
      fast-diff: 1.3.0
    dev: true

  /prettier@2.4.1:
    resolution: {integrity: sha512-9fbDAXSBcc6Bs1mZrDYb3XKzDLm4EXXL9sC1LqKP5rZkT6KRr/rf9amVUcODVXgguK/isJz0d0hP72WeaKWsvA==}
    engines: {node: '>=10.13.0'}
    hasBin: true
    dev: true

  /prismjs@1.27.0:
    resolution: {integrity: sha512-t13BGPUlFDR7wRB5kQDG4jjl7XeuH6jbJGt11JHPL96qwsEHNX2+68tFXqc1/k+/jALsbSWJKUOT/hcYAZ5LkA==}
    engines: {node: '>=6'}
    dev: false

  /prismjs@1.29.0:
    resolution: {integrity: sha512-Kx/1w86q/epKcmte75LNrEoT+lX8pBpavuAbvJWRXar7Hz8jrtF+e3vY751p0R8H9HdArwaCTNDDzHg/ScJK1Q==}
    engines: {node: '>=6'}
    dev: false

  /process-nextick-args@2.0.1:
    resolution: {integrity: sha512-3ouUOpQhtgrbOa17J7+uxOTpITYWaGP7/AhoR3+A+/1e9skrzelGi/dXzEYyvbxubEF6Wn2ypscTKiKJFFn1ag==}
    dev: true

  /process-on-spawn@1.0.0:
    resolution: {integrity: sha512-1WsPDsUSMmZH5LeMLegqkPDrsGgsWwk1Exipy2hvB0o/F0ASzbpIctSCcZIK1ykJvtTJULEH+20WOFjMvGnCTg==}
    engines: {node: '>=8'}
    dependencies:
      fromentries: 1.3.2
    dev: true

  /process@0.11.10:
    resolution: {integrity: sha512-cdGef/drWFoydD1JsMzuFf8100nZl+GT+yacc2bEced5f9Rjk4z+WtFUTBu9PhOi9j/jfmBPu0mMEY4wIdAF8A==}
    engines: {node: '>= 0.6.0'}
    dev: false

  /progress@2.0.3:
    resolution: {integrity: sha512-7PiHtLll5LdnKIMw100I+8xJXR5gW2QwWYkT6iJva0bXitZKa/XMrSbdmg3r2Xnaidz9Qumd0VPaMrZlF9V9sA==}
    engines: {node: '>=0.4.0'}
    dev: true

  /promise-inflight@1.0.1:
    resolution: {integrity: sha512-6zWPyEOFaQBJYcGMHBKTKJ3u6TBsnMFOIZSa6ce1e/ZrrsOlnHRHbabMjLiBYKp+n44X9eUI6VUPaukCXHuG4g==}
    peerDependencies:
      bluebird: '*'
    peerDependenciesMeta:
      bluebird:
        optional: true
    dev: true

  /promise-retry@2.0.1:
    resolution: {integrity: sha512-y+WKFlBR8BGXnsNlIHFGPZmyDf3DFMoLhaflAnyZgV6rG6xu+JwesTo2Q9R6XwYmtmwAFCkAk3e35jEdoeh/3g==}
    engines: {node: '>=10'}
    dependencies:
      err-code: 2.0.3
      retry: 0.12.0
    dev: true

  /prop-types@15.8.1:
    resolution: {integrity: sha512-oj87CgZICdulUohogVAR7AjlC0327U4el4L6eAvOqCeudMDVU0NThNaV+b9Df4dXgSP1gXMTnPdhfe/2qDH5cg==}
    dependencies:
      loose-envify: 1.4.0
      object-assign: 4.1.1
      react-is: 16.13.1

  /property-information@5.6.0:
    resolution: {integrity: sha512-YUHSPk+A30YPv+0Qf8i9Mbfe/C0hdPXk1s1jPVToV8pk8BQtpw10ct89Eo7OWkutrwqvT0eicAxlOg3dOAu8JA==}
    dependencies:
      xtend: 4.0.2
    dev: false

  /proxy-addr@2.0.7:
    resolution: {integrity: sha512-llQsMLSUDUPT44jdrU/O37qlnifitDP+ZwrmmZcoSKyLKvtZxpyV0n2/bD/N4tBAAZ/gJEdZU7KMraoK1+XYAg==}
    engines: {node: '>= 0.10'}
    dependencies:
      forwarded: 0.2.0
      ipaddr.js: 1.9.1
    dev: false

  /proxy-from-env@1.1.0:
    resolution: {integrity: sha512-D+zkORCbA9f1tdWRK0RaCR3GPv50cMxcrz4X8k5LTSUD1Dkw47mKJEZQNunItRTkWwgtaUSo1RVFRIG9ZXiFYg==}
    dev: false

  /prr@1.0.1:
    resolution: {integrity: sha512-yPw4Sng1gWghHQWj0B3ZggWUm4qVbPwPFcRG8KyxiU7J2OHFSoEHKS+EZ3fv5l1t9CyCiop6l/ZYeWbrgoQejw==}
    dev: true

  /pump@1.0.3:
    resolution: {integrity: sha512-8k0JupWme55+9tCVE+FS5ULT3K6AbgqrGa58lTT49RpyfwwcGedHqaC5LlQNdEAumn/wFsu6aPwkuPMioy8kqw==}
    dependencies:
      end-of-stream: 1.4.4
      once: 1.4.0
    dev: true

  /punycode@2.3.1:
    resolution: {integrity: sha512-vYt7UD1U9Wg6138shLtLOvdAu+8DsC/ilFtEVHcH+wydcSpNE20AfSOduf6MkRFahL5FY7X1oU7nKVZFtfq8Fg==}
    engines: {node: '>=6'}

  /qs@6.13.0:
    resolution: {integrity: sha512-+38qI9SOr8tfZ4QmJNplMUxqjbe7LKvvZgWdExBOmd+egZTtjLB67Gu0HRX3u/XOq7UU2Nx6nsjvS16Z9uwfpg==}
    engines: {node: '>=0.6'}
    dependencies:
      side-channel: 1.0.6
    dev: false

  /query-string@6.14.1:
    resolution: {integrity: sha512-XDxAeVmpfu1/6IjyT/gXHOl+S0vQ9owggJ30hhWKdHAsNPOcasn5o9BW0eejZqL2e4vMjhAxoW3jVHcD6mbcYw==}
    engines: {node: '>=6'}
    dependencies:
      decode-uri-component: 0.2.2
      filter-obj: 1.1.0
      split-on-first: 1.1.0
      strict-uri-encode: 2.0.0
    dev: false

  /queue-microtask@1.2.3:
    resolution: {integrity: sha512-NuaNSa6flKT5JaSYQzJok04JzTL1CA6aGhv5rfLW3PgqA+M2ChpZQnAC8h8i4ZFkBS8X5RqkDBHA7r4hej3K9A==}
    dev: true

  /ramda@0.27.1:
    resolution: {integrity: sha512-PgIdVpn5y5Yns8vqb8FzBUEYn98V3xcPgawAkkgj0YJ0qDsnHCiNmZYfOGMgOvoB0eWFLpYbhxUR3mxfDIMvpw==}
    dev: true

  /randombytes@2.1.0:
    resolution: {integrity: sha512-vYl3iOX+4CKUWuxGi9Ukhie6fsqXqS9FE2Zaic4tNFD2N2QQaXOMFbuKK4QmDHC0JO6B1Zp41J0LpT0oR68amQ==}
    dependencies:
      safe-buffer: 5.2.1

  /range-parser@1.2.1:
    resolution: {integrity: sha512-Hrgsx+orqoygnmhFbKaHE6c296J+HTAQXoxEF6gNupROmmGJRoyzfG3ccAveqCBrwr/2yxQ5BVd/GTl5agOwSg==}
    engines: {node: '>= 0.6'}
    dev: false

  /raw-body@2.5.2:
    resolution: {integrity: sha512-8zGqypfENjCIqGhgXToC8aB2r7YrBX+AQAfIPs/Mlk+BtPTztOvTS01NRW/3Eh60J+a48lt8qsCzirQ6loCVfA==}
    engines: {node: '>= 0.8'}
    dependencies:
      bytes: 3.1.2
      http-errors: 2.0.0
      iconv-lite: 0.4.24
      unpipe: 1.0.0
    dev: false

  /react-collapsible@2.10.0(react-dom@17.0.2)(react@17.0.2):
    resolution: {integrity: sha512-kEVsmlFfXBMTCnU5gwIv19MdmPAhbIPzz5Er37TiJSzRKS0IHrqAKQyQeHEmtoGIQMTcVI46FzE4z3NlVTx77A==}
    peerDependencies:
      react: ~15 || ~16 || ~17 || ~18
      react-dom: ~15 || ~16 || ~17 || ~18
    dependencies:
      react: 17.0.2
      react-dom: 17.0.2(react@17.0.2)
    dev: false

  /react-copy-to-clipboard@5.1.0(react@17.0.2):
    resolution: {integrity: sha512-k61RsNgAayIJNoy9yDsYzDe/yAZAzEbEgcz3DZMhF686LEyukcE1hzurxe85JandPUG+yTfGVFzuEw3xt8WP/A==}
    peerDependencies:
      react: ^15.3.0 || 16 || 17 || 18
    dependencies:
      copy-to-clipboard: 3.3.3
      prop-types: 15.8.1
      react: 17.0.2
    dev: false

  /react-dom@17.0.2(react@17.0.2):
    resolution: {integrity: sha512-s4h96KtLDUQlsENhMn1ar8t2bEa+q/YAtj8pPPdIjPDGBDIVNsrD9aXNWqspUe6AzKCIG0C1HZZLqLV7qpOBGA==}
    peerDependencies:
      react: 17.0.2
    dependencies:
      loose-envify: 1.4.0
      object-assign: 4.1.1
      react: 17.0.2
      scheduler: 0.20.2

  /react-intl@5.13.5(react@17.0.2)(typescript@4.7.4):
    resolution: {integrity: sha512-Ym6knnC04k070vwe3UDcRHQUDE2rGn1PNfmYNhDHVPL6vbusuFbefjnt8ZC1GEjnfo29WUHn/tkGd9SMudzD+g==}
    peerDependencies:
      react: ^16.3.0 || 17
      typescript: ^4.2
    peerDependenciesMeta:
      typescript:
        optional: true
    dependencies:
      '@formatjs/ecma402-abstract': 1.6.3
      '@formatjs/intl': 1.8.4(typescript@4.7.4)
      '@formatjs/intl-displaynames': 4.0.11
      '@formatjs/intl-listformat': 5.0.12
      '@types/hoist-non-react-statics': 3.3.5
      hoist-non-react-statics: 3.3.2
      intl-messageformat: 9.5.3
      intl-messageformat-parser: 6.4.3
      react: 17.0.2
      tslib: 2.6.2
      typescript: 4.7.4
    dev: true

  /react-is@16.13.1:
    resolution: {integrity: sha512-24e6ynE2H+OKt4kqsOvNd8kBpV65zoxbA4BVsEOB3ARVWQki/DHzaUoC5KuON/BiccDaCCTZBuOcfZs70kR8bQ==}

  /react-refresh@0.14.2:
    resolution: {integrity: sha512-jCvmsr+1IUSMUyzOkRcvnVbX3ZYC6g9TDrDbFuFmRDq7PD4yaGbLKNQL6k2jnArV8hjYxh7hVhAZB6s9HDGpZA==}
    engines: {node: '>=0.10.0'}
    dev: true

  /react-router-dom@5.2.0(react@17.0.2):
    resolution: {integrity: sha512-gxAmfylo2QUjcwxI63RhQ5G85Qqt4voZpUXSEqCwykV0baaOTQDR1f0PmY8AELqIyVc0NEZUj0Gov5lNGcXgsA==}
    peerDependencies:
      react: '>=15'
    dependencies:
      '@babel/runtime': 7.23.8
      history: 4.10.1
      loose-envify: 1.4.0
      prop-types: 15.8.1
      react: 17.0.2
      react-router: 5.2.0(react@17.0.2)
      tiny-invariant: 1.3.1
      tiny-warning: 1.0.3
    dev: true

  /react-router@5.2.0(react@17.0.2):
    resolution: {integrity: sha512-smz1DUuFHRKdcJC0jobGo8cVbhO3x50tCL4icacOlcwDOEQPq4TMqwx3sY1TP+DvtTgz4nm3thuo7A+BK2U0Dw==}
    peerDependencies:
      react: '>=15'
    dependencies:
      '@babel/runtime': 7.23.8
      history: 4.10.1
      hoist-non-react-statics: 3.3.2
      loose-envify: 1.4.0
      mini-create-react-context: 0.4.1(prop-types@15.8.1)(react@17.0.2)
      path-to-regexp: 1.8.0
      prop-types: 15.8.1
      react: 17.0.2
      react-is: 16.13.1
      tiny-invariant: 1.3.1
      tiny-warning: 1.0.3
    dev: true

  /react-syntax-highlighter@15.5.0(react@17.0.2):
    resolution: {integrity: sha512-+zq2myprEnQmH5yw6Gqc8lD55QHnpKaU8TOcFeC/Lg/MQSs8UknEA0JC4nTZGFAXC2J2Hyj/ijJ7NlabyPi2gg==}
    peerDependencies:
      react: '>= 0.14.0'
    dependencies:
      '@babel/runtime': 7.23.8
      highlight.js: 10.7.3
      lowlight: 1.20.0
      prismjs: 1.29.0
      react: 17.0.2
      refractor: 3.6.0
    dev: false

  /react@17.0.2:
    resolution: {integrity: sha512-gnhPt75i/dq/z3/6q/0asP78D0u592D5L1pd7M8P+dck6Fu/jJeL6iVVK23fptSUZj8Vjf++7wXA8UNclGQcbA==}
    engines: {node: '>=0.10.0'}
    dependencies:
      loose-envify: 1.4.0
      object-assign: 4.1.1

  /readable-stream@2.3.8:
    resolution: {integrity: sha512-8p0AUk4XODgIewSi0l8Epjs+EVnWiK7NoDIEGU0HhE7+ZyY8D1IMY7odu5lRrFXGg71L15KG8QrPmum45RTtdA==}
    dependencies:
      core-util-is: 1.0.3
      inherits: 2.0.4
      isarray: 1.0.0
      process-nextick-args: 2.0.1
      safe-buffer: 5.1.2
      string_decoder: 1.1.1
      util-deprecate: 1.0.2
    dev: true

  /readable-stream@3.6.2:
    resolution: {integrity: sha512-9u/sniCrY3D5WdsERHzHE4G2YCXqoG5FTHUiCC4SIbr6XcLZBY05ya9EKjYek9O5xOAwjGq+1JdGBAS7Q9ScoA==}
    engines: {node: '>= 6'}
    dependencies:
      inherits: 2.0.4
      string_decoder: 1.3.0
      util-deprecate: 1.0.2
    dev: true

  /readdirp@2.2.1:
    resolution: {integrity: sha512-1JU/8q+VgFZyxwrJ+SVIOsh+KywWGpds3NTqikiKpDMZWScmAYyKIgqkO+ARvNWJfXeXR1zxz7aHF4u4CyH6vQ==}
    engines: {node: '>=0.10'}
    dependencies:
      graceful-fs: 4.2.11
      micromatch: 3.1.10
      readable-stream: 2.3.8
    transitivePeerDependencies:
      - supports-color
    dev: true

  /readdirp@3.6.0:
    resolution: {integrity: sha512-hOS089on8RduqdbhvQ5Z37A0ESjsqz6qnRcffsMU3495FuTdqSm+7bhJ29JvIOsBDEEnan5DPu9t3To9VRlMzA==}
    engines: {node: '>=8.10.0'}
    dependencies:
      picomatch: 2.3.1
    dev: true

  /readline-sync@1.4.10:
    resolution: {integrity: sha512-gNva8/6UAe8QYepIQH/jQ2qn91Qj0B9sYjMBBs3QOB8F2CXcKgLxQaJRP76sWVRQt+QU+8fAkCbCvjjMFu7Ycw==}
    engines: {node: '>= 0.8.0'}
    dev: false

  /recast@0.20.5:
    resolution: {integrity: sha512-E5qICoPoNL4yU0H0NoBDntNB0Q5oMSNh9usFctYniLBluTthi3RsQVBXIJNbApOlvSwW/RGxIuokPcAc59J5fQ==}
    engines: {node: '>= 4'}
    dependencies:
      ast-types: 0.14.2
      esprima: 4.0.1
      source-map: 0.6.1
      tslib: 2.6.2
    dev: true

  /recast@0.21.5:
    resolution: {integrity: sha512-hjMmLaUXAm1hIuTqOdeYObMslq/q+Xff6QE3Y2P+uoHAg2nmVlLBps2hzh1UJDdMtDTMXOFewK6ky51JQIeECg==}
    engines: {node: '>= 4'}
    dependencies:
      ast-types: 0.15.2
      esprima: 4.0.1
      source-map: 0.6.1
      tslib: 2.6.2
    dev: false

  /reflect-metadata@0.1.13:
    resolution: {integrity: sha512-Ts1Y/anZELhSsjMcU605fU9RE4Oi3p5ORujwbIKXfWa+0Zxs510Qrmrce5/Jowq3cHSZSJqBjypxmHarc+vEWg==}
    dev: true

  /refractor@3.6.0:
    resolution: {integrity: sha512-MY9W41IOWxxk31o+YvFCNyNzdkc9M20NoZK5vq6jkv4I/uh2zkWcfudj0Q1fovjUQJrNewS9NMzeTtqPf+n5EA==}
    dependencies:
      hastscript: 6.0.0
      parse-entities: 2.0.0
      prismjs: 1.27.0
    dev: false

  /regenerate-unicode-properties@10.1.1:
    resolution: {integrity: sha512-X007RyZLsCJVVrjgEFVpLUTZwyOZk3oiL75ZcuYjlIWd6rNJtOjkBwQc5AsRrpbKVkxN6sklw/k/9m2jJYOf8Q==}
    engines: {node: '>=4'}
    dependencies:
      regenerate: 1.4.2
    dev: false

  /regenerate@1.4.2:
    resolution: {integrity: sha512-zrceR/XhGYU/d/opr2EKO7aRHUeiBI8qjtfHqADTwZd6Szfy16la6kqD0MIUs5z5hx6AaKa+PixpPrR289+I0A==}
    dev: false

  /regenerator-runtime@0.14.1:
    resolution: {integrity: sha512-dYnhHh0nJoMfnkZs6GmmhFknAGRrLznOu5nc9ML+EJxGvrx6H7teuevqVqCuPcPK//3eDrrjQhehXVx9cnkGdw==}

  /regenerator-transform@0.15.2:
    resolution: {integrity: sha512-hfMp2BoF0qOk3uc5V20ALGDS2ddjQaLrdl7xrGXvAIow7qeWRM2VA2HuCHkUKk9slq3VwEwLNK3DFBqDfPGYtg==}
    dependencies:
      '@babel/runtime': 7.23.8
    dev: false

  /regex-not@1.0.2:
    resolution: {integrity: sha512-J6SDjUgDxQj5NusnOtdFxDwN/+HWykR8GELwctJ7mdqhcyy1xEc4SRFHUXvxTp661YaVKAjfRLZ9cCqS6tn32A==}
    engines: {node: '>=0.10.0'}
    dependencies:
      extend-shallow: 3.0.2
      safe-regex: 1.1.0
    dev: true

  /regexp.prototype.flags@1.5.1:
    resolution: {integrity: sha512-sy6TXMN+hnP/wMy+ISxg3krXx7BAtWVO4UouuCN/ziM9UEne0euamVNafDfvC83bRNr95y0V5iijeDQFUNpvrg==}
    engines: {node: '>= 0.4'}
    dependencies:
      call-bind: 1.0.5
      define-properties: 1.2.1
      set-function-name: 2.0.1
    dev: true

  /regexpp@3.2.0:
    resolution: {integrity: sha512-pq2bWo9mVD43nbts2wGv17XLiNLya+GklZ8kaDLV2Z08gDCsGpnKn9BFMepvWuHCbyVvY7J5o5+BVvoQbmlJLg==}
    engines: {node: '>=8'}
    dev: true

  /regexpu-core@5.3.2:
    resolution: {integrity: sha512-RAM5FlZz+Lhmo7db9L298p2vHP5ZywrVXmVXpmAD9GuL5MPH6t9ROw1iA/wfHkQ76Qe7AaPF0nGuim96/IrQMQ==}
    engines: {node: '>=4'}
    dependencies:
      '@babel/regjsgen': 0.8.0
      regenerate: 1.4.2
      regenerate-unicode-properties: 10.1.1
      regjsparser: 0.9.1
      unicode-match-property-ecmascript: 2.0.0
      unicode-match-property-value-ecmascript: 2.1.0
    dev: false

  /regjsparser@0.9.1:
    resolution: {integrity: sha512-dQUtn90WanSNl+7mQKcXAgZxvUe7Z0SqXlgzv0za4LwiUhyzBC58yQO3liFoUgu8GiJVInAhJjkj1N0EtQ5nkQ==}
    hasBin: true
    dependencies:
      jsesc: 0.5.0
    dev: false

  /release-zalgo@1.0.0:
    resolution: {integrity: sha512-gUAyHVHPPC5wdqX/LG4LWtRYtgjxyX78oanFNTMMyFEfOqdC54s3eE82imuWKbOeqYht2CrNf64Qb8vgmmtZGA==}
    engines: {node: '>=4'}
    dependencies:
      es6-error: 4.1.1
    dev: true

  /repeat-element@1.1.4:
    resolution: {integrity: sha512-LFiNfRcSu7KK3evMyYOuCzv3L10TW7yC1G2/+StMjK8Y6Vqd2MG7r/Qjw4ghtuCOjFvlnms/iMmLqpvW/ES/WQ==}
    engines: {node: '>=0.10.0'}
    dev: true

  /repeat-string@1.6.1:
    resolution: {integrity: sha512-PV0dzCYDNfRi1jCDbJzpW7jNNDRuCOG/jI5ctQcGKt/clZD+YcPS3yIlWuTJMmESC8aevCFmWJy5wjAFgNqN6w==}
    engines: {node: '>=0.10'}
    dev: true

  /require-directory@2.1.1:
    resolution: {integrity: sha512-fGxEI7+wsG9xrvdjsrlmL22OMTTiHRwAMroiEeMgq8gzoLC/PQr7RsRDSTLUg/bZAZtF+TVIkHc6/4RIKrui+Q==}
    engines: {node: '>=0.10.0'}

  /require-from-string@2.0.2:
    resolution: {integrity: sha512-Xf0nWe6RseziFMu+Ap9biiUbmplq6S9/p+7w7YXP/JBHhrUDDUhwa+vANyubuqfZWTveU//DYVGsDG7RKL/vEw==}
    engines: {node: '>=0.10.0'}
    dev: false

  /require-main-filename@2.0.0:
    resolution: {integrity: sha512-NKN5kMDylKuldxYLSUfrbo5Tuzh4hd+2E8NPPX02mZtn1VuREQToYe/ZdlJy+J3uCpfaiGF05e7B8W0iXbQHmg==}
    dev: true

  /resolve-from@4.0.0:
    resolution: {integrity: sha512-pb/MYmXstAkysRFx8piNI1tGFNQIFA3vkE3Gq4EuA1dF6gHp/+vgZqsCGJapvy8N3Q+4o7FwvquPJcnZ7RYy4g==}
    engines: {node: '>=4'}
    dev: true

  /resolve-from@5.0.0:
    resolution: {integrity: sha512-qYg9KP24dD5qka9J47d0aVky0N+b4fTU89LN9iDnjB5waksiC49rvMB0PrUJQGoTmH50XPiqOvAjDfaijGxYZw==}
    engines: {node: '>=8'}
    dev: true

  /resolve-pathname@3.0.0:
    resolution: {integrity: sha512-C7rARubxI8bXFNB/hqcp/4iUeIXJhJZvFPFPiSPRnhU5UPxzMFIl+2E6yY6c4k9giDJAhtV+enfA+G89N6Csng==}
    dev: true

  /resolve-url@0.2.1:
    resolution: {integrity: sha512-ZuF55hVUQaaczgOIwqWzkEcEidmlD/xl44x1UZnhOXcYuFN2S6+rcxpG+C1N3So0wvNI3DmJICUFfu2SxhBmvg==}
    deprecated: https://github.com/lydell/resolve-url#deprecated
    dev: true

  /resolve@1.22.8:
    resolution: {integrity: sha512-oKWePCxqpd6FlLvGV1VU0x7bkPmmCNolxzjMf4NczoDnQcIWrAF+cPtZn5i6n+RfD2d9i0tzpKnG6Yk168yIyw==}
    hasBin: true
    dependencies:
      is-core-module: 2.13.1
      path-parse: 1.0.7
      supports-preserve-symlinks-flag: 1.0.0

  /restore-cursor@3.1.0:
    resolution: {integrity: sha512-l+sSefzHpj5qimhFSE5a8nufZYAM3sBSVMAPtYkmC+4EH2anSGaEMXSD0izRQbu9nfyQ9y5JrVmp7E8oZrUjvA==}
    engines: {node: '>=8'}
    dependencies:
      onetime: 5.1.2
      signal-exit: 3.0.7
    dev: true

  /ret@0.1.15:
    resolution: {integrity: sha512-TTlYpa+OL+vMMNG24xSlQGEJ3B/RzEfUlLct7b5G/ytav+wPrplCpVMFuwzXbkecJrb6IYo1iFb0S9v37754mg==}
    engines: {node: '>=0.12'}
    dev: true

  /retry@0.12.0:
    resolution: {integrity: sha512-9LkiTwjUh6rT555DtE9rTX+BKByPfrMzEAtnlEtdEwr3Nkffwiihqe2bWADg+OQRjt9gl6ICdmB/ZFDCGAtSow==}
    engines: {node: '>= 4'}
    dev: true

  /reusify@1.0.4:
    resolution: {integrity: sha512-U9nH88a3fc/ekCF1l0/UP1IosiuIjyTh7hBvXVMHYgVcfGvt897Xguj2UOLDeI5BG2m7/uwyaLVT6fbtCwTyzw==}
    engines: {iojs: '>=1.0.0', node: '>=0.10.0'}
    dev: true

  /rfdc@1.3.1:
    resolution: {integrity: sha512-r5a3l5HzYlIC68TpmYKlxWjmOP6wiPJ1vWv2HeLhNsRZMrCkxeqxiHlQ21oXmQ4F3SiryXBHhAD7JZqvOJjFmg==}

  /rimraf@2.6.3:
    resolution: {integrity: sha512-mwqeW5XsA2qAejG46gYdENaxXjx9onRNCfn7L0duuP4hCuTIi/QO7PDK07KJfp1d+izWPrzEJDcSqBa0OZQriA==}
    hasBin: true
    dependencies:
      glob: 7.2.3
    dev: false

  /rimraf@3.0.2:
    resolution: {integrity: sha512-JZkJMZkAGFFPP2YqXZXPbMlMBgsxzE8ILs4lMIX/2o0L9UBw9O/Y3o6wFw/i9YLapcUJWwqbi3kdxIPdC62TIA==}
    hasBin: true
    dependencies:
      glob: 7.2.3
    dev: true

  /robust-predicates@3.0.2:
    resolution: {integrity: sha512-IXgzBWvWQwE6PrDI05OvmXUIruQTcoMDzRsOd5CDvHCVLcLHMTSYvOK5Cm46kWqlV3yAbuSpBZdJ5oP5OUoStg==}
    dev: true

  /rollup@4.18.0:
    resolution: {integrity: sha512-QmJz14PX3rzbJCN1SG4Xe/bAAX2a6NpCP8ab2vfu2GiUr8AQcr2nCV/oEO3yneFarB67zk8ShlIyWb2LGTb3Sg==}
    engines: {node: '>=18.0.0', npm: '>=8.0.0'}
    hasBin: true
    dependencies:
      '@types/estree': 1.0.5
    optionalDependencies:
      '@rollup/rollup-android-arm-eabi': 4.18.0
      '@rollup/rollup-android-arm64': 4.18.0
      '@rollup/rollup-darwin-arm64': 4.18.0
      '@rollup/rollup-darwin-x64': 4.18.0
      '@rollup/rollup-linux-arm-gnueabihf': 4.18.0
      '@rollup/rollup-linux-arm-musleabihf': 4.18.0
      '@rollup/rollup-linux-arm64-gnu': 4.18.0
      '@rollup/rollup-linux-arm64-musl': 4.18.0
      '@rollup/rollup-linux-powerpc64le-gnu': 4.18.0
      '@rollup/rollup-linux-riscv64-gnu': 4.18.0
      '@rollup/rollup-linux-s390x-gnu': 4.18.0
      '@rollup/rollup-linux-x64-gnu': 4.18.0
      '@rollup/rollup-linux-x64-musl': 4.18.0
      '@rollup/rollup-win32-arm64-msvc': 4.18.0
      '@rollup/rollup-win32-ia32-msvc': 4.18.0
      '@rollup/rollup-win32-x64-msvc': 4.18.0
      fsevents: 2.3.3
    dev: true

  /run-parallel@1.2.0:
    resolution: {integrity: sha512-5l4VyZR86LZ/lDxZTR6jqL8AFE2S0IFLMP26AbjsLVADxHdhB/c0GUsH+y39UfCi3dzz8OlQuPmnaJOMoDHQBA==}
    dependencies:
      queue-microtask: 1.2.3
    dev: true

  /rw@1.3.3:
    resolution: {integrity: sha512-PdhdWy89SiZogBLaw42zdeqtRJ//zFd2PgQavcICDUgJT5oW10QCRKbJ6bg4r0/UY2M6BWd5tkxuGFRvCkgfHQ==}
    dev: true

  /rxjs@7.8.1:
    resolution: {integrity: sha512-AA3TVj+0A2iuIoQkWEK/tqFjBq2j+6PO6Y0zJcvzLAFhEFIO3HL0vls9hWLncZbAAbK0mar7oZ4V079I/qPMxg==}
    dependencies:
      tslib: 2.6.2
    dev: true

  /sade@1.8.1:
    resolution: {integrity: sha512-xal3CZX1Xlo/k4ApwCFrHVACi9fBqJ7V+mwhBsuf/1IOKbBy098Fex+Wa/5QMubw09pSZ/u8EY8PWgevJsXp1A==}
    engines: {node: '>=6'}
    dependencies:
      mri: 1.2.0
    dev: true

  /safe-array-concat@1.1.0:
    resolution: {integrity: sha512-ZdQ0Jeb9Ofti4hbt5lX3T2JcAamT9hfzYU1MNB+z/jaEbB6wfFfPIR/zEORmZqobkCCJhSjodobH6WHNmJ97dg==}
    engines: {node: '>=0.4'}
    dependencies:
      call-bind: 1.0.5
      get-intrinsic: 1.2.2
      has-symbols: 1.0.3
      isarray: 2.0.5
    dev: true

  /safe-buffer@5.1.2:
    resolution: {integrity: sha512-Gd2UZBJDkXlY7GbJxfsE8/nvKkUEU1G38c1siN6QP6a9PT9MmHB8GnpscSmMJSoF8LOIrt8ud/wPtojys4G6+g==}
    dev: true

  /safe-buffer@5.2.1:
    resolution: {integrity: sha512-rp3So07KcdmmKbGvgaNxQSJr7bGVSVk5S9Eq1F+ppbRo70+YeaDxkw5Dd8NPN+GD6bjnYm2VuPuCXmpuYvmCXQ==}

  /safe-regex-test@1.0.2:
    resolution: {integrity: sha512-83S9w6eFq12BBIJYvjMux6/dkirb8+4zJRA9cxNBVb7Wq5fJBW+Xze48WqR8pxua7bDuAaaAxtVVd4Idjp1dBQ==}
    engines: {node: '>= 0.4'}
    dependencies:
      call-bind: 1.0.5
      get-intrinsic: 1.2.2
      is-regex: 1.1.4
    dev: true

  /safe-regex@1.1.0:
    resolution: {integrity: sha512-aJXcif4xnaNUzvUuC5gcb46oTS7zvg4jpMTnuqtrEPlR3vFr4pxtdTwaF1Qs3Enjn9HK+ZlwQui+a7z0SywIzg==}
    dependencies:
      ret: 0.1.15
    dev: true

  /safer-buffer@2.1.2:
    resolution: {integrity: sha512-YZo3K82SD7Riyi0E1EQPojLz7kpepnSQI9IyPbHHg1XXXevb5dJI7tpyN2ADxGcQbHG7vcyRHk0cbwqcQriUtg==}

  /sass@1.77.6:
    resolution: {integrity: sha512-ByXE1oLD79GVq9Ht1PeHWCPMPB8XHpBuz1r85oByKHjZY6qV6rWnQovQzXJXuQ/XyE1Oj3iPk3lo28uzaRA2/Q==}
    engines: {node: '>=14.0.0'}
    hasBin: true
    dependencies:
      chokidar: 3.5.3
      immutable: 4.3.6
      source-map-js: 1.2.0
    dev: true

  /sax@1.3.0:
    resolution: {integrity: sha512-0s+oAmw9zLl1V1cS9BtZN7JAd0cW5e0QH4W3LWEK6a4LaLEA2OTpGYWDY+6XasBLtz6wkm3u1xRw95mRuJ59WA==}

  /scheduler@0.20.2:
    resolution: {integrity: sha512-2eWfGgAqqWFGqtdMmcL5zCMK1U8KlXv8SQFGglL3CEtd0aDVDWgeF/YoCmvln55m5zSk3J/20hTaSBeSObsQDQ==}
    dependencies:
      loose-envify: 1.4.0
      object-assign: 4.1.1

  /semver-compare@1.0.0:
    resolution: {integrity: sha512-YM3/ITh2MJ5MtzaM429anh+x2jiLVjqILF4m4oyQB18W7Ggea7BfqdH/wGMK7dDiMghv/6WG7znWMwUDzJiXow==}
    dev: true

  /semver@5.7.2:
    resolution: {integrity: sha512-cBznnQ9KjJqU67B52RMC65CMarK2600WFnbkcaiwWq3xy/5haFJlshgnpjovMVJ+Hff49d8GEn0b87C5pDQ10g==}
    hasBin: true
    dev: false

  /semver@6.3.1:
    resolution: {integrity: sha512-BR7VvDCVHO+q2xBEWskxS6DJE1qRnb7DxzUrogb71CWoSficBxYsiAGd+Kl0mmq/MprG9yArRkyrQxTO6XjMzA==}
    hasBin: true

  /semver@7.5.4:
    resolution: {integrity: sha512-1bCSESV6Pv+i21Hvpxp3Dx+pSD8lIPt8uVjRrxAUt/nbswYc+tK6Y2btiULjd4+fnq15PX+nqQDC7Oft7WkwcA==}
    engines: {node: '>=10'}
    hasBin: true
    dependencies:
      lru-cache: 6.0.0

  /send@0.19.0:
    resolution: {integrity: sha512-dW41u5VfLXu8SJh5bwRmyYUbAoSB3c9uQh6L8h/KtsFREPWpbX1lrljJo186Jc4nmci/sGUZ9a0a0J2zgfq2hw==}
    engines: {node: '>= 0.8.0'}
    dependencies:
      debug: 2.6.9
      depd: 2.0.0
      destroy: 1.2.0
      encodeurl: 1.0.2
      escape-html: 1.0.3
      etag: 1.8.1
      fresh: 0.5.2
      http-errors: 2.0.0
      mime: 1.6.0
      ms: 2.1.3
      on-finished: 2.4.1
      range-parser: 1.2.1
      statuses: 2.0.1
    transitivePeerDependencies:
      - supports-color
    dev: false

  /serialize-javascript@6.0.0:
    resolution: {integrity: sha512-Qr3TosvguFt8ePWqsvRfrKyQXIiW+nGbYpy8XK24NQHE83caxWt+mIymTT19DGFbNWNLfEwsrkSmN64lVWB9ag==}
    dependencies:
      randombytes: 2.1.0
    dev: true

  /serve-static@1.16.2:
    resolution: {integrity: sha512-VqpjJZKadQB/PEbEwvFdO43Ax5dFBZ2UECszz8bQ7pi7wt//PWe1P6MN7eCnjsatYtBT6EuiClbjSWP2WrIoTw==}
    engines: {node: '>= 0.8.0'}
    dependencies:
      encodeurl: 2.0.0
      escape-html: 1.0.3
      parseurl: 1.3.3
      send: 0.19.0
    transitivePeerDependencies:
      - supports-color
    dev: false

  /set-blocking@2.0.0:
    resolution: {integrity: sha512-KiKBS8AnWGEyLzofFfmvKwpdPzqiy16LvQfK3yv/fVH7Bj13/wl3JSR1J+rfgRE9q7xUJK4qvgS8raSOeLUehw==}
    dev: true

  /set-function-length@1.2.0:
    resolution: {integrity: sha512-4DBHDoyHlM1IRPGYcoxexgh67y4ueR53FKV1yyxwFMY7aCqcN/38M1+SwZ/qJQ8iLv7+ck385ot4CcisOAPT9w==}
    engines: {node: '>= 0.4'}
    dependencies:
      define-data-property: 1.1.1
      function-bind: 1.1.2
      get-intrinsic: 1.2.2
      gopd: 1.0.1
      has-property-descriptors: 1.0.1
    dev: true

  /set-function-length@1.2.2:
    resolution: {integrity: sha512-pgRc4hJ4/sNjWCSS9AmnS40x3bNMDTknHgL5UaMBTMyJnU90EgWh1Rz+MC9eFu4BuN/UwZjKQuY/1v3rM7HMfg==}
    engines: {node: '>= 0.4'}
    dependencies:
      define-data-property: 1.1.4
      es-errors: 1.3.0
      function-bind: 1.1.2
      get-intrinsic: 1.2.4
      gopd: 1.0.1
      has-property-descriptors: 1.0.2
    dev: false

  /set-function-name@2.0.1:
    resolution: {integrity: sha512-tMNCiqYVkXIZgc2Hnoy2IvC/f8ezc5koaRFkCjrpWzGpCd3qbZXPzVy9MAZzK1ch/X0jvSkojys3oqJN0qCmdA==}
    engines: {node: '>= 0.4'}
    dependencies:
      define-data-property: 1.1.1
      functions-have-names: 1.2.3
      has-property-descriptors: 1.0.1
    dev: true

  /set-value@2.0.1:
    resolution: {integrity: sha512-JxHc1weCN68wRY0fhCoXpyK55m/XPHafOmK4UWD7m2CI14GMcFypt4w/0+NV5f/ZMby2F6S2wwA7fgynh9gWSw==}
    engines: {node: '>=0.10.0'}
    dependencies:
      extend-shallow: 2.0.1
      is-extendable: 0.1.1
      is-plain-object: 2.0.4
      split-string: 3.1.0
    dev: true

  /setprototypeof@1.2.0:
    resolution: {integrity: sha512-E5LDX7Wrp85Kil5bhZv46j8jOeboKq5JMmYM3gVGdGH8xFpPWXUMsNrlODCrkoxMEeNi/XZIwuRvY4XNwYMJpw==}
    dev: false

  /shallow-clone@3.0.1:
    resolution: {integrity: sha512-/6KqX+GVUdqPuPPd2LxDDxzX6CAbjJehAAOKlNpqqUpAqPM6HeL8f+o3a+JsyGjn2lv0WY8UsTgUJjU9Ok55NA==}
    engines: {node: '>=8'}
    dependencies:
      kind-of: 6.0.3
    dev: false

  /shebang-command@2.0.0:
    resolution: {integrity: sha512-kHxr2zZpYtdmrN1qDjrrX/Z1rR1kG8Dx+gkpK1G4eXmvXswmcE1hTWBWYUzlraYw1/yZp6YuDY77YtvbN0dmDA==}
    engines: {node: '>=8'}
    dependencies:
      shebang-regex: 3.0.0
    dev: true

  /shebang-regex@3.0.0:
    resolution: {integrity: sha512-7++dFhtcx3353uBaq8DDR4NuxBetBzC7ZQOhmTQInHEd6bSrXdiEyzCvG07Z44UYdLShWUyXt5M/yhz8ekcb1A==}
    engines: {node: '>=8'}
    dev: true

  /shimmer@1.2.1:
    resolution: {integrity: sha512-sQTKC1Re/rM6XyFM6fIAGHRPVGvyXfgzIDvzoq608vM+jeyVD0Tu1E6Np0Kc2zAIFWIj963V2800iF/9LPieQw==}
    dev: false

  /side-channel@1.0.4:
    resolution: {integrity: sha512-q5XPytqFEIKHkGdiMIrY10mvLRvnQh42/+GoBlFW3b2LXLE2xxJpZFdm94we0BaoV3RwJyGqg5wS7epxTv0Zvw==}
    dependencies:
      call-bind: 1.0.5
      get-intrinsic: 1.2.2
      object-inspect: 1.13.1
    dev: true

  /side-channel@1.0.6:
    resolution: {integrity: sha512-fDW/EZ6Q9RiO8eFG8Hj+7u/oW+XrPTIChwCOM2+th2A6OblDtYYIpve9m+KvI9Z4C9qSEXlaGR6bTEYHReuglA==}
    engines: {node: '>= 0.4'}
    dependencies:
      call-bind: 1.0.7
      es-errors: 1.3.0
      get-intrinsic: 1.2.4
      object-inspect: 1.13.1
    dev: false

  /signal-exit@3.0.7:
    resolution: {integrity: sha512-wnD2ZE+l+SPC/uoS0vXeE9L1+0wuaMqKlfz9AMUo38JsyLSBWSFcHR1Rri62LZc12vLr1gb3jl7iwQhgwpAbGQ==}

  /sinon@9.2.2:
    resolution: {integrity: sha512-9Owi+RisvCZpB0bdOVFfL314I6I4YoRlz6Isi4+fr8q8YQsDPoCe5UnmNtKHRThX3negz2bXHWIuiPa42vM8EQ==}
    deprecated: 16.1.1
    dependencies:
      '@sinonjs/commons': 1.8.6
      '@sinonjs/fake-timers': 6.0.1
      '@sinonjs/formatio': 5.0.1
      '@sinonjs/samsam': 5.3.1
      diff: 4.0.2
      nise: 4.1.0
      supports-color: 7.2.0
    dev: true

  /slash@3.0.0:
    resolution: {integrity: sha512-g9Q1haeby36OSStwb4ntCGGGaKsaVSjQ68fBxoQcutl5fS1vuY18H3wSt3jFyFtrkx+Kz0V1G85A4MyAdDMi2Q==}
    engines: {node: '>=8'}
    dev: true

  /slice-ansi@3.0.0:
    resolution: {integrity: sha512-pSyv7bSTC7ig9Dcgbw9AuRNUb5k5V6oDudjZoMBSr13qpLBG7tB+zgCkARjq7xIUgdz5P1Qe8u+rSGdouOOIyQ==}
    engines: {node: '>=8'}
    dependencies:
      ansi-styles: 4.3.0
      astral-regex: 2.0.0
      is-fullwidth-code-point: 3.0.0
    dev: true

  /slice-ansi@4.0.0:
    resolution: {integrity: sha512-qMCMfhY040cVHT43K9BFygqYbUPFZKHOg7K73mtTWJRb8pyP3fzf4Ixd5SzdEJQ6MRUg/WBnOLxghZtKKurENQ==}
    engines: {node: '>=10'}
    dependencies:
      ansi-styles: 4.3.0
      astral-regex: 2.0.0
      is-fullwidth-code-point: 3.0.0
    dev: true

  /smart-buffer@4.2.0:
    resolution: {integrity: sha512-94hK0Hh8rPqQl2xXc3HsaBoOXKV20MToPkcXvwbISWLEs+64sBq5kFgn2kJDHb1Pry9yrP0dxrCI9RRci7RXKg==}
    engines: {node: '>= 6.0.0', npm: '>= 3.0.0'}
    dev: true

  /snake-case@3.0.4:
    resolution: {integrity: sha512-LAOh4z89bGQvl9pFfNF8V146i7o7/CqFPbqzYgP+yYzDIDeS9HaNFtXABamRW+AQzEVODcvE79ljJ+8a9YSdMg==}
    dependencies:
      dot-case: 3.0.4
      tslib: 2.6.2
    dev: true

  /snapdragon-node@2.1.1:
    resolution: {integrity: sha512-O27l4xaMYt/RSQ5TR3vpWCAB5Kb/czIcqUFOM/C4fYcLnbZUc1PkjTAMjof2pBWaSTwOUd6qUHcFGVGj7aIwnw==}
    engines: {node: '>=0.10.0'}
    dependencies:
      define-property: 1.0.0
      isobject: 3.0.1
      snapdragon-util: 3.0.1
    dev: true

  /snapdragon-util@3.0.1:
    resolution: {integrity: sha512-mbKkMdQKsjX4BAL4bRYTj21edOf8cN7XHdYUJEe+Zn99hVEYcMvKPct1IqNe7+AZPirn8BCDOQBHQZknqmKlZQ==}
    engines: {node: '>=0.10.0'}
    dependencies:
      kind-of: 3.2.2
    dev: true

  /snapdragon@0.8.2:
    resolution: {integrity: sha512-FtyOnWN/wCHTVXOMwvSv26d+ko5vWlIDD6zoUJ7LW8vh+ZBC8QdljveRP+crNrtBwioEUWy/4dMtbBjA4ioNlg==}
    engines: {node: '>=0.10.0'}
    dependencies:
      base: 0.11.2
      debug: 2.6.9
      define-property: 0.2.5
      extend-shallow: 2.0.1
      map-cache: 0.2.2
      source-map: 0.5.7
      source-map-resolve: 0.5.3
      use: 3.1.1
    transitivePeerDependencies:
      - supports-color
    dev: true

  /socks-proxy-agent@7.0.0:
    resolution: {integrity: sha512-Fgl0YPZ902wEsAyiQ+idGd1A7rSFx/ayC1CQVMw5P+EQx2V0SgpGtf6OKFhVjPflPUl9YMmEOnmfjCdMUsygww==}
    engines: {node: '>= 10'}
    dependencies:
      agent-base: 6.0.2
      debug: 4.3.4(supports-color@8.1.1)
      socks: 2.7.1
    transitivePeerDependencies:
      - supports-color
    dev: true

  /socks@2.7.1:
    resolution: {integrity: sha512-7maUZy1N7uo6+WVEX6psASxtNlKaNVMlGQKkG/63nEDdLOWNbiUMoLK7X4uYoLhQstau72mLgfEWcXcwsaHbYQ==}
    engines: {node: '>= 10.13.0', npm: '>= 3.0.0'}
    dependencies:
      ip: 2.0.0
      smart-buffer: 4.2.0
    dev: true

  /source-map-js@1.2.0:
    resolution: {integrity: sha512-itJW8lvSA0TXEphiRoawsCksnlf8SyvmFzIhltqAHluXd88pkCd+cXJVHTDwdCr0IzwptSm035IHQktUu1QUMg==}
    engines: {node: '>=0.10.0'}
    dev: true

  /source-map-resolve@0.5.3:
    resolution: {integrity: sha512-Htz+RnsXWk5+P2slx5Jh3Q66vhQj1Cllm0zvnaY98+NFx+Dv2CF/f5O/t8x+KaNdrdIAsruNzoh/KpialbqAnw==}
    deprecated: See https://github.com/lydell/source-map-resolve#deprecated
    dependencies:
      atob: 2.1.2
      decode-uri-component: 0.2.2
      resolve-url: 0.2.1
      source-map-url: 0.4.1
      urix: 0.1.0
    dev: true

  /source-map-support@0.5.21:
    resolution: {integrity: sha512-uBHU3L3czsIyYXKX88fdrGovxdSCoTGDRZ6SYXtSRxLZUzHg5P/66Ht6uoUlHu9EZod+inXhKo3qQgwXUT/y1w==}
    dependencies:
      buffer-from: 1.1.2
      source-map: 0.6.1
    dev: false

  /source-map-url@0.4.1:
    resolution: {integrity: sha512-cPiFOTLUKvJFIg4SKVScy4ilPPW6rFgMgfuZJPNoDuMs3nC1HbMUycBoJw77xFIp6z1UJQJOfx6C9GMH80DiTw==}
    deprecated: See https://github.com/lydell/source-map-url#deprecated
    dev: true

  /source-map@0.5.7:
    resolution: {integrity: sha512-LbrmJOMUSdEVxIKvdcJzQC+nQhe8FUZQTXQy6+I75skNgn3OoQ0DZA8YnFa7gp8tqtL3KPf1kmo0R5DoApeSGQ==}
    engines: {node: '>=0.10.0'}
    dev: true

  /source-map@0.6.1:
    resolution: {integrity: sha512-UjgapumWlbMhkBgzT7Ykc5YXUT46F0iKu8SGXq0bcwP5dz/h0Plj6enJqjz1Zbq2l5WaqYnrVbwWOWMyF3F47g==}
    engines: {node: '>=0.10.0'}

  /space-separated-tokens@1.1.5:
    resolution: {integrity: sha512-q/JSVd1Lptzhf5bkYm4ob4iWPjx0KiRe3sRFBNrVqbJkFaBm5vbbowy1mymoPNLRa52+oadOhJ+K49wsSeSjTA==}
    dev: false

  /spawn-wrap@2.0.0:
    resolution: {integrity: sha512-EeajNjfN9zMnULLwhZZQU3GWBoFNkbngTUPfaawT4RkMiviTxcX0qfhVbGey39mfctfDHkWtuecgQ8NJcyQWHg==}
    engines: {node: '>=8'}
    dependencies:
      foreground-child: 2.0.0
      is-windows: 1.0.2
      make-dir: 3.1.0
      rimraf: 3.0.2
      signal-exit: 3.0.7
      which: 2.0.2
    dev: true

  /split-on-first@1.1.0:
    resolution: {integrity: sha512-43ZssAJaMusuKWL8sKUBQXHWOpq8d6CfN/u1p4gUzfJkM05C8rxTmYrkIPTXapZpORA6LkkzcUulJ8FqA7Uudw==}
    engines: {node: '>=6'}
    dev: false

  /split-string@3.1.0:
    resolution: {integrity: sha512-NzNVhJDYpwceVVii8/Hu6DKfD2G+NrQHlS/V/qgv763EYudVwEcMQNxd2lh+0VrUByXN/oJkl5grOhYWvQUYiw==}
    engines: {node: '>=0.10.0'}
    dependencies:
      extend-shallow: 3.0.2
    dev: true

  /split2@1.1.1:
    resolution: {integrity: sha512-cfurE2q8LamExY+lJ9Ex3ZfBwqAPduzOKVscPDXNCLLMvyaeD3DTz1yk7fVIs6Chco+12XeD0BB6HEoYzPYbXA==}
    dependencies:
      through2: 2.0.5
    dev: true

  /sprintf-js@1.0.3:
    resolution: {integrity: sha512-D9cPgkvLlV3t3IzL0D0YLvGA9Ahk4PcvVwUbN0dSGr1aP0Nrt4AEnTUbuGvquEC0mA64Gqt1fzirlRs5ibXx8g==}
    dev: true

  /ssri@9.0.1:
    resolution: {integrity: sha512-o57Wcn66jMQvfHG1FlYbWeZWW/dHZhJXjpIcTfXldXEk5nz5lStPo3mK0OJQfGR3RbZUlbISexbljkJzuEj/8Q==}
    engines: {node: ^12.13.0 || ^14.15.0 || >=16.0.0}
    dependencies:
      minipass: 3.3.6
    dev: true

  /stack-chain@1.3.7:
    resolution: {integrity: sha512-D8cWtWVdIe/jBA7v5p5Hwl5yOSOrmZPWDPe2KxQ5UAGD+nxbxU0lKXA4h85Ta6+qgdKVL3vUxsbIZjc1kBG7ug==}
    dev: false

  /static-extend@0.1.2:
    resolution: {integrity: sha512-72E9+uLc27Mt718pMHt9VMNiAL4LMsmDbBva8mxWUCkT07fSzEGMYUCk0XWY6lp0j6RBAG4cJ3mWuZv2OE3s0g==}
    engines: {node: '>=0.10.0'}
    dependencies:
      define-property: 0.2.5
      object-copy: 0.1.0
    dev: true

  /statuses@2.0.1:
    resolution: {integrity: sha512-RwNA9Z/7PrK06rYLIzFMlaF+l73iwpzsqRIFgbMLbTcLD6cOao82TaWefPXQvB2fOC4AjuYSEndS7N/mTCbkdQ==}
    engines: {node: '>= 0.8'}
    dev: false

  /stoppable@1.1.0:
    resolution: {integrity: sha512-KXDYZ9dszj6bzvnEMRYvxgeTHU74QBFL54XKtP3nyMuJ81CFYtABZ3bAzL2EdFUaEwJOBOgENyFj3R7oTzDyyw==}
    engines: {node: '>=4', npm: '>=6'}
    dev: false

  /streamroller@3.1.5:
    resolution: {integrity: sha512-KFxaM7XT+irxvdqSP1LGLgNWbYN7ay5owZ3r/8t77p+EtSUAfUgtl7be3xtqtOmGUl9K9YPO2ca8133RlTjvKw==}
    engines: {node: '>=8.0'}
    dependencies:
      date-format: 4.0.14
      debug: 4.3.4(supports-color@8.1.1)
      fs-extra: 8.1.0
    transitivePeerDependencies:
      - supports-color
    dev: false

  /strict-uri-encode@2.0.0:
    resolution: {integrity: sha512-QwiXZgpRcKkhTj2Scnn++4PKtWsH0kpzZ62L2R6c/LUVYv7hVnZqcg2+sMuT6R7Jusu1vviK/MFsu6kNJfWlEQ==}
    engines: {node: '>=4'}
    dev: false

  /string-argv@0.3.1:
    resolution: {integrity: sha512-a1uQGz7IyVy9YwhqjZIZu1c8JO8dNIe20xBmSS6qu9kv++k3JGzCVmprbNN5Kn+BgzD5E7YYwg1CcjuJMRNsvg==}
    engines: {node: '>=0.6.19'}
    dev: true

  /string-similarity@4.0.4:
    resolution: {integrity: sha512-/q/8Q4Bl4ZKAPjj8WerIBJWALKkaPRfrvhfF8k/B23i4nzrlRj2/go1m90In7nG/3XDSbOo0+pu6RvCTM9RGMQ==}
    deprecated: Package no longer supported. Contact Support at https://www.npmjs.com/support for more info.
    dev: false

  /string-width@4.2.3:
    resolution: {integrity: sha512-wKyQRQpjJ0sIp62ErSZdGsjMJWsap5oRNihHhu6G7JVO/9jIB6UyevL+tXuOqrng8j/cxKTWyWUwvSTriiZz/g==}
    engines: {node: '>=8'}
    dependencies:
      emoji-regex: 8.0.0
      is-fullwidth-code-point: 3.0.0
      strip-ansi: 6.0.1

  /string.prototype.trim@1.2.8:
    resolution: {integrity: sha512-lfjY4HcixfQXOfaqCvcBuOIapyaroTXhbkfJN3gcB1OtyupngWK4sEET9Knd0cXd28kTUqu/kHoV4HKSJdnjiQ==}
    engines: {node: '>= 0.4'}
    dependencies:
      call-bind: 1.0.5
      define-properties: 1.2.1
      es-abstract: 1.22.3
    dev: true

  /string.prototype.trimend@1.0.7:
    resolution: {integrity: sha512-Ni79DqeB72ZFq1uH/L6zJ+DKZTkOtPIHovb3YZHQViE+HDouuU4mBrLOLDn5Dde3RF8qw5qVETEjhu9locMLvA==}
    dependencies:
      call-bind: 1.0.5
      define-properties: 1.2.1
      es-abstract: 1.22.3
    dev: true

  /string.prototype.trimstart@1.0.7:
    resolution: {integrity: sha512-NGhtDFu3jCEm7B4Fy0DpLewdJQOZcQ0rGbwQ/+stjnrp2i+rlKeCvos9hOIeCmqwratM47OBxY7uFZzjxHXmrg==}
    dependencies:
      call-bind: 1.0.5
      define-properties: 1.2.1
      es-abstract: 1.22.3
    dev: true

  /string_decoder@1.1.1:
    resolution: {integrity: sha512-n/ShnvDi6FHbbVfviro+WojiFzv+s8MPMHBczVePfUpDJLwoLT0ht1l4YwBCbi8pJAveEEdnkHyPyTP/mzRfwg==}
    dependencies:
      safe-buffer: 5.1.2
    dev: true

  /string_decoder@1.3.0:
    resolution: {integrity: sha512-hkRX8U1WjJFd8LsDJ2yQ/wWWxaopEsABU1XfkM8A+j0+85JAGppt16cr1Whg6KIbb4okU6Mql6BOj+uup/wKeA==}
    dependencies:
      safe-buffer: 5.2.1
    dev: true

  /stringify-object@3.3.0:
    resolution: {integrity: sha512-rHqiFh1elqCQ9WPLIC8I0Q/g/wj5J1eMkyoiD6eoQApWHP0FtlK7rqnhmabL5VUY9JQCcqwwvlOaSuutekgyrw==}
    engines: {node: '>=4'}
    dependencies:
      get-own-enumerable-property-symbols: 3.0.2
      is-obj: 1.0.1
      is-regexp: 1.0.0
    dev: true

  /strip-ansi@6.0.1:
    resolution: {integrity: sha512-Y38VPSHcqkFrCpFnQ9vuSXmquuv5oXOKpGeT6aGrr3o3Gc9AlVa6JBfUSOCnbxGGZF+/0ooI7KrPuUSztUdU5A==}
    engines: {node: '>=8'}
    dependencies:
      ansi-regex: 5.0.1

  /strip-bom@3.0.0:
    resolution: {integrity: sha512-vavAMRXOgBVNF6nyEEmL3DBK19iRpDcoIwW+swQ+CbGiu7lju6t+JklA1MHweoWtadgt4ISVUsXLyDq34ddcwA==}
    engines: {node: '>=4'}
    dev: true

  /strip-bom@4.0.0:
    resolution: {integrity: sha512-3xurFv5tEgii33Zi8Jtp55wEIILR9eh34FAW00PZf+JnSsTmV/ioewSgQl97JHvgjoRGwPShsWm+IdrxB35d0w==}
    engines: {node: '>=8'}
    dev: true

  /strip-final-newline@2.0.0:
    resolution: {integrity: sha512-BrpvfNAE3dcvq7ll3xVumzjKjZQ5tI1sEUIKr3Uoks0XUl45St3FlatVqef9prk4jRDzhW6WZg+3bk93y6pLjA==}
    engines: {node: '>=6'}
    dev: true

  /strip-json-comments@3.1.1:
    resolution: {integrity: sha512-6fPc+R4ihwqP6N/aIv2f1gMH8lOVtWQHoqC4yK6oSDVVocumAsfCqjkXnqiYMhmMwS/mEHLp7Vehlt3ql6lEig==}
    engines: {node: '>=8'}
    dev: true

  /stylis@4.3.1:
    resolution: {integrity: sha512-EQepAV+wMsIaGVGX1RECzgrcqRRU/0sYOHkeLsZ3fzHaHXZy4DaOOX0vOlGQdlsjkh3mFHAIlVimpwAs4dslyQ==}
    dev: true

  /supports-color@5.5.0:
    resolution: {integrity: sha512-QjVjwdXIt408MIiAqCX4oUKsgU2EqAGzs2Ppkm4aQYbjm+ZEWEcW4SfFNTr4uMNZma0ey4f5lgLrkB0aX0QMow==}
    engines: {node: '>=4'}
    dependencies:
      has-flag: 3.0.0

  /supports-color@7.2.0:
    resolution: {integrity: sha512-qpCAvRl9stuOHveKsn7HncJRvv501qIacKzQlO/+Lwxc9+0q2wLyv4Dfvt80/DPn2pqOBsJdDiogXGR9+OvwRw==}
    engines: {node: '>=8'}
    dependencies:
      has-flag: 4.0.0

  /supports-color@8.1.1:
    resolution: {integrity: sha512-MpUEN2OodtUzxvKQl72cUF7RQ5EiHsGvSsVG0ia9c5RbWGL2CI4C7EpPS8UTBIplnlzZiNuV56w+FuNxy3ty2Q==}
    engines: {node: '>=10'}
    dependencies:
      has-flag: 4.0.0

  /supports-preserve-symlinks-flag@1.0.0:
    resolution: {integrity: sha512-ot0WnXS9fgdkgIcePe6RHNk1WA8+muPa6cSjeR3V8K27q9BB1rTE3R1p7Hv0z1ZyAc8s6Vvv8DIyWf681MAt0w==}
    engines: {node: '>= 0.4'}

  /svg-parser@2.0.4:
    resolution: {integrity: sha512-e4hG1hRwoOdRb37cIMSgzNsxyzKfayW6VOflrwvR+/bzrkyxY/31WkbgnQpgtrNp1SdpJvpUAGTa/ZoiPNDuRQ==}
    dev: true

  /svg-pathdata@6.0.3:
    resolution: {integrity: sha512-qsjeeq5YjBZ5eMdFuUa4ZosMLxgr5RZ+F+Y1OrDhuOCEInRMA3x74XdBtggJcj9kOeInz0WE+LgCPDkZFlBYJw==}
    engines: {node: '>=12.0.0'}
    dev: true

  /svg2ttf@6.0.3:
    resolution: {integrity: sha512-CgqMyZrbOPpc+WqH7aga4JWkDPso23EgypLsbQ6gN3uoPWwwiLjXvzgrwGADBExvCRJrWFzAeK1bSoSpE7ixSQ==}
    hasBin: true
    dependencies:
      '@xmldom/xmldom': 0.7.13
      argparse: 2.0.1
      cubic2quad: 1.2.1
      lodash: 4.17.21
      microbuffer: 1.0.0
      svgpath: 2.6.0
    dev: true

  /svgicons2svgfont@12.0.0:
    resolution: {integrity: sha512-fjyDkhiG0M1TPBtZzD12QV3yDcG2fUgiqHPOCYzf7hHE40Hl3GhnE6P1njsJCCByhwM7MiufyDW3L7IOR5dg9w==}
    engines: {node: '>=16.15.0'}
    hasBin: true
    dependencies:
      commander: 9.5.0
      glob: 8.1.0
      sax: 1.3.0
      svg-pathdata: 6.0.3
    dev: true

  /svgo@3.0.5:
    resolution: {integrity: sha512-HQKHEo73pMNOlDlBcLgZRcHW2+1wo7bFYayAXkGN0l/2+h68KjlfZyMRhdhaGvoHV2eApOovl12zoFz42sT6rQ==}
    engines: {node: '>=14.0.0'}
    hasBin: true
    dependencies:
      '@trysound/sax': 0.2.0
      commander: 7.2.0
      css-select: 5.1.0
      css-tree: 2.3.1
      css-what: 6.1.0
      csso: 5.0.5
      picocolors: 1.0.1
    dev: true

  /svgpath@2.6.0:
    resolution: {integrity: sha512-OIWR6bKzXvdXYyO4DK/UWa1VA1JeKq8E+0ug2DG98Y/vOmMpfZNj+TIG988HjfYSqtcy/hFOtZq/n/j5GSESNg==}
    dev: true

  /svgtofont@3.23.1:
    resolution: {integrity: sha512-zK03PVcPlq7J5yNPH59x+I5lsD/yVzjTHw++2c0shVZ0QSWUxw4xcWd8Jr9YhDiE0Y2qI1LVM9S63RY1zAsSSA==}
    engines: {node: '>=16.0.0'}
    hasBin: true
    dependencies:
      '@types/cheerio': 0.22.35
      '@types/ejs': 3.1.5
      '@types/fs-extra': 11.0.4
      '@types/svg2ttf': 5.0.3
      '@types/svgicons2svgfont': 10.0.5
      '@types/ttf2eot': 2.0.2
      '@types/ttf2woff': 2.0.4
      '@types/ttf2woff2': 2.0.2
      cheerio: 1.0.0-rc.12
      colors-cli: 1.0.33
      copy-template-dir: 1.4.0
      del: 6.1.1
      ejs: 3.1.9
      fs-extra: 11.1.1
      image2uri: 1.0.5
      move-file: 2.1.0
      svg2ttf: 6.0.3
      svgicons2svgfont: 12.0.0
      svgo: 3.0.5
      ttf2eot: 3.1.0
      ttf2woff: 3.0.0
      ttf2woff2: 5.0.0
      yaml: 2.3.4
      yargs: 17.7.2
    transitivePeerDependencies:
      - bluebird
      - supports-color
    dev: true

  /tabbable@5.3.3:
    resolution: {integrity: sha512-QD9qKY3StfbZqWOPLp0++pOrAVb/HbUi5xCc8cUo4XjP19808oaMiDzn0leBY5mCespIBM0CIZePzZjgzR83kA==}
    dev: false

  /tapable@1.1.3:
    resolution: {integrity: sha512-4WK/bYZmj8xLr+HUCODHGF1ZFzsYffasLUgEiMBY4fgtltdO6B4WJtlSbPaDTLpYTcGVwM2qLnFTICEcNxs3kA==}
    engines: {node: '>=6'}
    dev: true

  /tar@6.2.0:
    resolution: {integrity: sha512-/Wo7DcT0u5HUV486xg675HtjNd3BXZ6xDbzsCUZPt5iw8bTQ63bP0Raut3mvro9u+CUyq7YQd8Cx55fsZXxqLQ==}
    engines: {node: '>=10'}
    dependencies:
      chownr: 2.0.0
      fs-minipass: 2.1.0
      minipass: 5.0.0
      minizlib: 2.1.2
      mkdirp: 1.0.4
      yallist: 4.0.0
    dev: true

  /tas-client@0.1.73:
    resolution: {integrity: sha512-UDdUF9kV2hYdlv+7AgqP2kXarVSUhjK7tg1BUflIRGEgND0/QoNpN64rcEuhEcM8AIbW65yrCopJWqRhLZ3m8w==}
    dependencies:
      axios: 1.7.5(debug@4.3.4)
    transitivePeerDependencies:
      - debug
    dev: false

  /temp@0.8.4:
    resolution: {integrity: sha512-s0ZZzd0BzYv5tLSptZooSjK8oj6C+c19p7Vqta9+6NPOf7r+fxq0cJe6/oN4LTC79sy5NY8ucOJNgwsKCSbfqg==}
    engines: {node: '>=6.0.0'}
    dependencies:
      rimraf: 2.6.3
    dev: false

  /test-exclude@6.0.0:
    resolution: {integrity: sha512-cAGWPIyOHU6zlmg88jwm7VRyXnMN7iV68OGAbYDk/Mh/xC/pzVPlQtY6ngoIH/5/tciuhGfvESU8GrHrcxD56w==}
    engines: {node: '>=8'}
    dependencies:
      '@istanbuljs/schema': 0.1.3
      glob: 7.2.3
      minimatch: 3.1.2
    dev: true

  /text-table@0.2.0:
    resolution: {integrity: sha512-N+8UisAXDGk8PFXP4HAzVR9nbfmVJ3zYLAWiTIoqC5v5isinhr+r5uaO8+7r3BMfuNIufIsA7RdpVgacC2cSpw==}
    dev: true

  /through2@2.0.5:
    resolution: {integrity: sha512-/mrRod8xqpA+IHSLyGCQ2s8SPHiCDEeQJSep1jqLYeEUClOFG2Qsh+4FU6G9VeqpZnGW/Su8LQGc4YKni5rYSQ==}
    dependencies:
      readable-stream: 2.3.8
      xtend: 4.0.2
    dev: true

  /through@2.3.8:
    resolution: {integrity: sha512-w89qg7PI8wAdvX60bMDP+bFoD5Dvhm9oLheFp5O4a2QF0cSBGsBX4qZmadPMvVqlLJBBci+WqGGOAPvcDeNSVg==}
    dev: true

  /tiny-invariant@1.3.1:
    resolution: {integrity: sha512-AD5ih2NlSssTCwsMznbvwMZpJ1cbhkGd2uueNxzv2jDlEeZdU04JQfRnggJQ8DrcVBGjAsCKwFBbDlVNtEMlzw==}
    dev: true

  /tiny-warning@1.0.3:
    resolution: {integrity: sha512-lBN9zLN/oAf68o3zNXYrdCt1kP8WsiGW8Oo2ka41b2IM5JL/S1CTyX1rW0mb/zSuJun0ZUrDxx4sqvYS2FWzPA==}
    dev: true

  /tmp@0.2.3:
    resolution: {integrity: sha512-nZD7m9iCPC5g0pYmcaxogYKggSfLsdxl8of3Q/oIbqCqLLIO9IAF0GWjX1z9NZRHPiXv8Wex4yDCaZsgEw0Y8w==}
    engines: {node: '>=14.14'}
    dev: false

  /to-fast-properties@2.0.0:
    resolution: {integrity: sha512-/OaKK0xYrs3DmxRYqL/yDc+FxFUVYhDlXMhRmv3z915w2HF1tnN1omB354j8VUGO/hbRzyD6Y3sA7v7GS/ceog==}
    engines: {node: '>=4'}

  /to-object-path@0.3.0:
    resolution: {integrity: sha512-9mWHdnGRuh3onocaHzukyvCZhzvr6tiflAy/JRFXcJX0TjgfWA9pk9t8CMbzmBE4Jfw58pXbkngtBtqYxzNEyg==}
    engines: {node: '>=0.10.0'}
    dependencies:
      kind-of: 3.2.2
    dev: true

  /to-regex-range@2.1.1:
    resolution: {integrity: sha512-ZZWNfCjUokXXDGXFpZehJIkZqq91BcULFq/Pi7M5i4JnxXdhMKAK682z8bCW3o8Hj1wuuzoKcW3DfVzaP6VuNg==}
    engines: {node: '>=0.10.0'}
    dependencies:
      is-number: 3.0.0
      repeat-string: 1.6.1
    dev: true

  /to-regex-range@5.0.1:
    resolution: {integrity: sha512-65P7iz6X5yEr1cwcgvQxbbIw7Uk3gOy5dIdtZ4rDveLqhrdJP+Li/Hx6tyK0NEb+2GCyneCMJiGqrADCSNk8sQ==}
    engines: {node: '>=8.0'}
    dependencies:
      is-number: 7.0.0

  /to-regex@3.0.2:
    resolution: {integrity: sha512-FWtleNAtZ/Ki2qtqej2CXTOayOH9bHDQF+Q48VpWyDXjbYxA4Yz8iDB31zXOBUlOHHKidDbqGVrTUvQMPmBGBw==}
    engines: {node: '>=0.10.0'}
    dependencies:
      define-property: 2.0.2
      extend-shallow: 3.0.2
      regex-not: 1.0.2
      safe-regex: 1.1.0
    dev: true

  /toggle-selection@1.0.6:
    resolution: {integrity: sha512-BiZS+C1OS8g/q2RRbJmy59xpyghNBqrr6k5L/uKBGRsTfxmu3ffiRnd8mlGPUVayg8pvfi5urfnu8TU7DVOkLQ==}
    dev: false

  /toidentifier@1.0.1:
    resolution: {integrity: sha512-o5sSPKEkg/DIQNmH43V0/uerLrpzVedkUh8tGNvaeXpfpuwjKenlSox/2O/BTlZUtEe+JG7s5YhEz608PlAHRA==}
    engines: {node: '>=0.6'}
    dev: false

  /tr46@0.0.3:
    resolution: {integrity: sha512-N3WMsuqV66lT30CrXNbEjx4GEwlow3v6rr4mCcv6prnfwhS01rkgyFdjPNBYd9br7LpXV1+Emh01fHnq2Gdgrw==}
    dev: false

  /tree-kill@1.2.2:
    resolution: {integrity: sha512-L0Orpi8qGpRG//Nd+H90vFB+3iHnue1zSSGmNOOCh1GLJ7rUKVwV2HvijphGQS2UmhUZewS9VgvxYIdgr+fG1A==}
    hasBin: true
    dev: false

  /ts-dedent@2.2.0:
    resolution: {integrity: sha512-q5W7tVM71e2xjHZTlgfTDoPF/SmqKG5hddq9SzR49CH2hayqRKJtQ4mtRlSxKaJlR/+9rEM+mnBHf7I2/BQcpQ==}
    engines: {node: '>=6.10'}
    dev: true

  /ts-loader@8.0.3(typescript@4.7.4):
    resolution: {integrity: sha512-wsqfnVdB7xQiqhqbz2ZPLGHLPZbHVV5Qn/MNFZkCFxRU1miDyxKORucDGxKtsQJ63Rfza0udiUxWF5nHY6bpdQ==}
    engines: {node: '>=10.0.0'}
    peerDependencies:
      typescript: '*'
    dependencies:
      chalk: 2.4.2
      enhanced-resolve: 4.5.0
      loader-utils: 1.4.2
      micromatch: 4.0.5
      semver: 6.3.1
      typescript: 4.7.4
    dev: true

  /ts-node@10.9.2(@types/node@14.14.21)(typescript@4.7.4):
    resolution: {integrity: sha512-f0FFpIdcHgn8zcPSbf1dRevwt047YMnaiJM3u2w2RewrB+fob/zePZcrOyQoLMMO7aBIddLcQIEK5dYjkLnGrQ==}
    hasBin: true
    peerDependencies:
      '@swc/core': '>=1.2.50'
      '@swc/wasm': '>=1.2.50'
      '@types/node': '*'
      typescript: '>=2.7'
    peerDependenciesMeta:
      '@swc/core':
        optional: true
      '@swc/wasm':
        optional: true
    dependencies:
      '@cspotcode/source-map-support': 0.8.1
      '@tsconfig/node10': 1.0.11
      '@tsconfig/node12': 1.0.11
      '@tsconfig/node14': 1.0.3
      '@tsconfig/node16': 1.0.4
      '@types/node': 14.14.21
      acorn: 8.11.3
      acorn-walk: 8.3.3
      arg: 4.1.3
      create-require: 1.1.1
      diff: 4.0.2
      make-error: 1.3.6
      typescript: 4.7.4
      v8-compile-cache-lib: 3.0.1
      yn: 3.1.1
    dev: true

  /ts-sinon@2.0.2:
    resolution: {integrity: sha512-Eh6rXPQruACHPn+/e5HsIMaHZa17tGP/scGjUeW5eJ/Levn8hBV6zSP/6QkEDUP7wLkTyY0yeYikjpTzgC9Gew==}
    dependencies:
      '@types/node': 14.14.21
      '@types/sinon': 9.0.9
      '@types/sinon-chai': 3.2.12
      sinon: 9.2.2
    dev: true

  /tsconfig-paths@3.15.0:
    resolution: {integrity: sha512-2Ac2RgzDe/cn48GvOe3M+o82pEFewD3UPbyoUHHdKasHwJKjds4fLXWf/Ux5kATBKN20oaFGu+jbElp1pos0mg==}
    dependencies:
      '@types/json5': 0.0.29
      json5: 1.0.2
      minimist: 1.2.8
      strip-bom: 3.0.0
    dev: true

  /tslib@1.14.1:
    resolution: {integrity: sha512-Xni35NKzjgMrwevysHTCArtLDpPvye8zV/0E4EyYn43P7/7qvQwPh9BGkHewbMulVntbigmcT7rdX3BNo9wRJg==}

  /tslib@2.6.2:
    resolution: {integrity: sha512-AEYxH93jGFPn/a2iVAwW87VuUIkR1FVUKB77NwMF7nBTDkDrrT/Hpt/IrCJ0QXhW27jTBDcf5ZY7w6RiqTMw2Q==}

  /tsutils@3.21.0(typescript@4.7.4):
    resolution: {integrity: sha512-mHKK3iUXL+3UF6xL5k0PEhKRUBKPBCv/+RkEOpjRWxxx27KKRBmmA60A9pgOUvMi8GKhRMPEmjBRPzs2W7O1OA==}
    engines: {node: '>= 6'}
    peerDependencies:
      typescript: '>=2.8.0 || >= 3.2.0-dev || >= 3.3.0-dev || >= 3.4.0-dev || >= 3.5.0-dev || >= 3.6.0-dev || >= 3.6.0-beta || >= 3.7.0-dev || >= 3.7.0-beta'
    dependencies:
      tslib: 1.14.1
      typescript: 4.7.4
    dev: true

  /ttf2eot@3.1.0:
    resolution: {integrity: sha512-aHTbcYosNHVqb2Qtt9Xfta77ae/5y0VfdwNLUS6sGBeGr22cX2JDMo/i5h3uuOf+FAD3akYOr17+fYd5NK8aXw==}
    hasBin: true
    dependencies:
      argparse: 2.0.1
    dev: true

  /ttf2woff2@5.0.0:
    resolution: {integrity: sha512-FplhShJd3rT8JGa8N04YWQuP7xRvwr9AIq+9/z5O/5ubqNiCADshKl8v51zJDFkhDVcYpdUqUpm7T4M53Z2JoQ==}
    engines: {node: '>=14'}
    hasBin: true
    requiresBuild: true
    dependencies:
      bindings: 1.5.0
      bufferstreams: 3.0.0
      nan: 2.18.0
      node-gyp: 9.4.1
    transitivePeerDependencies:
      - bluebird
      - supports-color
    dev: true

  /ttf2woff@3.0.0:
    resolution: {integrity: sha512-OvmFcj70PhmAsVQKfC15XoKH55cRWuaRzvr2fpTNhTNer6JBpG8n6vOhRrIgxMjcikyYt88xqYXMMVapJ4Rjvg==}
    hasBin: true
    dependencies:
      argparse: 2.0.1
      pako: 1.0.11
    dev: true

  /type-check@0.4.0:
    resolution: {integrity: sha512-XleUoc9uwGXqjWwXaUTZAmzMcFZ5858QA2vvx1Ur5xIcixXIP+8LnFDgRplU30us6teqdlskFfu+ae4K79Ooew==}
    engines: {node: '>= 0.8.0'}
    dependencies:
      prelude-ls: 1.2.1
    dev: true

  /type-detect@4.0.8:
    resolution: {integrity: sha512-0fr/mIH1dlO+x7TlcMy+bIDqKPsw/70tVyeHW787goQjhmqaZe10uwLujubK9q9Lg6Fiho1KUKDYz0Z7k7g5/g==}
    engines: {node: '>=4'}
    dev: true

  /type-fest@0.20.2:
    resolution: {integrity: sha512-Ne+eE4r0/iWnpAxD852z3A+N0Bt5RN//NjJwRd2VFHEmrywxf5vsZlh4R6lixl6B+wz/8d+maTSAkN1FIkI3LQ==}
    engines: {node: '>=10'}
    dev: true

  /type-fest@0.21.3:
    resolution: {integrity: sha512-t0rzBq87m3fVcduHDUFhKmyyX+9eo6WQjZvf51Ea/M0Q7+T374Jp1aUiyUl0GKxp8M/OETVHSDvmkyPgvX+X2w==}
    engines: {node: '>=10'}
    dev: true

  /type-fest@0.8.1:
    resolution: {integrity: sha512-4dbzIzqvjtgiM5rw1k5rEHtBANKmdudhGyBEajN01fEyhaAIhsoKNy6y7+IN93IfpFtwY9iqi7kD+xwKhQsNJA==}
    engines: {node: '>=8'}
    dev: true

  /type-is@1.6.18:
    resolution: {integrity: sha512-TkRKr9sUTxEH8MdfuCSP7VizJyzRNMjj2J2do2Jr3Kym598JVdEksuzPQCnlFPW4ky9Q+iA+ma9BGm06XQBy8g==}
    engines: {node: '>= 0.6'}
    dependencies:
      media-typer: 0.3.0
      mime-types: 2.1.35
    dev: false

  /type@1.2.0:
    resolution: {integrity: sha512-+5nt5AAniqsCnu2cEQQdpzCAh33kVx8n0VoFidKpB1dVVLAN/F+bgVOqOJqOnEnrhp222clB5p3vUlD+1QAnfg==}
    dev: false

  /type@2.7.2:
    resolution: {integrity: sha512-dzlvlNlt6AXU7EBSfpAscydQ7gXB+pPGsPnfJnZpiNJBDj7IaJzQlBZYGdEi4R9HmPdBv2XmWJ6YUtoTa7lmCw==}
    dev: false

  /typed-array-buffer@1.0.0:
    resolution: {integrity: sha512-Y8KTSIglk9OZEr8zywiIHG/kmQ7KWyjseXs1CbSo8vC42w7hg2HgYTxSWwP0+is7bWDc1H+Fo026CpHFwm8tkw==}
    engines: {node: '>= 0.4'}
    dependencies:
      call-bind: 1.0.5
      get-intrinsic: 1.2.2
      is-typed-array: 1.1.12
    dev: true

  /typed-array-byte-length@1.0.0:
    resolution: {integrity: sha512-Or/+kvLxNpeQ9DtSydonMxCx+9ZXOswtwJn17SNLvhptaXYDJvkFFP5zbfU/uLmvnBJlI4yrnXRxpdWH/M5tNA==}
    engines: {node: '>= 0.4'}
    dependencies:
      call-bind: 1.0.5
      for-each: 0.3.3
      has-proto: 1.0.1
      is-typed-array: 1.1.12
    dev: true

  /typed-array-byte-offset@1.0.0:
    resolution: {integrity: sha512-RD97prjEt9EL8YgAgpOkf3O4IF9lhJFr9g0htQkm0rchFp/Vx7LW5Q8fSXXub7BXAODyUQohRMyOc3faCPd0hg==}
    engines: {node: '>= 0.4'}
    dependencies:
      available-typed-arrays: 1.0.5
      call-bind: 1.0.5
      for-each: 0.3.3
      has-proto: 1.0.1
      is-typed-array: 1.1.12
    dev: true

  /typed-array-length@1.0.4:
    resolution: {integrity: sha512-KjZypGq+I/H7HI5HlOoGHkWUUGq+Q0TPhQurLbyrVrvnKTBgzLhIJ7j6J/XTQOi0d1RjyZ0wdas8bKs2p0x3Ng==}
    dependencies:
      call-bind: 1.0.5
      for-each: 0.3.3
      is-typed-array: 1.1.12
    dev: true

  /typedarray-to-buffer@3.1.5:
    resolution: {integrity: sha512-zdu8XMNEDepKKR+XYOXAVPtWui0ly0NtohUscw+UmaHiAWT8hrV1rr//H6V+0DvJ3OQ19S979M0laLfX8rm82Q==}
    dependencies:
      is-typedarray: 1.0.0

  /typemoq@1.3.1:
    resolution: {integrity: sha512-QXBay46QhS6N62edJgaITBcatAzmNClbNki6j89Wyo9Q+7yMVWQPddR9OWqDy4+WPedtLiNYwONw/vEgmSzBkQ==}
    engines: {node: '>=6.0.0'}
    requiresBuild: true
    dependencies:
      lodash: 4.17.21
      postinstall-build: 2.1.3
    dev: true

  /typescript@4.7.4:
    resolution: {integrity: sha512-C0WQT0gezHuw6AdY1M2jxUO83Rjf0HP7Sk1DtXj6j1EwkQNZrHAg2XPWlq62oqEhYvONq5pkC2Y9oPljWToLmQ==}
    engines: {node: '>=4.2.0'}
    hasBin: true
    dev: true

  /unbox-primitive@1.0.2:
    resolution: {integrity: sha512-61pPlCD9h51VoreyJ0BReideM3MDKMKnh6+V9L08331ipq6Q8OFXZYiqP6n/tbHx4s5I9uRhcye6BrbkizkBDw==}
    dependencies:
      call-bind: 1.0.5
      has-bigints: 1.0.2
      has-symbols: 1.0.3
      which-boxed-primitive: 1.0.2
    dev: true

  /unicode-canonical-property-names-ecmascript@2.0.0:
    resolution: {integrity: sha512-yY5PpDlfVIU5+y/BSCxAJRBIS1Zc2dDG3Ujq+sR0U+JjUevW2JhocOF+soROYDSaAezOzOKuyyixhD6mBknSmQ==}
    engines: {node: '>=4'}
    dev: false

  /unicode-match-property-ecmascript@2.0.0:
    resolution: {integrity: sha512-5kaZCrbp5mmbz5ulBkDkbY0SsPOjKqVS35VpL9ulMPfSl0J0Xsm+9Evphv9CoIZFwre7aJoa94AY6seMKGVN5Q==}
    engines: {node: '>=4'}
    dependencies:
      unicode-canonical-property-names-ecmascript: 2.0.0
      unicode-property-aliases-ecmascript: 2.1.0
    dev: false

  /unicode-match-property-value-ecmascript@2.1.0:
    resolution: {integrity: sha512-qxkjQt6qjg/mYscYMC0XKRn3Rh0wFPlfxB0xkt9CfyTvpX1Ra0+rAmdX2QyAobptSEvuy4RtpPRui6XkV+8wjA==}
    engines: {node: '>=4'}
    dev: false

  /unicode-property-aliases-ecmascript@2.1.0:
    resolution: {integrity: sha512-6t3foTQI9qne+OZoVQB/8x8rk2k1eVy1gRXhV3oFQ5T6R1dqQ1xtin3XqSlx3+ATBkliTaR/hHyJBm+LVPNM8w==}
    engines: {node: '>=4'}
    dev: false

  /union-value@1.0.1:
    resolution: {integrity: sha512-tJfXmxMeWYnczCVs7XAEvIV7ieppALdyepWMkHkwciRpZraG/xwT+s2JN8+pr1+8jCRf80FFzvr+MpQeeoF4Xg==}
    engines: {node: '>=0.10.0'}
    dependencies:
      arr-union: 3.1.0
      get-value: 2.0.6
      is-extendable: 0.1.1
      set-value: 2.0.1
    dev: true

  /unique-filename@2.0.1:
    resolution: {integrity: sha512-ODWHtkkdx3IAR+veKxFV+VBkUMcN+FaqzUUd7IZzt+0zhDZFPFxhlqwPF3YQvMHx1TD0tdgYl+kuPnJ8E6ql7A==}
    engines: {node: ^12.13.0 || ^14.15.0 || >=16.0.0}
    dependencies:
      unique-slug: 3.0.0
    dev: true

  /unique-slug@3.0.0:
    resolution: {integrity: sha512-8EyMynh679x/0gqE9fT9oilG+qEt+ibFyqjuVTsZn1+CMxH+XLlpvr2UZx4nVcCwTpx81nICr2JQFkM+HPLq4w==}
    engines: {node: ^12.13.0 || ^14.15.0 || >=16.0.0}
    dependencies:
      imurmurhash: 0.1.4
    dev: true

  /unist-util-stringify-position@3.0.3:
    resolution: {integrity: sha512-k5GzIBZ/QatR8N5X2y+drfpWG8IDBzdnVj6OInRNWm1oXrzydiaAT2OQiA8DPRRZyAKb9b6I2a6PxYklZD0gKg==}
    dependencies:
      '@types/unist': 2.0.10
    dev: true

  /universalify@0.1.2:
    resolution: {integrity: sha512-rBJeI5CXAlmy1pV+617WB9J63U6XcazHHF2f2dbJix4XzpUF0RS3Zbj0FGIOCAva5P/d/GBOYaACQ1w+0azUkg==}
    engines: {node: '>= 4.0.0'}
    dev: false

  /universalify@1.0.0:
    resolution: {integrity: sha512-rb6X1W158d7pRQBg5gkR8uPaSfiids68LTJQYOtEUhoJUWBdaQHsuT/EUduxXYxcrt4r5PJ4fuHW1MHT6p0qug==}
    engines: {node: '>= 10.0.0'}
    dev: true

  /universalify@2.0.1:
    resolution: {integrity: sha512-gptHNQghINnc/vTGIk0SOFGFNXw7JVrlRUtConJRlvaw6DuX0wO5Jeko9sWrMBhh+PsYAZ7oXAiOnf/UKogyiw==}
    engines: {node: '>= 10.0.0'}

  /unpipe@1.0.0:
    resolution: {integrity: sha512-pjy2bYhSsufwWlKwPc+l3cN7+wuJlK6uz0YdJEOlQDbl6jo/YlPi4mb8agUkVC8BF7V8NuzeyPNqRksA3hztKQ==}
    engines: {node: '>= 0.8'}
    dev: false

  /unset-value@1.0.0:
    resolution: {integrity: sha512-PcA2tsuGSF9cnySLHTLSh2qrQiJ70mn+r+Glzxv2TWZblxsxCC52BDlZoPCsz7STd9pN7EZetkWZBAvk4cgZdQ==}
    engines: {node: '>=0.10.0'}
    dependencies:
      has-value: 0.3.1
      isobject: 3.0.1
    dev: true

  /update-browserslist-db@1.0.13(browserslist@4.22.2):
    resolution: {integrity: sha512-xebP81SNcPuNpPP3uzeW1NYXxI3rxyJzF3pD6sH4jE7o/IX+WtSpwnVU+qIsDPyk0d3hmFQ7mjqc6AtV604hbg==}
    hasBin: true
    peerDependencies:
      browserslist: '>= 4.21.0'
    dependencies:
      browserslist: 4.22.2
      escalade: 3.1.1
      picocolors: 1.0.1

  /uri-js@4.4.1:
    resolution: {integrity: sha512-7rKUyy33Q1yc98pQ1DAmLtwX109F7TIfWlW1Ydo8Wl1ii1SeHieeh0HHfPeL2fMXK6z0s8ecKs9frCuLJvndBg==}
    dependencies:
      punycode: 2.3.1

  /urix@0.1.0:
    resolution: {integrity: sha512-Am1ousAhSLBeB9cG/7k7r2R0zj50uDRlZHPGbazid5s9rlF1F/QKYObEKSIunSjIOkJZqwRRLpvewjEkM7pSqg==}
    deprecated: Please see https://github.com/lydell/urix#deprecated
    dev: true

  /use@3.1.1:
    resolution: {integrity: sha512-cwESVXlO3url9YWlFW/TA9cshCEhtu7IKJ/p5soJ/gGpj7vbvFrAY/eIioQ6Dw23KjZhYgiIo8HOs1nQ2vr/oQ==}
    engines: {node: '>=0.10.0'}
    dev: true

  /utf-8-validate@5.0.10:
    resolution: {integrity: sha512-Z6czzLq4u8fPOyx7TU6X3dvUZVvoJmxSQ+IcrlmagKhilxlhZgxPK6C5Jqbkw1IDUmFTM+cz9QDnnLTwDz/2gQ==}
    engines: {node: '>=6.14.2'}
    requiresBuild: true
    dependencies:
      node-gyp-build: 4.8.0
    dev: false

  /util-deprecate@1.0.2:
    resolution: {integrity: sha512-EPD5q1uXyFxJpCrLnCc1nHnq3gOa6DZBocAIiI2TaSCA7VCJ1UJDMagCzIkXNsUYfD1daK//LTEQ8xiIbrHtcw==}
    dev: true

  /util@0.10.4:
    resolution: {integrity: sha512-0Pm9hTQ3se5ll1XihRic3FDIku70C+iHUdT/W926rSgHV5QgXsYbKZN8MSC3tJtSkhuROzvsQjAaFENRXr+19A==}
    dependencies:
      inherits: 2.0.3
    dev: false

  /utils-merge@1.0.1:
    resolution: {integrity: sha1-n5VxD1CiZ5R7LMwSR0HBAoQn5xM=}
    engines: {node: '>= 0.4.0'}
    dev: false

  /uuid@3.4.0:
    resolution: {integrity: sha512-HjSDRw6gZE5JMggctHBcjVak08+KEVhSIiDzFnT9S9aegmp85S/bReBVTb4QTFaRNptJ9kuYaNhnbNEOkbKb/A==}
    deprecated: Please upgrade  to version 7 or higher.  Older versions may use Math.random() in certain circumstances, which is known to be problematic.  See https://v8.dev/blog/math-random for details.
    hasBin: true
    dev: false

  /uuid@8.3.2:
    resolution: {integrity: sha512-+NYs2QeMWy+GWFOEm9xnn6HCDp0l7QBD7ml8zLUmJ+93Q5NF0NocErnwkTkXVFNiX3/fpC6afS8Dhb/gz7R7eg==}
    hasBin: true

  /uuid@9.0.1:
    resolution: {integrity: sha512-b+1eJOlsR9K8HJpow9Ok3fiWOWSIcIzXodvv0rQjVoOVNpWMpxf1wZNpt4y9h10odCNrqnYp1OBzRktckBe3sA==}
    hasBin: true
    dev: true

  /uvu@0.5.6:
    resolution: {integrity: sha512-+g8ENReyr8YsOc6fv/NVJs2vFdHBnBNdfE49rshrTzDWOlUx4Gq7KOS2GD8eqhy2j+Ejq29+SbKH8yjkAqXqoA==}
    engines: {node: '>=8'}
    hasBin: true
    dependencies:
      dequal: 2.0.3
      diff: 5.0.0
      kleur: 4.1.5
      sade: 1.8.1
    dev: true

  /v8-compile-cache-lib@3.0.1:
    resolution: {integrity: sha512-wa7YjyUGfNZngI/vtK0UHAN+lgDCxBPCylVXGp0zu59Fz5aiGtNXaq3DhIov063MorB+VfufLh3JlF2KdTK3xg==}
    dev: true

  /v8-compile-cache@2.4.0:
    resolution: {integrity: sha512-ocyWc3bAHBB/guyqJQVI5o4BZkPhznPYUG2ea80Gond/BgNWpap8TOmLSeeQG7bnh2KMISxskdADG59j7zruhw==}
    dev: true

  /validator@13.7.0:
    resolution: {integrity: sha512-nYXQLCBkpJ8X6ltALua9dRrZDHVYxjJ1wgskNt1lH9fzGjs3tgojGSCBjmEPwkWS1y29+DrizMTW19Pr9uB2nw==}
    engines: {node: '>= 0.10'}
    dev: false

  /value-equal@1.0.1:
    resolution: {integrity: sha512-NOJ6JZCAWr0zlxZt+xqCHNTEKOsrks2HQd4MqhP1qy4z1SkbEP467eNx6TgDKXMvUOb+OENfJCZwM+16n7fRfw==}
    dev: true

  /vary@1.1.2:
    resolution: {integrity: sha512-BNGbWLfd0eUPabhkXUVm0j8uuvREyTh5ovRa/dyow/BqAbZJyC+5fU+IzQOzmAKzYqYRAISoRhdQr3eIZ/PXqg==}
    engines: {node: '>= 0.8'}
    dev: false

  /vite-plugin-svgr@4.2.0(typescript@4.7.4)(vite@5.3.6):
    resolution: {integrity: sha512-SC7+FfVtNQk7So0XMjrrtLAbEC8qjFPifyD7+fs/E6aaNdVde6umlVVh0QuwDLdOMu7vp5RiGFsB70nj5yo0XA==}
    peerDependencies:
      vite: ^2.6.0 || 3 || 4 || 5
    dependencies:
      '@rollup/pluginutils': 5.1.0
      '@svgr/core': 8.1.0(typescript@4.7.4)
      '@svgr/plugin-jsx': 8.1.0(@svgr/core@8.1.0)
      vite: 5.3.6(@types/node@14.14.21)(sass@1.77.6)
    transitivePeerDependencies:
      - rollup
      - supports-color
      - typescript
    dev: true

  /vite@5.3.6(@types/node@14.14.21)(sass@1.77.6):
    resolution: {integrity: sha512-es78AlrylO8mTVBygC0gTC0FENv0C6T496vvd33ydbjF/mIi9q3XQ9A3NWo5qLGFKywvz10J26813OkLvcQleA==}
    engines: {node: ^18.0.0 || >=20.0.0}
    hasBin: true
    peerDependencies:
      '@types/node': ^18.0.0 || >=20.0.0
      less: '*'
      lightningcss: ^1.21.0
      sass: '*'
      stylus: '*'
      sugarss: '*'
      terser: ^5.4.0
    peerDependenciesMeta:
      '@types/node':
        optional: true
      less:
        optional: true
      lightningcss:
        optional: true
      sass:
        optional: true
      stylus:
        optional: true
      sugarss:
        optional: true
      terser:
        optional: true
    dependencies:
      '@types/node': 14.14.21
      esbuild: 0.21.5
      postcss: 8.4.39
      rollup: 4.18.0
      sass: 1.77.6
    optionalDependencies:
      fsevents: 2.3.3
    dev: true

  /vscode-jsonrpc@4.0.0:
    resolution: {integrity: sha512-perEnXQdQOJMTDFNv+UF3h1Y0z4iSiaN9jIlb0OqIYgosPCZGYh/MCUlkFtV2668PL69lRDO32hmvL2yiidUYg==}
    engines: {node: '>=8.0.0 || >=10.0.0'}
    dev: false

  /vscode-tas-client@0.1.75:
    resolution: {integrity: sha512-/+ALFWPI4U3obeRvLFSt39guT7P9bZQrkmcLoiS+2HtzJ/7iPKNt5Sj+XTiitGlPYVFGFc0plxX8AAp6Uxs0xQ==}
    engines: {vscode: ^1.19.1}
    dependencies:
      tas-client: 0.1.73
    transitivePeerDependencies:
      - debug
    dev: false

  /web-worker@1.3.0:
    resolution: {integrity: sha512-BSR9wyRsy/KOValMgd5kMyr3JzpdeoR9KVId8u5GVlTTAtNChlsE4yTxeY7zMdNSyOmoKBv8NH2qeRY9Tg+IaA==}
    dev: true

  /webidl-conversions@3.0.1:
    resolution: {integrity: sha512-2JAn3z8AR6rjK8Sm8orRC0h/bcl/DqL7tRPdGZ4I1CjdF+EaMLmYxBHyXuKL849eucPFhvBoxMsflfOb8kxaeQ==}
    dev: false

  /websocket@1.0.34:
    resolution: {integrity: sha512-PRDso2sGwF6kM75QykIesBijKSVceR6jL2G8NGYyq2XrItNC2P5/qL5XeR056GhA+Ly7JMFvJb9I312mJfmqnQ==}
    engines: {node: '>=4.0.0'}
    dependencies:
      bufferutil: 4.0.8
      debug: 2.6.9
      es5-ext: 0.10.63
      typedarray-to-buffer: 3.1.5
      utf-8-validate: 5.0.10
      yaeti: 0.0.6
    transitivePeerDependencies:
      - supports-color
    dev: false

  /whatwg-url@5.0.0:
    resolution: {integrity: sha512-saE57nupxk6v3HY35+jzBwYa0rKSy0XR8JSxZPwgLr7ys0IBzhGviA1/TUGJLmSVqs8pb9AnvICXEuOHLprYTw==}
    dependencies:
      tr46: 0.0.3
      webidl-conversions: 3.0.1
    dev: false

  /which-boxed-primitive@1.0.2:
    resolution: {integrity: sha512-bwZdv0AKLpplFY2KZRX6TvyuN7ojjr7lwkg6ml0roIy9YeuSr7JS372qlNW18UQYzgYK9ziGcerWqZOmEn9VNg==}
    dependencies:
      is-bigint: 1.0.4
      is-boolean-object: 1.1.2
      is-number-object: 1.0.7
      is-string: 1.0.7
      is-symbol: 1.0.4
    dev: true

  /which-module@2.0.1:
    resolution: {integrity: sha512-iBdZ57RDvnOR9AGBhML2vFZf7h8vmBjhoaZqODJBFWHVtKkDmKuHai3cx5PgVMrX5YDNp27AofYbAwctSS+vhQ==}
    dev: true

  /which-typed-array@1.1.13:
    resolution: {integrity: sha512-P5Nra0qjSncduVPEAr7xhoF5guty49ArDTwzJ/yNuPIbZppyRxFQsRCWrocxIY+CnMVG+qfbU2FmDKyvSGClow==}
    engines: {node: '>= 0.4'}
    dependencies:
      available-typed-arrays: 1.0.5
      call-bind: 1.0.5
      for-each: 0.3.3
      gopd: 1.0.1
      has-tostringtag: 1.0.0
    dev: true

  /which@2.0.2:
    resolution: {integrity: sha512-BLI3Tl1TW3Pvl70l3yq3Y64i+awpwXqsGBYWkkqMtnbXgrMD+yj7rhW0kuEDxzJaYXGjEW5ogapKNMEKNMjibA==}
    engines: {node: '>= 8'}
    hasBin: true
    dependencies:
      isexe: 2.0.0
    dev: true

  /wide-align@1.1.5:
    resolution: {integrity: sha512-eDMORYaPNZ4sQIuuYPDHdQvf4gyCF9rEEV/yPxGfwPkRodwEgiMUUXTx/dex+Me0wxx53S+NgUHaP7y3MGlDmg==}
    dependencies:
      string-width: 4.2.3
    dev: true

  /workerpool@6.2.1:
    resolution: {integrity: sha512-ILEIE97kDZvF9Wb9f6h5aXK4swSlKGUcOEGiIYb2OOu/IrDU9iwj0fD//SsA6E5ibwJxpEvhullJY4Sl4GcpAw==}
    dev: true

  /wrap-ansi@6.2.0:
    resolution: {integrity: sha512-r6lPcBGxZXlIcymEu7InxDMhdW0KDxpLgoFLcguasxCaJ/SOIZwINatK9KY/tf+ZrlywOKU0UDj3ATXUBfxJXA==}
    engines: {node: '>=8'}
    dependencies:
      ansi-styles: 4.3.0
      string-width: 4.2.3
      strip-ansi: 6.0.1
    dev: true

  /wrap-ansi@7.0.0:
    resolution: {integrity: sha512-YVGIj2kamLSTxw6NsZjoBxfSwsn0ycdesmc4p+Q21c5zPuZ1pl+NfxVdxPtdHvmNVOQ6XSYG4AUtyt/Fi7D16Q==}
    engines: {node: '>=10'}
    dependencies:
      ansi-styles: 4.3.0
      string-width: 4.2.3
      strip-ansi: 6.0.1

  /wrappy@1.0.2:
    resolution: {integrity: sha512-l4Sp/DRseor9wL6EvV2+TuQn63dMkPjZ/sp9XkghTEbV9KlPS1xUsZ3u7/IQO4wxtcFB4bgpQPRcR3QCvezPcQ==}

  /write-file-atomic@2.4.3:
    resolution: {integrity: sha512-GaETH5wwsX+GcnzhPgKcKjJ6M2Cq3/iZp1WyY/X1CSqrW+jVNM9Y7D8EC2sM4ZG/V8wZlSniJnCKWPmBYAucRQ==}
    dependencies:
      graceful-fs: 4.2.11
      imurmurhash: 0.1.4
      signal-exit: 3.0.7
    dev: false

  /write-file-atomic@3.0.3:
    resolution: {integrity: sha512-AvHcyZ5JnSfq3ioSyjrBkH9yW4m7Ayk8/9My/DD9onKeu/94fwrMocemO2QAJFAlnnDN+ZDS+ZjAR5ua1/PV/Q==}
    dependencies:
      imurmurhash: 0.1.4
      is-typedarray: 1.0.0
      signal-exit: 3.0.7
      typedarray-to-buffer: 3.1.5
    dev: true

  /xml2js@0.5.0:
    resolution: {integrity: sha512-drPFnkQJik/O+uPKpqSgr22mpuFHqKdbS835iAQrUC73L2F5WkboIRd63ai/2Yg6I1jzifPFKH2NTK+cfglkIA==}
    engines: {node: '>=4.0.0'}
    dependencies:
      sax: 1.3.0
      xmlbuilder: 11.0.1
    dev: false

  /xmlbuilder@11.0.1:
    resolution: {integrity: sha512-fDlsI/kFEx7gLvbecc0/ohLG50fugQp8ryHzMTuW9vSa1GJ0XYWKnhsUx7oie3G98+r56aTQIUB4kht42R3JvA==}
    engines: {node: '>=4.0'}
    dev: false

  /xtend@4.0.2:
    resolution: {integrity: sha512-LKYU1iAXJXUgAXn9URjiu+MWhyUXHsvfp7mcuYm9dSUKK0/CjtrUwFAxD82/mCWbtLsGjFIad0wIsod4zrTAEQ==}
    engines: {node: '>=0.4'}

  /y18n@4.0.3:
    resolution: {integrity: sha512-JKhqTOwSrqNA1NY5lSztJ1GrBiUodLMmIZuLiDaMRJ+itFd+ABVE8XBjOvIWL+rSqNDC74LCSFmlb/U4UZ4hJQ==}
    dev: true

  /y18n@5.0.8:
    resolution: {integrity: sha512-0pfFzegeDWJHJIAmTLRP2DwHjdF5s7jo9tuztdQxAhINCdvS+3nGINqPd00AphqJR/0LhANUS6/+7SCb98YOfA==}
    engines: {node: '>=10'}

  /yaeti@0.0.6:
    resolution: {integrity: sha512-MvQa//+KcZCUkBTIC9blM+CU9J2GzuTytsOUwf2lidtvkx/6gnEp1QvJv34t9vdjhFmha/mUiNDbN0D0mJWdug==}
    engines: {node: '>=0.10.32'}
    dev: false

  /yallist@3.1.1:
    resolution: {integrity: sha512-a4UGQaWPH59mOXUYnAG2ewncQS4i4F43Tv3JoAM+s2VDAmS9NsK8GpDMLrCHPksFT7h3K6TOoUNn2pb7RoXx4g==}

  /yallist@4.0.0:
    resolution: {integrity: sha512-3wdGidZyq5PB084XLES5TpOSRA3wjXAlIWMhum2kRcv/41Sn2emQ0dycQW4uZXLejwKvg6EsvbdlVL+FYEct7A==}

  /yaml@1.10.2:
    resolution: {integrity: sha512-r3vXyErRCYJ7wg28yvBY5VSoAF8ZvlcW9/BwUzEtUsjvX/DKs24dIkuwjtuprwJJHsbyUbLApepYTR1BN4uHrg==}
    engines: {node: '>= 6'}
    dev: true

  /yaml@2.3.4:
    resolution: {integrity: sha512-8aAvwVUSHpfEqTQ4w/KMlf3HcRdt50E5ODIQJBw1fQ5RL34xabzxtUlzTXVqc4rkZsPbvrXKWnABCD7kWSmocA==}
    engines: {node: '>= 14'}
    dev: true

  /yargs-parser@18.1.3:
    resolution: {integrity: sha512-o50j0JeToy/4K6OZcaQmW6lyXXKhq7csREXcDwk2omFPJEwUNOVtJKvmDr9EI1fAJZUyZcRF7kxGBWmRXudrCQ==}
    engines: {node: '>=6'}
    dependencies:
      camelcase: 5.3.1
      decamelize: 1.2.0
    dev: true

  /yargs-parser@20.2.4:
    resolution: {integrity: sha512-WOkpgNhPTlE73h4VFAFsOnomJVaovO8VqLDzy5saChRBFQFBoMYirowyW+Q9HB4HFF4Z7VZTiG3iSzJJA29yRA==}
    engines: {node: '>=10'}
    dev: true

  /yargs-parser@20.2.9:
    resolution: {integrity: sha512-y11nGElTIV+CT3Zv9t7VKl+Q3hTQoT9a1Qzezhhl6Rp21gJ/IVTW7Z3y9EWXhuUBC2Shnf+DX0antecpAwSP8w==}
    engines: {node: '>=10'}
    dev: true

  /yargs-parser@21.1.1:
    resolution: {integrity: sha512-tVpsJW7DdjecAiFpbIB1e3qxIQsE6NoPc5/eTdrbbIC4h0LVsWhnoa3g+m2HclBIujHzsxZ4VJVA+GUuc2/LBw==}
    engines: {node: '>=12'}

  /yargs-unparser@2.0.0:
    resolution: {integrity: sha512-7pRTIA9Qc1caZ0bZ6RYRGbHJthJWuakf+WmHK0rVeLkNrrGhfoabBNdue6kdINI6r4if7ocq9aD/n7xwKOdzOA==}
    engines: {node: '>=10'}
    dependencies:
      camelcase: 6.3.0
      decamelize: 4.0.0
      flat: 5.0.2
      is-plain-obj: 2.1.0
    dev: true

  /yargs@15.4.1:
    resolution: {integrity: sha512-aePbxDmcYW++PaqBsJ+HYUFwCdv4LVvdnhBy78E57PIor8/OVvhMrADFFEDh8DHDFRv/O9i3lPhsENjO7QX0+A==}
    engines: {node: '>=8'}
    dependencies:
      cliui: 6.0.0
      decamelize: 1.2.0
      find-up: 4.1.0
      get-caller-file: 2.0.5
      require-directory: 2.1.1
      require-main-filename: 2.0.0
      set-blocking: 2.0.0
      string-width: 4.2.3
      which-module: 2.0.1
      y18n: 4.0.3
      yargs-parser: 18.1.3
    dev: true

  /yargs@16.2.0:
    resolution: {integrity: sha512-D1mvvtDG0L5ft/jGWkLpG1+m0eQxOfaBvTNELraWj22wSVUMWxZUvYgJYcKh6jGGIkJFhH4IZPQhR4TKpc8mBw==}
    engines: {node: '>=10'}
    dependencies:
      cliui: 7.0.4
      escalade: 3.1.1
      get-caller-file: 2.0.5
      require-directory: 2.1.1
      string-width: 4.2.3
      y18n: 5.0.8
      yargs-parser: 20.2.9
    dev: true

  /yargs@17.7.2:
    resolution: {integrity: sha512-7dSzzRQ++CKnNI/krKnYRV7JKKPUXMEh61soaHKg9mrWEhzFWhFnxPxGl+69cD1Ou63C13NUPCnmIcrvqCuM6w==}
    engines: {node: '>=12'}
    dependencies:
      cliui: 8.0.1
      escalade: 3.1.1
      get-caller-file: 2.0.5
      require-directory: 2.1.1
      string-width: 4.2.3
      y18n: 5.0.8
      yargs-parser: 21.1.1

  /yn@3.1.1:
    resolution: {integrity: sha512-Ux4ygGWsu2c7isFWe8Yu1YluJmqVhxqK2cLXNQA5AcC3QfbGNpM7fu0Y8b/z16pXLnFxZYvWhd3fhBY9DLmC6Q==}
    engines: {node: '>=6'}
    dev: true

  /yocto-queue@0.1.0:
    resolution: {integrity: sha512-rVksvsnNCdJ/ohGc6xgPwyN8eheCxsiLM8mxuE/t/mOVqJewPuO1miLpTHQiRgTKCLexL4MeAFVagts7HmNZ2Q==}
    engines: {node: '>=10'}
    dev: true<|MERGE_RESOLUTION|>--- conflicted
+++ resolved
@@ -472,15 +472,6 @@
     engines: {node: '>=18.0.0'}
     dependencies:
       '@azure/abort-controller': 1.1.0
-<<<<<<< HEAD
-      '@azure/core-auth': 1.9.0
-      '@azure/core-client': 1.9.2
-      '@azure/core-rest-pipeline': 1.17.0
-      '@azure/core-tracing': 1.2.0
-      '@azure/core-util': 1.11.0
-      '@azure/logger': 1.1.4
-      '@azure/msal-browser': 3.27.0
-=======
       '@azure/core-auth': 1.7.2
       '@azure/core-client': 1.7.3
       '@azure/core-rest-pipeline': 1.13.0
@@ -488,7 +479,6 @@
       '@azure/core-util': 1.6.1
       '@azure/logger': 1.0.4
       '@azure/msal-browser': 3.13.0
->>>>>>> 4991a9a9
       '@azure/msal-node': 2.6.6
       events: 3.3.0
       jws: 4.0.0
@@ -509,17 +499,6 @@
     resolution: {integrity: sha512-dG76W7ElfLi+fbTjnZVGj+M9e0BIEJmRxU6fHaUQ12bZBe8EJKYb2GV50YWNaP2uJiVQ5+7nXEVj1VN1UQtaEw==}
     dev: false
 
-<<<<<<< HEAD
-  /@azure/msal-browser@3.27.0:
-    resolution: {integrity: sha512-+b4ZKSD8+vslCtVRVetkegEhOFMLP3rxDWJY212ct+2r6jVg6OSQKc1Qz3kCoXo0FgwaXkb+76TMZfpHp8QtgA==}
-    engines: {node: '>=0.8.0'}
-    dependencies:
-      '@azure/msal-common': 14.16.0
-    dev: false
-
-  /@azure/msal-common@14.16.0:
-    resolution: {integrity: sha512-1KOZj9IpcDSwpNiQNjt0jDYZpQvNZay7QAEi/5DLubay40iGYtLzya/jbjRPLyOTZhEKyL1MzPuw2HqBCjceYA==}
-=======
   /@azure/msal-browser@3.13.0:
     resolution: {integrity: sha512-fD906nmJei3yE7la6DZTdUtXKvpwzJURkfsiz9747Icv4pit77cegSm6prJTKLQ1fw4iiZzrrWwxnhMLrTf5gQ==}
     engines: {node: '>=0.8.0'}
@@ -529,7 +508,6 @@
 
   /@azure/msal-common@14.8.1:
     resolution: {integrity: sha512-9HfBMDTIgtFFkils+o6gO/aGEoLLuc4z+QLLfhy/T1bTNPiVsX/9CjaBPMZGnMltN/IlMkU5SGGNggGh55p5xA==}
->>>>>>> 4991a9a9
     engines: {node: '>=0.8.0'}
     dev: false
 
@@ -3521,11 +3499,7 @@
     resolution: {integrity: sha512-OaJ7XLaelTgrvlZD8/aa0vvvxZdUmlCn6MtWeB7TkiKW70BQLc9XEPpDLPdbo52ZhXUCrznlWdCHWxJWtdyajA==}
     dependencies:
       '@types/node': 14.14.21
-<<<<<<< HEAD
-      '@types/qs': 6.9.17
-=======
       '@types/qs': 6.9.11
->>>>>>> 4991a9a9
       '@types/range-parser': 1.2.7
       '@types/send': 0.17.4
     dev: true
@@ -3534,15 +3508,9 @@
     resolution: {integrity: sha512-TEbt+vaPFQ+xpxFLFssxUDXj5cWCxZJjIcB7Yg0k0GMHGtgtQgpvx/MUQUeAkNbA9AAGrwkAsoeItdTgS7FMyg==}
     dependencies:
       '@types/body-parser': 1.19.5
-<<<<<<< HEAD
-      '@types/express-serve-static-core': 4.19.6
-      '@types/qs': 6.9.17
-      '@types/serve-static': 1.15.7
-=======
       '@types/express-serve-static-core': 4.17.41
       '@types/qs': 6.9.11
       '@types/serve-static': 1.15.5
->>>>>>> 4991a9a9
     dev: true
 
   /@types/fs-extra@11.0.4:
@@ -3655,13 +3623,8 @@
     resolution: {integrity: sha512-ga8y9v9uyeiLdpKddhxYQkxNDrfvuPrlFb0N1qnZZByvcElJaXthF1UhvCh9TLWJBEHeNtdnbysW7Y6Uq8CVng==}
     dev: true
 
-<<<<<<< HEAD
-  /@types/qs@6.9.17:
-    resolution: {integrity: sha512-rX4/bPcfmvxHDv0XjfJELTTr+iB+tn032nPILqHm5wbthUUUuVtNGGqzhya9XUxjTP8Fpr0qYgSZZKxGY++svQ==}
-=======
   /@types/qs@6.9.11:
     resolution: {integrity: sha512-oGk0gmhnEJK4Yyk+oI7EfXsLayXatCWPHary1MtcmbAifkobT9cM9yutG/hZKIseOU0MqbIwQ/u2nn/Gb+ltuQ==}
->>>>>>> 4991a9a9
     dev: true
 
   /@types/range-parser@1.2.7:
@@ -4466,17 +4429,10 @@
     engines: {node: ^6 || ^7 || ^8 || ^9 || ^10 || ^11 || ^12 || >=13.7}
     hasBin: true
     dependencies:
-<<<<<<< HEAD
-      caniuse-lite: 1.0.30001678
-      electron-to-chromium: 1.5.52
-      node-releases: 2.0.18
-      update-browserslist-db: 1.1.1(browserslist@4.24.2)
-=======
       caniuse-lite: 1.0.30001579
       electron-to-chromium: 1.4.645
       node-releases: 2.0.14
       update-browserslist-db: 1.0.13(browserslist@4.22.2)
->>>>>>> 4991a9a9
 
   /buffer-equal-constant-time@1.0.1:
     resolution: {integrity: sha512-zRpUiDwd/xk6ADqPMATG8vc9VPrkck7T07OIx0gnjmJAnHnTVXNQG3vfvWNuiZIkwu9KrKdA1iJKfsfTVxE6NA==}
@@ -4598,13 +4554,8 @@
     engines: {node: '>=10'}
     dev: true
 
-<<<<<<< HEAD
-  /caniuse-lite@1.0.30001678:
-    resolution: {integrity: sha512-RR+4U/05gNtps58PEBDZcPWTgEO2MBeoPZ96aQcjmfkBWRIDfN451fW2qyDA9/+HohLLIL5GqiMwA+IB1pWarw==}
-=======
   /caniuse-lite@1.0.30001579:
     resolution: {integrity: sha512-u5AUVkixruKHJjw/pj9wISlcMpgFWzSrczLZbrqBSxukQixmg0SJ5sZTpvaFvxU0HoQKd4yoyAogyrAz9pzJnA==}
->>>>>>> 4991a9a9
 
   /chai-as-promised@7.1.1(chai@4.2.0):
     resolution: {integrity: sha512-azL6xMoi+uxu6z4rhWQ1jbdUhOMhis2PvscD/xjLqNMkv3BPPp2JyyuTHOrf9BOosGpNQ11v6BKv/g57RXbiaA==}
@@ -4996,8 +4947,8 @@
     resolution: {integrity: sha512-dcKFX3jn0MpIaXjisoRvexIJVEKzaq7z2rZKxf+MSr9TkdmHmsU4m2lcLojrj/FHl8mk5VxMmYA+ftRkP/3oKQ==}
     dev: true
 
-  /cross-spawn@7.0.5:
-    resolution: {integrity: sha512-ZVJrKKYunU38/76t0RMOulHOnUcbU9GbpWKAOZ0mhjr7CX6FVrH+4FrAapSOekrgFQ3f/8gwMEuIft0aKq6Hug==}
+  /cross-spawn@7.0.3:
+    resolution: {integrity: sha512-iRDPJKUPVEND7dHPO8rkbOnPpyDygcDFtWjpeWNCgy8WP2rXcxXL8TskReQl6OrB2G7+UJrags1q15Fudc7G6w==}
     engines: {node: '>= 8'}
     dependencies:
       path-key: 3.1.1
@@ -5676,13 +5627,8 @@
       jake: 10.8.7
     dev: true
 
-<<<<<<< HEAD
-  /electron-to-chromium@1.5.52:
-    resolution: {integrity: sha512-xtoijJTZ+qeucLBDNztDOuQBE1ksqjvNjvqFoST3nGC7fSpqJ+X6BdTBaY5BHG+IhWWmpc6b/KfpeuEDupEPOQ==}
-=======
   /electron-to-chromium@1.4.645:
     resolution: {integrity: sha512-EeS1oQDCmnYsRDRy2zTeC336a/4LZ6WKqvSaM1jLocEk5ZuyszkQtCpsqvuvaIXGOUjwtvF6LTcS8WueibXvSw==}
->>>>>>> 4991a9a9
 
   /elkjs@0.9.2:
     resolution: {integrity: sha512-2Y/RaA1pdgSHpY0YG4TYuYCD2wh97CRvu22eLG3Kz0pgQ/6KbIFTxsTnDc4MH/6hFlg2L/9qXrDMG0nMjP63iw==}
@@ -6112,13 +6058,8 @@
       '@humanwhocodes/config-array': 0.6.0
       ajv: 6.12.6
       chalk: 4.1.2
-<<<<<<< HEAD
-      cross-spawn: 7.0.5
-      debug: 4.3.7(supports-color@8.1.1)
-=======
       cross-spawn: 7.0.3
       debug: 4.3.4(supports-color@8.1.1)
->>>>>>> 4991a9a9
       doctrine: 3.0.0
       enquirer: 2.4.1
       escape-string-regexp: 4.0.0
@@ -6232,7 +6173,7 @@
     resolution: {integrity: sha512-8uSpZZocAZRBAPIEINJj3Lo9HyGitllczc27Eh5YYojjMFMn8yHMDMaUHE2Jqfq05D/wucwI4JGURyXt1vchyg==}
     engines: {node: '>=10'}
     dependencies:
-      cross-spawn: 7.0.5
+      cross-spawn: 7.0.3
       get-stream: 6.0.1
       human-signals: 2.1.0
       is-stream: 2.0.1
@@ -6461,11 +6402,7 @@
     dependencies:
       chalk: 4.1.2
       commander: 5.1.0
-<<<<<<< HEAD
-      debug: 4.3.7(supports-color@8.1.1)
-=======
       debug: 4.3.4(supports-color@8.1.1)
->>>>>>> 4991a9a9
     transitivePeerDependencies:
       - supports-color
     dev: false
@@ -6510,13 +6447,8 @@
   /flatted@3.2.9:
     resolution: {integrity: sha512-36yxDn5H7OFZQla0/jFJmbIKTdZAQHngCedGxiMmpNfEZM0sdEeT+WczLQrjK6D7o2aiyLYDnkw0R3JK0Qv1RQ==}
 
-<<<<<<< HEAD
-  /flow-parser@0.252.0:
-    resolution: {integrity: sha512-z8hKPUjZ33VLn4HVntifqmEhmolUMopysnMNzazoDqo1GLUkBsreLNsxETlKJMPotUWStQnen6SGvUNe1j4Hlg==}
-=======
   /flow-parser@0.227.0:
     resolution: {integrity: sha512-nOygtGKcX/siZK/lFzpfdHEfOkfGcTW7rNroR1Zsz6T/JxSahPALXVt5qVHq/fgvMJuv096BTKbgxN3PzVBaDA==}
->>>>>>> 4991a9a9
     engines: {node: '>=0.4.0'}
     dev: false
 
@@ -6547,7 +6479,7 @@
     resolution: {integrity: sha512-dCIq9FpEcyQyXKCkyzmlPTFNgrCzPudOe+mhvJU5zAtlBnGVy2yKxtfsxK2tQBThwq225jcvBjpw1Gr40uzZCA==}
     engines: {node: '>=8.0.0'}
     dependencies:
-      cross-spawn: 7.0.5
+      cross-spawn: 7.0.3
       signal-exit: 3.0.7
     dev: true
 
@@ -7475,7 +7407,7 @@
     engines: {node: '>=8'}
     dependencies:
       archy: 1.0.0
-      cross-spawn: 7.0.5
+      cross-spawn: 7.0.3
       istanbul-lib-coverage: 3.2.2
       p-map: 3.0.0
       rimraf: 3.0.2
@@ -7557,11 +7489,7 @@
       '@babel/register': 7.23.7(@babel/core@7.23.7)
       babel-core: 7.0.0-bridge.0(@babel/core@7.23.7)
       chalk: 4.1.2
-<<<<<<< HEAD
-      flow-parser: 0.252.0
-=======
       flow-parser: 0.227.0
->>>>>>> 4991a9a9
       graceful-fs: 4.2.11
       micromatch: 4.0.5
       neo-async: 2.6.2

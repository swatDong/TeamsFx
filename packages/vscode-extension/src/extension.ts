--- conflicted
+++ resolved
@@ -430,7 +430,11 @@
   );
   context.subscriptions.push(addSso);
 
-<<<<<<< HEAD
+  const openTutorial = vscode.commands.registerCommand("fx-extension.openTutorial", (...args) =>
+    Correlator.run(handlers.openTutorialHandler, [TelemetryTriggerFrom.QuickPick, ...args])
+  );
+  context.subscriptions.push(openTutorial);
+
   const signinM365 = vscode.commands.registerCommand("fx-extension.signinM365", (...args) =>
     Correlator.run(handlers.signinM365Callback, args)
   );
@@ -458,12 +462,6 @@
     (...args) => Correlator.run(handlers.selectSubscriptionCallback, args)
   );
   context.subscriptions.push(specifySubscription);
-=======
-  const openTutorial = vscode.commands.registerCommand("fx-extension.openTutorial", (...args) =>
-    Correlator.run(handlers.openTutorialHandler, [TelemetryTriggerFrom.QuickPick, ...args])
-  );
-  context.subscriptions.push(openTutorial);
->>>>>>> 541d2aca
 
   const workspacePath = handlers.getWorkspacePath();
   vscode.commands.executeCommand(

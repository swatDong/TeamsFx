--- conflicted
+++ resolved
@@ -81,12 +81,8 @@
   CHAT_EXECUTE_COMMAND_ID,
   CHAT_OPENURL_COMMAND_ID,
   IsChatParticipantEnabled,
-<<<<<<< HEAD
-  chatParticipantName,
-  officeAddinChatParticipantName,
-=======
+  officeAddinChatParticipantId,
   chatParticipantId,
->>>>>>> a9b9e5bf
 } from "./chat/consts";
 import followupProvider from "./chat/followupProvider";
 import {
@@ -437,7 +433,7 @@
  */
 function registerOfficeAddinChatParticipant(context: vscode.ExtensionContext) {
   const participant = vscode.chat.createChatParticipant(
-    officeAddinChatParticipantName,
+    officeAddinChatParticipantId,
     officeAddinChatRequestHandler
   );
   participant.iconPath = vscode.Uri.joinPath(context.extensionUri, "media", "teams.png");

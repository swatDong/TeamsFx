--- conflicted
+++ resolved
@@ -23,11 +23,12 @@
 import createCommandHandler from "./commands/create/createCommandHandler";
 import { ProjectMetadata } from "./commands/create/types";
 import nextStepCommandHandler from "./commands/nextstep/nextstepCommandHandler";
-<<<<<<< HEAD
-import { TeamsChatCommand, OfficeAddinChatCommand } from "./consts";
-=======
-import { TeamsChatCommand, chatParticipantId } from "./consts";
->>>>>>> a9b9e5bf
+import {
+  TeamsChatCommand,
+  chatParticipantId,
+  OfficeAddinChatCommand,
+  officeAddinChatParticipantId,
+} from "./consts";
 import followupProvider from "./followupProvider";
 import { defaultSystemPrompt } from "./prompts";
 import { getSampleDownloadUrlInfo, verbatimCopilotInteraction } from "./utils";
@@ -115,7 +116,11 @@
   response: ChatResponseStream,
   token: CancellationToken
 ): Promise<ICopilotChatResult> {
-  const chatTelemetryData = ChatTelemetryData.createByCommand("");
+  const chatTelemetryData = ChatTelemetryData.createByParticipant(
+    officeAddinChatParticipantId,
+    "",
+    request.location
+  );
   ExtTelemetry.sendTelemetryEvent(TelemetryEvent.CopilotChatStart, chatTelemetryData.properties);
   const messages = [
     defaultOfficeAddinSystemPrompt(),

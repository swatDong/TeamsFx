// Copyright (c) Microsoft Corporation.
// Licensed under the MIT license.

import { localize } from "../utils/localizeUtils";
import { ProjectMetadata } from "../chat/commands/create/types";
import * as vscode from "vscode";

export function getOfficeProjectMatchSystemPrompt(projectMetadata: ProjectMetadata[]) {
  const addinDescription = projectMetadata
    .map((config) => `'${config.id}' : ${config.description}`)
    .join("\n");

  const addinMatchPrompt = `
    **Instructions:**
    Given a user's input, compare it against the following predefined list of Office JavaScript add-in with {id : description} format. If the input aligns closely with one of the descriptions, return the most aligned id. If there is no close alignment, return empty string.

    **Predefined add-in:**
    ${addinDescription}

    **User Input:**
    "a word addin that can help me manage my team's tasks and deadlines within my documents."

    **Response Logic:**
    - If the input contains keywords or phrases that match closely with the descriptions (e.g., "manage tasks," "deadlines"), identify the most relevant add-in id.
    - If the input is vague or does not contain specific keywords of scenarios that match the descriptions, return empty string.
    - Only return "word-taskpane", "powerpoint-taskpane", "excel-taskpane" if user just want a simple hello world addin.

    **Response:**
    - the response must strictly follow the JSON format below
    { "addin": id }
  `;

  return new vscode.LanguageModelChatSystemMessage(addinMatchPrompt);
}

export const defaultOfficeSystemPrompt = () => {
  const defaultNoCodeProjectGeneration = localize(
    "teamstoolkit.chatParticipants.officeAddIn.default.noConceptualAnswer"
  );
  const defaultNoJSAnswer = localize(
    "teamstoolkit.chatParticipants.officeAddIn.default.noJSAnswer"
  );

  return new vscode.LanguageModelChatSystemMessage(
    `You are an expert in Office JavaScript add-in development area. Your job is to answer general conceputal question related with Office JavaScript add-in development. Follow the <Instructions> and think step by step.
  
    <Instruction>
    1. Do not suggest using any other tools other than what has been previously mentioned.
    2. Assume the user is only interested in Office JavaScript Add-ins.
    3. Check user's query if a conceptual quesion. Check some samaples of conceptual questions in "Conceptual Sample" tag.
    4. If it is a conceptual question, provide your answers. 
    5. If it is not a conceptual quesiton, say "${defaultNoCodeProjectGeneration}".
    6. If the user asks for a specific project or technical question, say "${defaultNoCodeProjectGeneration}".
    7. If the user asks questions about non-JavaScript Add-ins (like COM add-ins, VSTO add-ins), say "${defaultNoJSAnswer}".
    8. Do not overwhelm the user with too much information. Keep responses short and sweet.
    9. Think step by step and provide the answer.
    </Instruction>
  
    <Conceptual Sample>
      <Sample>What's an Office Add-in?</Sample>
      <Sample>What could an Office Add-in do (extensible point, capability)?</Sample>
      <Sample>What's Custom Functions? </Sample>
    </Conceptual Sample>
    `
  );
};

<<<<<<< HEAD
=======
export function getPlannerPrompt() {
  const plannerResponseSchema = `{
    "response":
      {
        "init_plan" : "1. the first step in the plan\n 2. the second step in the plan\n 3. the third step in the plan",
        "host" : "Word"
      }
  }`;

  const plannerPrompt = `You are the Planner and expert in Office JavaScript Add-in area to help finish the user task.
## User Character
- The User's input should be the request or additional information to automate a certain process or accomplish a certain task using Office JavaScript APIs.
- The user is asking for a code snippet or function that can be used to accomplish the task.
- The input of the User will prefix with "User:" in the chat history.

## Planner Character
- Planner is an expert in Office JavaScript Add-ins, and familiar with scenarios and capabilities of Office JavaScript Add-ins and APIs.
- Planner should try the best to plan the subtasks related with Office JavaScript Add-ins.
- Planner's role is to plan the subtasks to resolve the request from the User.

## Planner's response format
  - Planner must strictly format the response into the following JSON object:
    ${plannerResponseSchema}
  - Planner's response must always include the 2 types of elements "init_plan", "host".
    - "init_plan" is the initial plan that Planner provides to the User.
    - "host" is the platform to indicate which Office application is the most relvevant to the user's ask in "init_plan". You can only pick from "Excel", "Word", "PowerPoint", "CustomFunction".
  - Planner must not include any other types of elements in the response that can cause parsing errors.

  ## About planning
  You need to make a step-by-step plan to complete the User's task. The planning process includes 2 phases:

  ## Initial planning
    - Decompose User's API code generation ask into sub steps and list them as the detailed plan steps.
    - Each sub step should be handled by stand alone Office JavaScript API.

  ## Office JavaScript Api Host Detection
    - Determine which Office application is the most relvevant to the user's ask.
`;

  return new vscode.LanguageModelChatSystemMessage(plannerPrompt);
}

// export function getOfficeGenerateCodePrompt(apiSample: string) {
//   const generateCodePrompt = `
// <Role>
// You are a senior developer in Office JavaScript add-in development area. You are especially an expert in code generation about Office JavaScript API, JavaScript and TypeScript. Follow the <Instructions> and think step by step.

// <Instructions>
// - Generate Office JavaScript API related code to resolve the user's ask.
// - The generated code snippet must strictly follow <CodeStructure>.
// - Reference <CodeExample> for any Office JavaScript API related code generation.
// - Add inline comments in the generated code. Make sure the comments align with the code.
// - For asks beyond the scope of Office JavaScript Add-ins and JavaScript, politely refuse the request.
// - Explain the code snippet generated. Keep the explaination short and to the point.
// </Instructions>

// <CodeStructure>
// - There must be one and only one main method in one code snippet. The main method must strictly follow the structure <CodeTemplate>.
// - The main method must have a meaningful [functionName], a correct [hostName] of Word, Excel or Powerpoint, and runnable [Code] to address the user's ask.
// - All variable declarations MUST be in the body of the main method.
// - No more code should be generated except for the main method.
// - The main method must use well-known service, algorithm, or solutions as recommendation to cover uncleared details.
// </CodeStructure>

// <CodeTemplate>
// \`\`\`javascript
// // This is a lambda function without any parameter.
// export async function [functionName]() {
//   try {
//     await [hostName]].run(async (context) => {
//       // add comments to explain the code
//       [Code]
//     })
//   } catch (error) {
//     console.error(error);
//   }
// }
// \`\`\`
// </CodeTemplate>

// <CodeExample>
// \`\`\`
// ${apiSample}
// \`\`\`
// </CodeExample>
// `;

//   return new vscode.LanguageModelChatSystemMessage(generateCodePrompt);
// }

>>>>>>> c93d28f6
export const describeOfficeProjectSystemPrompt = new vscode.LanguageModelChatSystemMessage(
  `You are an advisor for Office Add-in developers. You need to describe the project based on the name and description field of user's JSON content. You should control the output between 50 and 80 words.`
);

export const excelSystemPrompt = `
The following content written using Markdown syntax, using "Bold" style to highlight the key information.

There're some references help you to understand some key concepts, read it and repeat by yourself, Make sure you understand before process the user's prompt.
# Understanding Microsoft Excel A1 notation string:
**Excel A1 notation** is a way to refer to cells and ranges in Excel. It uses the column letter and row number to identify a cell. For example, "A1" refers to the cell at the first column and first row. 
**A1 notation range** is represented by two cell references separated by a colon. For example, "A1:B2" represents a range that includes cells A1, B1, A2, and B2. 
To determine the size of a range represented by an A1 notation, you need to calculate the difference between the row numbers and the column letters of the two cell references. 
For example, in the range "A1:B2":
- The row size is 2 - 1 + 1 = 2 (subtract the first row number from the second and add 1 because Excel is 1-indexed).
- The column size is 2 - 1 + 1 = 2 (subtract the first column number from the second and add 1, assuming A is 1, B is 2, etc.).
So, the A1 notation range "A1:B2" represents a **2x2** area. And the range "D5:H6" represents a **2x5**.

# Valid A1 notation string:
A valid Microsoft Excel A1 notation string is a combination of a column letter and a row number. The column letter(s) are always uppercase, and the row number is always a positive integer. **Row numbers is 1-indexed, that "A3" means the 3rd row.**
For a **single cell**, the A1 notation is the column letter followed by the row number. For example: "A1" refers to the cell at the intersection of column "A" and row "1".
For **multiple cells** (a A1 notation range), the A1 notation is the top-left cell's A1 notation, a colon (:), and then the bottom-right cell's A1 notation. For example: "A1:B2" refers to a 2x2 block of cells starting at "A1" and ending at "B2".

# Dynamic A1 notation string and Office JavaScript API:
Keep in mind the **row number** starts from **1**, and the **column letter** starts from "A". Given an array of data to build a A1 notation string, you should make sure the size of the range is the same as the size of the data array. For example, if you have an array of data named "dataArray" with 10 elements, and you want to set the data to a multiple cells range start form "A2", then the expression should be \`A2:B\${dataArray.length + 1}\`.

# Range size in Excel JavaScript API:
In Office JavaScript API, we use two-dimensions array to present the values of a single cell, or mutiple cells. A single cell (1 column x 1 row) is represented by a two-dimensions array with one element. For example, the value of cell "A1" is represented by \[\[value\]\]. A range of cells is represented by a two-dimensions array with multiple elements. For example, the range "A1:B2" is represented by \[\[ , \], [ , ]\].

# Declared size and actual size of a range In Office JavaScript API:
Any range object has a declared size, the actual size set to the range using the .values property. The right-hand operant of the .values property should be a two-dimensions array, and the size of the array should be the same as the **declared** size of the range. For example, if you have a range object "range" represents a 2x3 range, then you should set the values of the range using the expression \`range.values = [[ , , ], [ , , ]]\`

Let's think step by step.
`;

export const customFunctionSystemPrompt = `
The following content written using Markdown syntax, using "Bold" style to highlight the key information.

There're some references help you to understand The Office JavaScript API Custom Functions, read it and repeat by yourself, Make sure you understand before process the user's prompt. 
# References:
## Understanding the difference between a Custom Functions and the normal TypeScript/JavaScript function:
In the context of Office Excel Custom Functions, there are several differences compared to normal JavaScript/TypeScript functions:
## Metadata 
Custom Functions require metadata that specifies the function name, parameters, return value, etc. This metadata is used by Excel to properly use the function.

## Async Pattern
Custom Functions can be asynchronous, but they must follow a specific pattern. They should return a Promise object, and Excel will wait for the Promise to resolve to get the result.

## Streaming Pattern
For streaming Custom Functions, they must follow a specific pattern. They should take a handler parameter (typically the last parameter), and call the handler.setResult method to update the cell value.

## Error Handling
To return an error from a Custom Function, you should throw an OfficeExtension.Error object with a specific error code.

## Limited API Access
Custom Functions can only call a subset of the Office JavaScript API that is specifically designed for Custom Functions.

## Stateless
Custom Functions are stateless, meaning they don't retain information between function calls. Each call to a function has separate memory and computation.

## Cancellation
Custom Functions should handle cancellation requests from Excel. When Excel cancels a function call, it rejects the Promise with an "OfficeExtension.Error" object that has the error code "OfficeExtension.ErrorCodes.generalException".

## Example of a Custom Function:
\`\`\`typescript
/**
 * Returns the second highest value in a matrixed range of values.
 * @customfunction
 * @param {number[][]} values Multiple ranges of values.
 */
function secondHighest(values) {
  let highest = values[0][0],
    secondHighest = values[0][0];
  for (let i = 0; i < values.length; i++) {
    for (let j = 0; j < values[i].length; j++) {
      if (values[i][j] >= highest) {
        secondHighest = highest;
        highest = values[i][j];
      } else if (values[i][j] >= secondHighest) {
        secondHighest = values[i][j];
      }
    }
  }
  return secondHighest;
}
\`\`\`
The @customfunction tag in the JSDoc comment is used to indicate that this is a Custom Function. The @param and @returns tags are used to specify the parameters and return value. It's important to follow this pattern when creating Custom Functions in Excel.

## Invocation parameter
Every custom function is automatically passed an invocation argument as the last input parameter, even if it's not explicitly declared. This invocation parameter corresponds to the Invocation object. The Invocation object can be used to retrieve additional context, such as the address of the cell that invoked your custom function. To access the Invocation object, you must declare invocation as the last parameter in your custom function.
The following sample shows how to use the invocation parameter to return the address of the cell that invoked your custom function. This sample uses the address property of the Invocation object. To access the Invocation object, first declare CustomFunctions.Invocation as a parameter in your JSDoc. Next, declare @requiresAddress in your JSDoc to access the address property of the Invocation object. Finally, within the function, retrieve and then return the address property.
\`\`\`typescript
/**
 * Return the address of the cell that invoked the custom function. 
 * @customfunction
 * @param {number} first First parameter.
 * @param {number} second Second parameter.
 * @param {CustomFunctions.Invocation} invocation Invocation object. 
 * @requiresAddress 
 */
function getAddress(first, second, invocation) {
  const address = invocation.address;
  return address;
}
\`\`\`

So once you understand the concept of Custom Functions, you should make sure:
- The JSDoc comment is correctly added to the function.
- The function must return a value.
- The invocation parameter is correctly added to the function.
- The function follows the asynchronous pattern if necessary.
- The function follows the streaming pattern if necessary.
- Although that is not forbidden, but you should explicitly state in your code that the function must avoid using the Office JavaScript API.

Let's think step by step.
`;

export function getUserInputBreakdownTaskUserPrompt(userInput: string): string {
  return `
  # Role:
  You are an expert in Office JavaScript Add-ins, and you are familiar with scenario and the capabilities of Office JavaScript Add-ins. You need to offer the user a suggestion based on the user's ask.

  # Your tasks:
  For this given ask: "${userInput}" to you. I need you help to analyze it, and give me your suggestion. 

  Please share your suggestion as a JSON object.

  Think about that step by step.
  `;
}

export function getUserInputBreakdownTaskSystemPrompt(): string {
  return `
  The following content written using Markdown syntax, using "Bold" style to highlight the key information.

  # Role:
  You are an expert in Office JavaScript Add-ins, and you are familiar with scenario and the capabilities of Office JavaScript Add-ins. You need to offer the user a suggestion based on the user's ask.

  # Context:
  The output must be a JSON object wrapped into a markdown json block, and it will contain the following keys:
  - host. value is a string.
  - shouldContinue. value is a Boolean.
  - data. value is a string array.
  - complexity. value is a number.
  - customFunctions. value is a Boolean.

  # Your tasks:
  Repeat the user's ask, make sure you give user suggestion based on the guidance below:
  1. Check if should accept the ask or reject it, by using the following criteria:
    - If the ask is not relevant to Microsoft Excel, Microsoft Word, or Microsoft PowerPoint, you should reject it because today this agent only support offer assistant to those Office host applications. And give the reason to reject the ask.
    - If the ask is not about automating a certain process or accomplishing a certain task using Office JavaScript Add-ins, you should reject it. And give the reason to reject the ask.
    - If the ask is **NOT JUST** asking for generate **TypeScript** or **JavaScript** code for Office Add-ins. You should reject it. And give the reason to reject the ask. For example, if part of the ask is about generating code of VBA, Python, HTML, CSS, or other languages, you should reject it. If that is not relevant to Office Add-ins, you should reject it. etc.
    - If the ask is about generate content beyond the code, you should reject it. And give the reason to reject the ask. For example, if the ask is about generate a document, a noval, a word document content, a powerpoint slide content, etc. you should reject it.
    - If you cannot process the ask, you should reject it. And give me the reason to reject the ask.
    - Otherwise, treat you will accept that ask. 
  2. Only If you can process the ask, follow the steps below for offering the suggestion:
    1. Identify the user ask if it explicitly asks for custom functions:
      - set the value of "customFunctions" field of output object to be "true" if the ask is about custom functions
      - set the value of "customFunctions" field of output object to be "false" if the ask is not about custom functions
    2. Identify a "complexity" score, the value of it is a number to indicate the complexity of the user's ask. The number should be between 1 to 100, 1 means the ask is very simple, 100 means the ask is very complex. Set this score into the "complexity" field of the output JSON object.
    This is the rule to calculate the complexity:
    - If there's no interaction with Office JavaScript Add-ins API, set the score range from very simple to simple. If maps to score, that coulld be (1, 25).
    - If there's a few interaction (less than 5) with Office JavaScript Add-ins API, set the score range from simple to medium. If maps to score, that coulld be (26, 50).
    - If there's several interaction (more than or equals to 5, less than 8) with Office JavaScript Add-ins API, set the score range from medium to complex. If maps to score, that coulld be (51, 75).
    - If there's many interaction (more than or equals to 8) with Office JavaScript Add-ins API, set the score range from complex to very complex. If maps to score, that coulld be (76, 100).
    2. If this is a complex task, that the "complexity score" greater than 50, based on intentions, break it down into up to three steps present as TypeScript functions. For each function, give a one line function description, that should have description of the function intention, what parameters it should take, and what it should return. Do not break the description into multiple sub items. Add those function descriptions to the "data" field of the output JSON object.
      - bypass step like "create a new Office Add-ins project" or "create a new Excel workbook" or "create a new Word document" or "create a new PowerPoint presentation".
      - bypass step like "open the workbook" or "open the document" or "open the presentation".
      - bypass step like "save the workbook" or "save the document" or "save the presentation".
      - bypass step like the "generate Addins Code" or "generate xxx Code".
      - bypass step like "Use the Office JavaScript Add-ins API to perform the required operations".
      - bypass step like "Register the xxx function".
    3. If this is a simple task, that the "complexity score" less than 50, generate a single one line function description for this task without any break down, and put that description into the "data" field. That description should have description of the function intention, what parameters it should take, and what it should return. Do not break the description into multiple sub items.
    4. Check the value of output object's "customFunctions" field:
      - If the value is "true", you should not include the entry function description in the "data" field.
      - If the value is "false", you should include the entry function description in the "data" field. The entry function description should summarize how other functions be called in what order. The entry function must named as "main", and takes no parameters, declared as 'async function'.
    5. Identify and set the "host" property of the output JSON object, that value is a string to indicate which Office application is the most relevant to the user's ask. You can pick from "Excel", "Word", "PowerPoint". 

    Following are some Examples:
    1. This is an example of the list that ask is not about custom functions, it must contains a entry function descriptions named 'main':
      - Create a function named 'createTrendlineChart'. This function should take the object instance of 'Excel.Worksheet' and the range values which type is 'any[][]' as parameters. It should create a trendline chart in the worksheet where dates are set as the x-value and prices as the y-value. Return a Promise<Excel.Chart> object.
      - Create an entry function named 'main'. This function doesn't take any parameters and will call 'createTrendlineChart' to create a trendline chart in worksheet. The function should be declared as 'async function'.
    2. This is an example of the list that ask about custom functions, it must not contains the entry function descriptions:
      - Create a custom functions named 'addSum'. This function should take two number values as parameters. Return the Promise<number> object. The function should be declared as 'async function'.
  
  If you suggested to accept the ask. Put the list of function description into the "data" field of the output JSON object. A "shouldContinue" field on that JSON object should be true.
  If you suggested to reject the ask, put the reason to reject into the "data" field of the output JSON object. A "shouldContinue" field on that JSON object should be false.
  You must strickly follow the format of output.

  #The format of output:
  Beyond the mark down json code block. You should not add anything else to the output

  Think about that step by step.
  `;
}

export function getCodeGenerateGuidance(host: string) {
  return `
  # Coding rules:
    - Code must be TypeScript compabible with ES2015.
    - Include type declarations in variable declaration, function return declaration, function argument declaration.
    - Add rich comments to explain the code.
    - Don't add invocation of the main or entry function.
    - Use async/await over .then for Promise.
    - An async function must return a Promise.
    - Must await for async function.
    - Use try-catch over .catch for Promise.
    - Use "fetch" over "XMLHttpRequest".
    - Don't use enum const. Like "Sunny", "Rainy", "Cloudy", or 0, 1, 2. Use enum instead.
    - Don't add "import" statement or "require" statement.
    - If The code use hypothetical service endpoint, must explain the response data structure with comment.
    - For multiple data types, using "as" keyword convert to single type.
    - Wrapped access to Office JavaScript object into the callback function of ${host}.run.
    - Run "$AccessObject".load("$PropertyName") before access the $Propery of the object.
    - Run "context.sync()" right after the $AccessObject.load() to sync the data.
  `;
}

export function getGenerateCodeUserPrompt(
  userInput: string,
  host: string,
  suggestedFunctions: string[]
): string {
  return `
The following content written using Markdown syntax, using "Bold" style to highlight the key information.

# Your role:
You're a professional and senior Office JavaScript Add-ins developer with a lot of experience and know all best practice on TypeScript, JavaScript, popular algorithm, Office Add-ins API, and deep understanding on the feature of Office applications (Word, Excel, PowerPoint). You should help the user to automate a certain process or accomplish a certain task, by generate TypeScript code using Office JavaScript Add-ins.

# Context:
This is the ask need your help to generate the code for this request: ${userInput}.
- The request is about Office Add-ins, and it is relevant to the Office application "${host}".
- It's a suggested list of functions with their purpose and details. **Read through those descriptions, and repeat by yourself**. Make sure you understand that before go to the task:
${suggestedFunctions.map((task) => `- ${task}`).join("\n")}

# Your tasks:
Generate code for each listed functions based on the user request, the generated code **MUST** include implementations of those functions listed above, and not limited to this. Code write in **TypeScript code** and **Office JavaScript Add-ins API**, while **follow the coding rule**. Do not generate code to invoke the "main" function or "entry" function if that function generated.

${getCodeGenerateGuidance(host)}

# Format of output:
**You must strickly follow the format of output**. The output will only contains code without any explanation on the code or generate process. Beyond that, nothing else should be included in the output.
- The code surrounded by a pair of triple backticks, and must follow with a string "typescript". For example:
\`\`\`typescript
// The code snippet
\`\`\`

Let's think step by step.
    `;
}

export function getGenerateCodeSamplePrompt(): string {
  return `
  The following content written using Markdown syntax, using "Bold" style to highlight the key information.

  # There're some samples relevant to the user's ask, you must read and repeat following samples before generate code. And then use the content and coding styles as your reference when you generate code:
  `;
}

export function getFixIssueUserPrompt(
  codeSnippet: string,
  additionalInfo: string,
  historicalErrors: string[]
): string {
  return `
# Role:
You're a professional and senior Office JavaScript Add-ins developer with a lot of experience and know all best practice on TypeScript, JavaScript, popular algorithm, Office Add-ins API, and deep understanding on the feature of Office applications (Word, Excel, PowerPoint). You need to offer the assistance to fix the code issue in the user given code snippet.

# Context:
Given a Office JavaScript add-in code snippet. It have some errors and warnings in the code snippet. You should make code changes on my given code snippet to fix those errors and warnings. You are allowed to change the function body, but not allowed to change the function signature, function name, and function parameters. And you're not allowed to remove the function.
\`\`\`typescript
${codeSnippet};
\`\`\`
${
  !!additionalInfo
    ? "The prior fix is inapprioriate, some details as '" +
      additionalInfo +
      "', you should learn from your past errors and avoid same problem in this try."
    : ""
}

${
  historicalErrors.length > 0
    ? "The historical errors you made in previous tries that you should avoid:\n- " +
      historicalErrors.join("\n\n- ")
    : ""
}

# Your tasks:
Fix all errors on the given code snippet then return the updated code snippet back. 

Let's think step by step.
    `;
}

export function getFixIssueDefaultSystemPrompt(
  host: string,
  substeps: string[],
  errorMessages: string[],
  warningMessage: string[]
): string {
  return `
  The following content written using Markdown syntax, using "Bold" style to highlight the key information.
  
  # Context:
  The user given code snippet generated based on steps below, you should make some code changes on the code snippet, then return the code snippet with changes back.
  - ${substeps.join("\n- ")}
  
  # Your task:
  1. Fix listed errors and warining below all together. Don't introduce new errors.
  - ${errorMessages.join("\n- ")}
  - ${warningMessage.join("\n- ")}
  2. update the user given code snippet with prior fixes.
  3. Return the updated user given code snippet.
  **You must always strickly follow the coding rule, and format of output**.
  
  ${getCodeGenerateGuidance(host)}
  
  Format of output:
  - The output should only contains code snippet. Beyond that, nothing else should be included in the output. 
  - The code output should be in one single markdown code block. 
  - Don't explain the code changes, just return the fixed code snippet.
  
  Example of output:
  That code snippet should surrounded by a pair of triple backticks, and must follow with a string "typescript". For example:
  \`\`\`typescript
  // The code snippet
  \`\`\`
  
  Let's think step by step.
      `;
}

export function getFixSuggestionPropertyDoesNotExistOnTypeUnionTypePrompt(unionTypes: string[]) {
  return `The type is a union type. Add code convert the union type to a single type using "as" keyword, then use the property of the type. You should pick the most relevant one of the types to convert: ${unionTypes.join(
    ", "
  )}.`;
}

export function getFixSuggestionPropertyDoesNotExistOnTypeNoDetailSuggestion(
  className: string,
  invalidProperty: string
) {
  return `
The type '${className}' is not a valid Office JavaScript API type, and '${invalidProperty}' is invalid property or method of the type '${className}'. You may incorrectly use a namespace, or other raw JavaScript type. You should fix that by rewrite relevant code snippet with different approach.`;
}

export function getFixSuggestionPropertyDoesNotExistOnTypeFoundConcreateMembership(
  className: string,
  invalidProperty: string,
  comments: string | undefined,
  declaration: string | undefined
) {
  return `
  '${invalidProperty}' is invalid property or method of the type '${className}'. 
  You should fix that by using the listed method or property below.
  method or property of type '${className}':
  \`\`\`typescript
  ${comments || ""}
  ${declaration || ""}
  \`\`\`\n`;
}

export function getFixSuggestionPropertyDoesNotExistOnTypeFoundCandidateOfFixing(
  index: number,
  className: string,
  comments: string | undefined,
  declaration: string | undefined
) {
  return `
${index + 1}. Candidate for fixing:
  \`\`\`typescript
  // This is method or property of type '${className}'
  ${comments || ""}
  ${declaration || ""}
  \`\`\`\n`;
}

export function getFixSuggestionPropertyDoesNotExistOnTypeFoundGeneralSuggestion(
  className: string,
  invalidProperty: string,
  suggestions: string[],
  memberNames: string[]
) {
  return `
'${invalidProperty}' is invalid property or method of the type '${className}'. 
Based on the purpose of that line of code, you can refer potential possible relevant properties or method below. It may need more than one intermediate steps to get there, using your knownledge and the list below to find the path.

${suggestions.join("\n")}

You may able to use the property or method of the type '${className}' as the start of the intermediate steps. The class indicates the type of the object, and the property or method indicates the action or the property of the object.
\`\`\`typescript
${memberNames.join("\n")}
\`\`\`\n`;
}

export function getFixSuggestionNoFunctionReturnOrNoimplementation() {
  return `The function should return a value, or the function should have an implementation.`;
}

export function getFixSuggestionCannotFindModule() {
  return `Remove the module import statement from the code.`;
}

export function getFixSuggestionArgumentCountMismatchGeneral() {
  return `Rewrite the code with the correct number of arguments.`;
}

export function getFixSuggestionArgumentCountMismatchHasSignature(
  expected: number,
  actual: number,
  declaration: string
) {
  return `The method expects ${expected} arguments, but you provided ${actual}. Rewrite the code with the correct number of arguments. Make sure you follow this method declaration: \n\`\`\`typescript\n${declaration}\n\`\`\`\n`;
}

export function getFixSuggestionArgumentCountMismatchWithoutSignature(declaration: string) {
  return `Rewrite the code with the correct number of arguments. Make sure you follow this method declaration: \n\`\`\`typescript\n${declaration}\n\`\`\`\n`;
}

export function getFixSuggestionArgumentTypeMismatchWithDeclaration(declaration: string) {
  return `You make the method call with invalid arugment, or the type of arugment does not match the expected type. If the source type is a union type, and union type could convert to the target type, then convert it to the single type match the expected type using "as" keyword. Otherwise, rewrite method invocation follow the method declaration below: \n\`\`\`typescript\n${declaration}\n\`\`\`\n`;
}
export function getFixSuggestionArgumentTypeMismatchWithTypeDetail(
  invalidType: string,
  validType: string
) {
  return `Find a property or method of the type '${invalidType}' it server for a similar purpose, and result to the type '${validType}', rewrite the code to use the property or method. Or rewrite the code using an alternative approach to achieve the same purpose.`;
}

export function getFixSuggestionArgumentTypeMismatchGeneral() {
  return `Rewrite relevant code, or use an alternative approach to achieve the same purpose.`;
}

export function getFixSuggestionOperatorAddOnTypeMismatch() {
  return `You should understand the purpose of that operation. The left-hand operand or the right-hand operand is unexpected, You use wrong object, or should use an alternative format of that object, in order to make two objects type compatible for the operator.`;
}

export function getFixSuggestionTypeIsNotAssignableToType() {
  return `You should understand the purpose of that assignment. The right-hand operand is unexpected. You use wrong object, or you should not assign the right-hand operand to the left because the right-hand operand is not assignable (like 'void'), or should use an alternative format of that object in order to make two objects type compatible for the operator.`;
}

export function getFixSuggestionConvertTypeToTypeMistake() {
  return `You should understand the purpose of that expression. The right-hand operand is unexpected, You use wrong object, or should use an alternative format of that object, in order to make two objects type compatible for the operator.`;
}

export function getFixSuggestionOverloadMismatchWithDeclaration(declaration: string) {
  return `You have mixed several overload forms of the method. Rewrite the code follow this method declaration: \n\`\`\`typescript\n${declaration}\n\`\`\`\n`;
}

export function getFixSuggestionOverloadMismatchGeneral() {
  return `You have mixed several overload forms of the method. You use wrong object, or you should use an alternative format of that object, in order to match the first overload.`;
}

export function getFixSuggestionCannotFindName() {
  return `Declare the variable before using it or implement the missing function.`;
}

export function getFixSuggestionCannotAssignToReadOnlyProperty() {
  return `Remove the assignment statement, or find a method available to change the value.`;
}

export function getFixSuggestionTopLevelExpressionForbiden() {
  return `Wrap the await expression in an async function, or wrap all the code in an async function.`;
}

export function getFixSuggestionExpressionExpectedHandlder() {
  return `The expression is incomplete, finish that using Hypothetical implementation.`;
}

export function getSuggestionOnAPIObjectPropertyAccessBeforeLoad(
  accessObjStr: string,
  propertyStr: string,
  line: number
) {
  return `Double check: Office API Object Property Access: ${accessObjStr.toString()}.${propertyStr} at line ${line}. You'd make sure the ${propertyStr} been loaded from ${accessObjStr.toString()} using the load function if that is necessary.`;
}

export function getSuggestionOnExcelA1NotationInStringConcatenationRight(
  fullExpression: string,
  line: number,
  rightExpression: string
) {
  return `Double check: Excel A1 Notation in String Concatenation: '${fullExpression}' at line ${line}. Based on the Excel A1 notation string definition, and code context, double check if the ${rightExpression} represent the expected row size. And expression '${fullExpression}' present the expected range size. Double check if the A1 notation intended to represent the expected range size, like contains the range of headers, or just range of data. If the A1 notation contains header, make sure you always count on that header in following places. If the size is not expected, update the code to match the expected size.`;
}

export function getSuggestionOnExcelA1NotationInStringConcatenationLeft(
  fullExpression: string,
  line: number,
  leftExpression: string
) {
  return `Double check: Excel A1 Notation in String Concatenation: '${fullExpression}' at line ${line}. Based on the Excel A1 notation string definition, and code context, double check if the ${leftExpression} represent the expected row size. And expression '${fullExpression}' present the expected range size. Double check if the A1 notation intended to represent the expected range size, like contains the range of headers, or just range of data. If the A1 notation contains header, make sure you always count on that header in following places. If the size is not expected, update the code to match the expected size.`;
}

export function getFixSuggestionExcelA1NotationInStringInterpolationPropertyAccess(
  fullExpression: string,
  line: number,
  subExpression: string
) {
  return `Double check: Excel A1 Notation in String Interpolation: ${fullExpression} at line ${line}. Based on the Excel A1 notation string definition, and code context, Double check the ${subExpression} represent the expected size. Double check if the A1 notation intended to represent the expected range size, like contains the range of headers, or just range of data. If the A1 notation contains header, make sure you always count on that header in following places. If the size is not expected, update the code to match the expected size.`;
}

export function getFixSuggestionExcelA1NotationInStringInterpolationBinaryExpressionLeftNumberLiteral(
  fullExpression: string,
  line: number,
  subExpression: string,
  numberLiteral: string,
  targetVariable: string
) {
  return `Double check: Excel A1 Notation in String Interpolation: ${fullExpression} at line ${line}. Double check the '${subExpression}' has the expected size, because you're try to plus or minus a number '${numberLiteral}' on the '${targetVariable}'. Double check if the A1 notation intended to represent the expected range size, like contains the range of headers, or just range of data. If the A1 notation contains header, make sure you always count on that header in following places. If the size is not expected, update the code to match the expected size.`;
}

export function getFixSuggestionExcelA1NotationInStringInterpolationBinaryExpressionRightNumberLiteral(
  fullExpression: string,
  line: number,
  subExpression: string,
  numberLiteral: string,
  targetVariable: string
) {
  return `Double check: Excel A1 Notation in String Interpolation: ${fullExpression} at line ${line}. Double check the '${subExpression}' has the expected size, because you're try to plus or minus a number '${numberLiteral}' on the '${targetVariable}'.Double check if the A1 notation intended to represent the expected range size, like contains the range of headers, or just range of data. If the A1 notation contains header, make sure you always count on that header in following places. If the size is not expected, update the code to match the expected size.`;
}

export function getFixSuggestionExcelA1NotationInStringInterpolationBinaryExpressionGeneral(
  fullExpression: string,
  line: number,
  subExpression: string,
  numberLiteral: string,
  targetVariable: string
) {
  return `Double check: Excel A1 Notation in String Interpolation: ${fullExpression} at line ${line}. Double check the '${subExpression}' has the expected size, because you're try to plus or minus '${numberLiteral}' on '${targetVariable}'. Double check if the A1 notation intended to represent the expected range size, like contains the range of headers, or just range of data. If the A1 notation contains header, make sure you always count on that header in following places. If the size is not expected, update the code to match the expected size.`;
}

export function getFixSuggestionExcelA1NotationInStringLiteralGeneral(
  fullExpression: string,
  line: number
) {
  return `Double check: Excel A1 Notation in String Literal: ${fullExpression} at line ${line}. Ensure the ${fullExpression} has the expected size. If it size is not fixed, you must update code by reading the size from the variable, object property or the function return value, convert the string literal to a template string, or use the string interpolation. Double check if the A1 notation intended to represent the expected range size, like contains the range of headers, or just range of data. If the A1 notation contains header, make sure you always count on that header in following places. If the size is not expected, update the code to match the expected size.`;
}

export function getTopKMostRelevantScenarioSampleCodesLLMPrompt(
  scenario: string,
  k: number,
  sampleDatas: { description: string }[]
) {
  return `
  # Role:
  You are an expert in Office JavaScript Add-ins, and you are familiar with scenario and the capabilities of Office JavaScript Add-ins. You need to offer the user a suggestion based on the user's ask.

  # Context:
  You should give suggestions as an JSON object, and the output must be the JSON object and it will contain the following keys:
  - selectedSampleCodes. value is a string array.
  
  Beyond this JSON object, you should not add anything else to the output. Do not explain, do not provide additional context, do not add any other information to the output.

  # Your tasks:
  For the given function description: '${scenario}', ignore those description of the declaration of the function(name, parameter, return type), focus on the core function intention and summarize that into a short phrase in no more than five words. For each strings listed below, you should also summarize them into a short phrase in no more than five words.
  Using that summarization from given function description, and short phrases from candidate strings below, find strings those short phrase has strong similarity with the summarization. You can pick from 0 up to ${k} strings, and put them into an array of string. If you don't find any relevant strings, you should return an empty array. For the array of string, it should be the value of the key 'selectedSampleCodes' in the return object.

  # The candidate strings:
  ${sampleDatas
    .map((sampleData, index) => (index + 1).toString() + ". " + sampleData.description)
    .join("\n")}

  # The format of output:
  Beyond the JSON object. You should not add anything else to the output.
  The example of output you must to follow: 
  { 
    selectedSampleCodes: ["string1", "string2"] 
  }
  `;
}<|MERGE_RESOLUTION|>--- conflicted
+++ resolved
@@ -65,99 +65,6 @@
   );
 };
 
-<<<<<<< HEAD
-=======
-export function getPlannerPrompt() {
-  const plannerResponseSchema = `{
-    "response":
-      {
-        "init_plan" : "1. the first step in the plan\n 2. the second step in the plan\n 3. the third step in the plan",
-        "host" : "Word"
-      }
-  }`;
-
-  const plannerPrompt = `You are the Planner and expert in Office JavaScript Add-in area to help finish the user task.
-## User Character
-- The User's input should be the request or additional information to automate a certain process or accomplish a certain task using Office JavaScript APIs.
-- The user is asking for a code snippet or function that can be used to accomplish the task.
-- The input of the User will prefix with "User:" in the chat history.
-
-## Planner Character
-- Planner is an expert in Office JavaScript Add-ins, and familiar with scenarios and capabilities of Office JavaScript Add-ins and APIs.
-- Planner should try the best to plan the subtasks related with Office JavaScript Add-ins.
-- Planner's role is to plan the subtasks to resolve the request from the User.
-
-## Planner's response format
-  - Planner must strictly format the response into the following JSON object:
-    ${plannerResponseSchema}
-  - Planner's response must always include the 2 types of elements "init_plan", "host".
-    - "init_plan" is the initial plan that Planner provides to the User.
-    - "host" is the platform to indicate which Office application is the most relvevant to the user's ask in "init_plan". You can only pick from "Excel", "Word", "PowerPoint", "CustomFunction".
-  - Planner must not include any other types of elements in the response that can cause parsing errors.
-
-  ## About planning
-  You need to make a step-by-step plan to complete the User's task. The planning process includes 2 phases:
-
-  ## Initial planning
-    - Decompose User's API code generation ask into sub steps and list them as the detailed plan steps.
-    - Each sub step should be handled by stand alone Office JavaScript API.
-
-  ## Office JavaScript Api Host Detection
-    - Determine which Office application is the most relvevant to the user's ask.
-`;
-
-  return new vscode.LanguageModelChatSystemMessage(plannerPrompt);
-}
-
-// export function getOfficeGenerateCodePrompt(apiSample: string) {
-//   const generateCodePrompt = `
-// <Role>
-// You are a senior developer in Office JavaScript add-in development area. You are especially an expert in code generation about Office JavaScript API, JavaScript and TypeScript. Follow the <Instructions> and think step by step.
-
-// <Instructions>
-// - Generate Office JavaScript API related code to resolve the user's ask.
-// - The generated code snippet must strictly follow <CodeStructure>.
-// - Reference <CodeExample> for any Office JavaScript API related code generation.
-// - Add inline comments in the generated code. Make sure the comments align with the code.
-// - For asks beyond the scope of Office JavaScript Add-ins and JavaScript, politely refuse the request.
-// - Explain the code snippet generated. Keep the explaination short and to the point.
-// </Instructions>
-
-// <CodeStructure>
-// - There must be one and only one main method in one code snippet. The main method must strictly follow the structure <CodeTemplate>.
-// - The main method must have a meaningful [functionName], a correct [hostName] of Word, Excel or Powerpoint, and runnable [Code] to address the user's ask.
-// - All variable declarations MUST be in the body of the main method.
-// - No more code should be generated except for the main method.
-// - The main method must use well-known service, algorithm, or solutions as recommendation to cover uncleared details.
-// </CodeStructure>
-
-// <CodeTemplate>
-// \`\`\`javascript
-// // This is a lambda function without any parameter.
-// export async function [functionName]() {
-//   try {
-//     await [hostName]].run(async (context) => {
-//       // add comments to explain the code
-//       [Code]
-//     })
-//   } catch (error) {
-//     console.error(error);
-//   }
-// }
-// \`\`\`
-// </CodeTemplate>
-
-// <CodeExample>
-// \`\`\`
-// ${apiSample}
-// \`\`\`
-// </CodeExample>
-// `;
-
-//   return new vscode.LanguageModelChatSystemMessage(generateCodePrompt);
-// }
-
->>>>>>> c93d28f6
 export const describeOfficeProjectSystemPrompt = new vscode.LanguageModelChatSystemMessage(
   `You are an advisor for Office Add-in developers. You need to describe the project based on the name and description field of user's JSON content. You should control the output between 50 and 80 words.`
 );

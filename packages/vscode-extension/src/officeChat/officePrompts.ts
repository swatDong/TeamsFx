--- conflicted
+++ resolved
@@ -835,22 +835,10 @@
   Beyond the JSON object, You should not add anything else to the output. Do not add the markdown syntax around the JSON object. Do not repeat the ask, do not ask questions, do not explain, do not provide additional context, do not add any other information to the output.
 
   # Your tasks:
-<<<<<<< HEAD
   Analyze each mentioned steps in the input, for any portion of those steps, and think what Office JavaScript Office API methods and properties should be used to fulfill those asks. A few Office JavaScript classes contains methods or properties declarations listed below as candidate for you. You should use them as your reference, pick those Office JavaScript API methods/properties will be used, including method or property in the intermediate step (for example, method or property in the chaining invoke), put those picked methods/properties into an array to return. Or return an empty list if no relevant strings are found. The list should be the value of the key 'picked' in the return object.
   Pay attention to the section of "The format of output" below, and make sure you follow the format.
 
   # The list of Office JavaScript API:
-
-=======
-  For the given description of user ask: 
-  "${codeSpec.replace(/"/g, "'")}"
-  and list of Office JavaScript Add-ins API object class names: '
-  ${classNamesList.join(
-    ","
-  )}', after understand the possible solution, you should able to pick some of the most relevant method and property declarations from the given list of method and property declaration below. Those picked method and property declarations should be used to complete the code it represent the user's ask. A sample code snippet may be offered below as reference, combine with the user's actual ask and the sample code, you should understand those methods and properties be used in similar scenario, then picked up declarations. You should pick the declaration from the below list, not from the given sample code. Then put the whole method or property declaration into an array of string. If you don't find any relevant declarations, you should return an empty array. For the array of string, it should be the value of the key 'picked' in the return object.
-
-  # The method and property declarations:
->>>>>>> e1b11d5b
   \`\`\`typescript
   ${tempClassDeclaration}
   \`\`\`

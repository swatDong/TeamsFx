// Copyright (c) Microsoft Corporation.
// Licensed under the MIT license.

import { LanguageModelChatMessage, LanguageModelChatMessageRole } from "vscode";
import { commonTemplates } from "./formats/common";
import { buildDynamicPromptInternal } from "./utils/buildDynamicPrompt";
import { IDynamicPromptFormat, MessageRole } from "./utils/types";

export interface IDynamicPrompt {
  messages: LanguageModelChatMessage[];
  version: string;
}

export function buildDynamicPrompt<T>(format: IDynamicPromptFormat<T>, args: T): IDynamicPrompt {
  try {
    const messages = format.messages.map((messageFormat) => {
      const { role, entryTemplate } = messageFormat;

      const prompt = buildDynamicPromptInternal(`templates.${entryTemplate}`, {
        args,
        common: commonTemplates,
        presets: format.presets,
        templates: format.templates,
      });

      return createMessage(role, prompt);
    });

    return {
      messages,
      version: format.version,
    };
  } catch (e) {
    throw e;
  }
}

function createMessage(role: MessageRole, prompt: string): LanguageModelChatMessage {
  switch (role) {
    case "system":
<<<<<<< HEAD
      return new LanguageModelChatMessage(LanguageModelChatMessageRole.System, prompt);
=======
>>>>>>> ef0e0262
    case "user":
      return new LanguageModelChatMessage(LanguageModelChatMessageRole.User, prompt);
    case "assistant":
      return new LanguageModelChatMessage(LanguageModelChatMessageRole.Assistant, prompt);
  }
}<|MERGE_RESOLUTION|>--- conflicted
+++ resolved
@@ -38,10 +38,6 @@
 function createMessage(role: MessageRole, prompt: string): LanguageModelChatMessage {
   switch (role) {
     case "system":
-<<<<<<< HEAD
-      return new LanguageModelChatMessage(LanguageModelChatMessageRole.System, prompt);
-=======
->>>>>>> ef0e0262
     case "user":
       return new LanguageModelChatMessage(LanguageModelChatMessageRole.User, prompt);
     case "assistant":

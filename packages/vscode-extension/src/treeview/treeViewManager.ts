--- conflicted
+++ resolved
@@ -242,11 +242,7 @@
         undefined,
         { name: "debug-alt", custom: false }
       ),
-<<<<<<< HEAD
-      ...(featureFlagManager.getBooleanValue(FeatureFlags.ChatParticipant)
-=======
       ...(featureFlagManager.getBooleanValue(FeatureFlags.ChatParticipantUIEntries)
->>>>>>> ef0e0262
         ? [
             new TreeViewCommand(
               localize("teamstoolkit.commandsTreeViewProvider.getCopilotHelpTitle"),

--- conflicted
+++ resolved
@@ -257,7 +257,6 @@
 
   FindSimilarIssues = "find-similar-issues",
 
-<<<<<<< HEAD
   InvokeTeamsAgent = "invoke-teams-agent",
 
   // Copilot Chat
@@ -265,14 +264,13 @@
   CopilotChat = "copilot-chat",
   CopilotChatFeedback = "copilot-chat-feedback",
   CopilotChatClickButton = "copilot-chat-click-button",
-=======
+
   //Office add-in related
   validateAddInManifest = "validate-addin-manifest",
   installAddInDependencies = "install-addin-dependencies",
   stopAddInDebug = "stop-office-addin-debug",
   generateAddInGUID = "generate-addin-guid",
   openNewOfficeAddInProject = "open-new-office-addin-project",
->>>>>>> 87e946b8
 }
 
 export enum TelemetryProperty {

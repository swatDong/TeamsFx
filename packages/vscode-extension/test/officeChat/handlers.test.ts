import * as chai from "chai";
import * as sinon from "sinon";
import chaiPromised from "chai-as-promised";
import * as vscode from "vscode";
<<<<<<< HEAD
import * as fs from "fs-extra";
import * as path from "path";
import * as os from "os";
=======
import fs from "fs-extra";
import path from "path";
>>>>>>> e56b39ea
import * as handler from "../../src/officeChat/handlers";
import * as util from "../../src/chat/utils";
import * as localizeUtils from "../../src/utils/localizeUtils";
import * as officeCreateCommandHandler from "../../src/officeChat/commands/create/officeCreateCommandHandler";
import * as generatecodeCommandHandler from "../../src/officeChat/commands/generatecode/generatecodeCommandHandler";
import * as officeNextStepCommandHandler from "../../src/officeChat/commands/nextStep/officeNextstepCommandHandler";
import * as workspaceUtils from "../../src/utils/workspaceUtils";
import { URI } from "../mocks/vsc/uri";
import { OfficeChatCommand } from "../../src/officeChat/consts";
import { CancellationToken } from "../mocks/vsc";
import { ExtTelemetry } from "../../src/telemetry/extTelemetry";
import {
  TelemetryEvent,
  TelemetryProperty,
  TelemetryTriggerFrom,
} from "../../src/telemetry/extTelemetryEvents";
import { Correlator } from "@microsoft/teamsfx-core";
import { ConstantString } from "@microsoft/teamsfx-core/build/common/constants";
import { OfficeChatTelemetryData } from "../../src/officeChat/telemetry";

chai.use(chaiPromised);

describe("File: officeChat/handlers.ts", () => {
  describe("Method: officeChatRequestHandler", () => {
    const sandbox = sinon.createSandbox();
    const response = {
      markdown: sandbox.stub(),
      button: sandbox.stub(),
    };
    const token = new CancellationToken();
    afterEach(() => {
      sandbox.restore();
    });

    it("call officeCreateCommandHandler", async () => {
      const request = {
        prompt: "test",
        command: OfficeChatCommand.Create,
        references: [],
        location: 1,
        attempt: 0,
        enableCommandDetection: false,
      } as vscode.ChatRequest;
      const officeCreateCommandHandlerStub = sandbox.stub(officeCreateCommandHandler, "default");
      handler.officeChatRequestHandler(
        request,
        {} as unknown as vscode.ChatContext,
        response as unknown as vscode.ChatResponseStream,
        token
      );
      chai.expect(officeCreateCommandHandlerStub.calledOnce);
    });

    it("call generatecodeCommandHandler", async () => {
      const request = {
        prompt: "test",
        command: OfficeChatCommand.GenerateCode,
        references: [],
        location: 1,
        attempt: 0,
        enableCommandDetection: false,
      } as vscode.ChatRequest;
      const generatecodeCommandHandlerStub = sandbox.stub(generatecodeCommandHandler, "default");
      handler.officeChatRequestHandler(
        request,
        {} as unknown as vscode.ChatContext,
        response as unknown as vscode.ChatResponseStream,
        token
      );
      chai.expect(generatecodeCommandHandlerStub.calledOnce);
    });

    it("call officeNextStepCommandHandler", async () => {
      const request = {
        prompt: "test",
        command: OfficeChatCommand.NextStep,
        references: [],
        location: 1,
        attempt: 0,
        enableCommandDetection: false,
      } as vscode.ChatRequest;
      const officeNextStepCommandHandlerStub = sandbox.stub(
        officeNextStepCommandHandler,
        "default"
      );
      handler.officeChatRequestHandler(
        request,
        {} as unknown as vscode.ChatContext,
        response as unknown as vscode.ChatResponseStream,
        token
      );
      chai.expect(officeNextStepCommandHandlerStub.calledOnce);
    });

    it("call officeDefaultHandler", async () => {
      const request = {
        prompt: "test",
        command: "",
        references: [],
        location: 1,
        attempt: 0,
        enableCommandDetection: false,
      } as vscode.ChatRequest;
      const officeChatTelemetryDataMock = sandbox.createStubInstance(OfficeChatTelemetryData);
      sandbox.stub(officeChatTelemetryDataMock, "properties").get(function getterFn() {
        return undefined;
      });
      sandbox.stub(officeChatTelemetryDataMock, "measurements").get(function getterFn() {
        return undefined;
      });
      officeChatTelemetryDataMock.chatMessages = [];
      sandbox
        .stub(OfficeChatTelemetryData, "createByParticipant")
        .returns(officeChatTelemetryDataMock);
      sandbox.stub(ExtTelemetry, "sendTelemetryEvent");
      const verbatimCopilotInteractionStub = sandbox.stub(util, "verbatimCopilotInteraction");
      await handler.officeChatRequestHandler(
        request,
        {} as unknown as vscode.ChatContext,
        response as unknown as vscode.ChatResponseStream,
        token
      );
      chai.expect(verbatimCopilotInteractionStub.calledOnce);
    });

    it("call officeDefaultHandler - error", async () => {
      const request = {
        prompt: "",
        command: "",
        references: [],
        location: 1,
        attempt: 0,
        enableCommandDetection: false,
      } as vscode.ChatRequest;
      const officeChatTelemetryDataMock = sandbox.createStubInstance(OfficeChatTelemetryData);
      sandbox.stub(officeChatTelemetryDataMock, "properties").get(function getterFn() {
        return undefined;
      });
      sandbox.stub(officeChatTelemetryDataMock, "measurements").get(function getterFn() {
        return undefined;
      });
      officeChatTelemetryDataMock.chatMessages = [];
      sandbox
        .stub(OfficeChatTelemetryData, "createByParticipant")
        .returns(officeChatTelemetryDataMock);
      sandbox.stub(ExtTelemetry, "sendTelemetryEvent");
      sandbox.stub(util, "verbatimCopilotInteraction");
      await chai.expect(
        handler.officeChatRequestHandler(
          request,
          {} as unknown as vscode.ChatContext,
          response as unknown as vscode.ChatResponseStream,
          token
        )
      ).is.rejectedWith(`
Please specify a question when using this command.

Usage: @office Ask questions about Office Add-ins development.`);
    });
  });

  describe("method: chatCreateOfficeProjectCommandHandler", () => {
    const sandbox = sinon.createSandbox();
    const defaultFolder = path.join(os.homedir(), ConstantString.RootFolder);
    afterEach(async () => {
      sandbox.restore();
    });

    it("choose no folder", async () => {
      const fsCopyStub = sandbox.stub(fs, "copy");
      const showQuickPickStub = sandbox
        .stub(vscode.window, "showQuickPick")
        .returns(Promise.resolve(undefined));
      const result = await handler.chatCreateOfficeProjectCommandHandler(
        "fakeFolder",
        "fakeId",
        "fakeMatchResultInfo",
        "fakeAppId"
      );

      chai.expect(result).to.equal(undefined);
      chai.expect(showQuickPickStub.calledOnce).to.equal(true);
      chai.expect(fsCopyStub.called).to.equal(false);
    });

    it("choose default folder", async () => {
      const showQuickPickStub = sandbox.stub(vscode.window, "showQuickPick").returns(
        Promise.resolve({
          label: "Default folder",
          description: defaultFolder,
        }) as unknown as Promise<vscode.QuickPickItem>
      );
      const fsCopyStub = sandbox.stub(fs, "copy");
      const showOpenDialogStub = sandbox.stub(vscode.window, "showOpenDialog");
      const openOfficeDevFolderStub = sandbox.stub(workspaceUtils, "openOfficeDevFolder");
      sandbox.stub(localizeUtils, "localize").returns("Default folder");
      sandbox.stub(fs, "pathExistsSync").returns(false);
      await handler.chatCreateOfficeProjectCommandHandler(
        "fakeFolder",
        "fakeId",
        "fakeMatchResultInfo",
        "fakeAppId"
      );

      chai.expect(showQuickPickStub.calledOnce).to.equal(true);
      chai.expect(showOpenDialogStub.called).to.equal(false);
      chai
        .expect(fsCopyStub.args[0])
        .to.deep.equal(["fakeFolder", path.join(defaultFolder, "fakeAppId")]);
      chai.expect(fsCopyStub.calledOnce).to.equal(true);
      chai.expect(openOfficeDevFolderStub.calledOnce).to.equal(true);
    });

    it("choose default folder but have naming conflicts", async () => {
      const showQuickPickStub = sandbox.stub(vscode.window, "showQuickPick").returns(
        Promise.resolve({
          label: "Default folder",
          description: defaultFolder,
        }) as unknown as Promise<vscode.QuickPickItem>
      );
      const fsCopyStub = sandbox.stub(fs, "copy");
      const showOpenDialogStub = sandbox.stub(vscode.window, "showOpenDialog");
      sandbox.stub(localizeUtils, "localize").returns("Default folder");
      const pathExistsSyncStub = sandbox.stub(fs, "pathExistsSync");
      pathExistsSyncStub.withArgs(path.join(defaultFolder, "fakeAppId")).returns(true);
      sandbox
        .stub(fs, "readdirSync")
        .returns([path.join(defaultFolder, "fakeAppId") as any as fs.Dirent]);
      await handler.chatCreateOfficeProjectCommandHandler(
        "fakeFolder",
        "fakeId",
        "fakeMatchResultInfo",
        "fakeAppId"
      );

      chai.expect(showQuickPickStub.calledOnce).to.equal(true);
      chai.expect(showOpenDialogStub.called).to.equal(false);
      chai
        .expect(fsCopyStub.args[0])
        .to.deep.equal(["fakeFolder", path.join(defaultFolder, "fakeAppId_1")]);
      chai.expect(fsCopyStub.calledOnce).to.equal(true);
    });

    it("choose to browse and select no folder", async () => {
      const showQuickPickStub = sandbox.stub(vscode.window, "showQuickPick").returns(
        Promise.resolve({
          label: "Browse...",
        }) as unknown as Promise<vscode.QuickPickItem>
      );
      const fsCopyStub = sandbox.stub(fs, "copy");
      const showOpenDialogStub = sandbox
        .stub(vscode.window, "showOpenDialog")
        .returns(Promise.resolve(undefined));
      sandbox.stub(localizeUtils, "localize").returns("Default folder");
      await handler.chatCreateOfficeProjectCommandHandler(
        "fakeFolder",
        "fakeId",
        "fakeMatchResultInfo",
        "fakeAppId"
      );

      chai.expect(showQuickPickStub.calledOnce).to.equal(true);
      chai.expect(showOpenDialogStub.calledOnce).to.equal(true);
      chai.expect(fsCopyStub.called).to.equal(false);
    });

    it("choose to browse and select custom folder", async () => {
      const showQuickPickStub = sandbox.stub(vscode.window, "showQuickPick").resolves({
        label: "Browse...",
      } as unknown as vscode.QuickPickItem);
      const fsCopyStub = sandbox.stub(fs, "copy");
      const customFolderPath = "customFolderPath";
      const customFolder: URI[] = [URI.file(customFolderPath)];
      const showOpenDialogStub = sandbox
        .stub(vscode.window, "showOpenDialog")
        .resolves(customFolder);
      sandbox.stub(fs, "pathExistsSync").returns(false);
      sandbox.stub(localizeUtils, "localize").returns("Default folder");
      sandbox.stub(fs, "ensureDirSync");
      await handler.chatCreateOfficeProjectCommandHandler(
        "fakeFolder",
        "fakeId",
        "fakeMatchResultInfo",
        "fakeAppId"
      );

      chai.expect(showQuickPickStub.calledOnce).to.equal(true);
      chai.expect(showOpenDialogStub.calledOnce).to.equal(true);
      chai.expect(fsCopyStub.calledOnce).to.equal(true);
      chai.expect(fsCopyStub.args[0][0]).to.equal("fakeFolder");
      chai.expect(path.basename(fsCopyStub.args[0][1])).to.equal("fakeAppId");
    });

    it("copy files error", async () => {
      const copyError = new Error("fakeError");
      const showQuickPickStub = sandbox.stub(vscode.window, "showQuickPick").returns(
        Promise.resolve({
          label: "Default folder",
          description: defaultFolder,
        }) as unknown as Promise<vscode.QuickPickItem>
      );
      const fsCopyStub = sandbox.stub(fs, "copy").throwsException(copyError);
      const showOpenDialogStub = sandbox.stub(vscode.window, "showOpenDialog");
      const showErrorMessageStub = sandbox.stub(vscode.window, "showErrorMessage");
      const consoleLogStub = sandbox.stub(console, "error");
      sandbox.stub(localizeUtils, "localize").callsFake((key: string) => {
        if (key === "teamstoolkit.chatParticipants.officeAddIn.create.failToCreate")
          return "Fail to Create";
        else return "Default folder";
      });
      await handler.chatCreateOfficeProjectCommandHandler(
        "fakeFolder",
        "fakeId",
        "fakeMatchResultInfo",
        "fakeAppId"
      );

      chai.expect(showQuickPickStub.calledOnce).to.equal(true);
      chai.expect(showOpenDialogStub.called).to.equal(false);
      chai.expect(fsCopyStub.calledOnce).to.equal(true);
      chai.expect(consoleLogStub.args[0][0]).to.equal("Error copying files:");
      chai.expect(consoleLogStub.args[0][1]).to.deep.equal(copyError);
      chai.expect(consoleLogStub.calledOnce).to.equal(true);
      chai.expect(showErrorMessageStub.args[0]).to.deep.equal(["Fail to Create"]);
      chai.expect(showErrorMessageStub.calledOnce).to.equal(true);
    });
  });

  describe("Method: handleOfficeFeedback", () => {
    const sandbox = sinon.createSandbox();

    afterEach(() => {
      sandbox.restore();
    });

    it("handle feedback with undefined request id and command", async () => {
      const fakedFeedback: vscode.ChatResultFeedback = {
        result: {},
        kind: 1,
      };
      sandbox.stub(Correlator, "getId").returns("testCorrelationId");
      const sendTelemetryEventStub = sandbox.stub(ExtTelemetry, "sendTelemetryEvent");
      handler.handleOfficeFeedback(fakedFeedback);

      chai.expect(sendTelemetryEventStub.calledOnce).to.equal(true);
      chai.expect(sendTelemetryEventStub.args[0]).to.deep.equal([
        TelemetryEvent.CopilotChatFeedback,
        {
          [TelemetryProperty.CopilotChatRequestId]: "",
          [TelemetryProperty.TriggerFrom]: TelemetryTriggerFrom.CopilotChat,
          [TelemetryProperty.CopilotChatCommand]: "",
          [TelemetryProperty.CorrelationId]: "testCorrelationId",
          [TelemetryProperty.HostType]: "",
          [TelemetryProperty.CopilotChatRelatedSampleName]: "",
        },
        {
          [TelemetryProperty.CopilotChatFeedbackHelpful]: 1,
        },
      ]);
    });

    it("handle feedback with request id and command", async () => {
      const fakeFeedback: vscode.ChatResultFeedback = {
        result: {
          metadata: {
            requestId: "testRequestId",
            command: "testCommand",
          },
        },
        kind: 0,
      };
      sandbox.stub(Correlator, "getId").returns("testCorrelationId");
      const sendTelemetryEventStub = sandbox.stub(ExtTelemetry, "sendTelemetryEvent");
      handler.handleOfficeFeedback(fakeFeedback);

      chai.expect(sendTelemetryEventStub.calledOnce).to.equal(true);
      chai.expect(sendTelemetryEventStub.args[0]).to.deep.equal([
        TelemetryEvent.CopilotChatFeedback,
        {
          [TelemetryProperty.CopilotChatRequestId]: "testRequestId",
          [TelemetryProperty.TriggerFrom]: TelemetryTriggerFrom.CopilotChat,
          [TelemetryProperty.CopilotChatCommand]: "testCommand",
          [TelemetryProperty.CorrelationId]: "testCorrelationId",
          [TelemetryProperty.HostType]: "",
          [TelemetryProperty.CopilotChatRelatedSampleName]: "",
        },
        {
          [TelemetryProperty.CopilotChatFeedbackHelpful]: 0,
        },
      ]);
    });
  });
});<|MERGE_RESOLUTION|>--- conflicted
+++ resolved
@@ -2,14 +2,9 @@
 import * as sinon from "sinon";
 import chaiPromised from "chai-as-promised";
 import * as vscode from "vscode";
-<<<<<<< HEAD
-import * as fs from "fs-extra";
-import * as path from "path";
-import * as os from "os";
-=======
 import fs from "fs-extra";
 import path from "path";
->>>>>>> e56b39ea
+import os from "os";
 import * as handler from "../../src/officeChat/handlers";
 import * as util from "../../src/chat/utils";
 import * as localizeUtils from "../../src/utils/localizeUtils";

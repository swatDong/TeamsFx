--- conflicted
+++ resolved
@@ -145,20 +145,12 @@
     `.repeat(20);
     const corrector = new CodeIssueCorrector();
     const fakeLanguageModelChatSystemMessage: LanguageModelChatMessage = {
-<<<<<<< HEAD
-      role: LanguageModelChatMessageRole.System,
-=======
-      role: LanguageModelChatMessageRole.User,
->>>>>>> ef0e0262
+      role: LanguageModelChatMessageRole.User,
       content: "some sample message",
       name: undefined,
     };
     const fakeSampleCodeLanguageModelChatSystemMessage: LanguageModelChatMessage = {
-<<<<<<< HEAD
-      role: LanguageModelChatMessageRole.System,
-=======
-      role: LanguageModelChatMessageRole.User,
->>>>>>> ef0e0262
+      role: LanguageModelChatMessageRole.User,
       content: sampleCodeLong,
       name: undefined,
     };
@@ -201,20 +193,12 @@
     `.repeat(20);
     const corrector = new CodeIssueCorrector();
     const fakeLanguageModelChatSystemMessage: LanguageModelChatMessage = {
-<<<<<<< HEAD
-      role: LanguageModelChatMessageRole.System,
-=======
-      role: LanguageModelChatMessageRole.User,
->>>>>>> ef0e0262
+      role: LanguageModelChatMessageRole.User,
       content: "some sample message",
       name: undefined,
     };
     const fakeSampleCodeLanguageModelChatSystemMessage: LanguageModelChatMessage = {
-<<<<<<< HEAD
-      role: LanguageModelChatMessageRole.System,
-=======
-      role: LanguageModelChatMessageRole.User,
->>>>>>> ef0e0262
+      role: LanguageModelChatMessageRole.User,
       content: sampleCodeLong,
       name: undefined,
     };
@@ -267,20 +251,12 @@
     `.repeat(20);
     const corrector = new CodeIssueCorrector();
     const fakeLanguageModelChatSystemMessage: LanguageModelChatMessage = {
-<<<<<<< HEAD
-      role: LanguageModelChatMessageRole.System,
-=======
-      role: LanguageModelChatMessageRole.User,
->>>>>>> ef0e0262
+      role: LanguageModelChatMessageRole.User,
       content: "some sample message",
       name: undefined,
     };
     const fakeSampleCodeLanguageModelChatSystemMessage: LanguageModelChatMessage = {
-<<<<<<< HEAD
-      role: LanguageModelChatMessageRole.System,
-=======
-      role: LanguageModelChatMessageRole.User,
->>>>>>> ef0e0262
+      role: LanguageModelChatMessageRole.User,
       content: sampleCodeLong,
       name: undefined,
     };
@@ -333,20 +309,12 @@
     `.repeat(20);
     const corrector = new CodeIssueCorrector();
     const fakeLanguageModelChatSystemMessage: LanguageModelChatMessage = {
-<<<<<<< HEAD
-      role: LanguageModelChatMessageRole.System,
-=======
-      role: LanguageModelChatMessageRole.User,
->>>>>>> ef0e0262
+      role: LanguageModelChatMessageRole.User,
       content: "some sample message",
       name: undefined,
     };
     const fakeSampleCodeLanguageModelChatSystemMessage: LanguageModelChatMessage = {
-<<<<<<< HEAD
-      role: LanguageModelChatMessageRole.System,
-=======
-      role: LanguageModelChatMessageRole.User,
->>>>>>> ef0e0262
+      role: LanguageModelChatMessageRole.User,
       content: sampleCodeLong,
       name: undefined,
     };
@@ -392,11 +360,7 @@
   it("fixIssueAsync error with code length reduced too much", async () => {
     const corrector = new CodeIssueCorrector();
     const fakeLanguageModelChatSystemMessage: LanguageModelChatMessage = {
-<<<<<<< HEAD
-      role: LanguageModelChatMessageRole.System,
-=======
-      role: LanguageModelChatMessageRole.User,
->>>>>>> ef0e0262
+      role: LanguageModelChatMessageRole.User,
       content: "some sample message",
       name: undefined,
     };
@@ -438,11 +402,7 @@
   it("fixIssueAsync return newCodeStr", async () => {
     const corrector = new CodeIssueCorrector();
     const fakeLanguageModelChatSystemMessage: LanguageModelChatMessage = {
-<<<<<<< HEAD
-      role: LanguageModelChatMessageRole.System,
-=======
-      role: LanguageModelChatMessageRole.User,
->>>>>>> ef0e0262
+      role: LanguageModelChatMessageRole.User,
       content: "some sample message",
       name: undefined,
     };

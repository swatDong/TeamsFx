/**
 * @author HuihuiWu-Microsoft <73154171+HuihuiWu-Microsoft@users.noreply.github.com>
 */
import * as chai from "chai";
import * as fs from "fs-extra";
import * as path from "path";
import * as sinon from "sinon";
import * as uuid from "uuid";
import * as vscode from "vscode";

import {
  ConfigFolderName,
  FxError,
  Inputs,
  OptionItem,
  Platform,
  Result,
  Stage,
  SystemError,
  UserError,
  Void,
  VsCodeEnv,
  err,
  ok,
} from "@microsoft/teamsfx-api";
import * as commonTools from "@microsoft/teamsfx-core/build/common/tools";
import * as globalState from "@microsoft/teamsfx-core/build/common/globalState";
import * as projectSettingsHelper from "@microsoft/teamsfx-core/build/common/projectSettingsHelper";
import {
  AppDefinition,
  AppStudioClient,
  CollaborationState,
  DepsManager,
  DepsType,
  FxCore,
  UnhandledError,
  UserCancelError,
  environmentManager,
} from "@microsoft/teamsfx-core";
import commandController from "../../src/commandController";
import { AzureAccountManager } from "../../src/commonlib/azureLogin";
import { signedIn, signedOut } from "../../src/commonlib/common/constant";
import { VsCodeLogProvider } from "../../src/commonlib/log";
import M365TokenInstance from "../../src/commonlib/m365Login";
import { DeveloperPortalHomeLink } from "../../src/constants";
import { PanelType } from "../../src/controls/PanelType";
import { WebviewPanel } from "../../src/controls/webviewPanel";
import * as debugCommonUtils from "../../src/debug/commonUtils";
import * as launch from "../../src/debug/launch";
import { ExtensionErrors } from "../../src/error";
import { TreatmentVariableValue } from "../../src/exp/treatmentVariables";
import * as extension from "../../src/extension";
import * as globalVariables from "../../src/globalVariables";
import * as handlers from "../../src/handlers";
import { ProgressHandler } from "../../src/progressHandler";
import { VsCodeUI } from "../../src/qm/vsc_ui";
import { ExtTelemetry } from "../../src/telemetry/extTelemetry";
import * as extTelemetryEvents from "../../src/telemetry/extTelemetryEvents";
import accountTreeViewProviderInstance from "../../src/treeview/account/accountTreeViewProvider";
import envTreeProviderInstance from "../../src/treeview/environmentTreeViewProvider";
import TreeViewManagerInstance from "../../src/treeview/treeViewManager";
import * as commonUtils from "../../src/utils/commonUtils";
import * as localizeUtils from "../../src/utils/localizeUtils";
import { ExtensionSurvey } from "../../src/utils/survey";
<<<<<<< HEAD
import { pathUtils } from "@microsoft/teamsfx-core/build/component/utils/pathUtils";
import { FileNotFoundError } from "@microsoft/teamsfx-core/build/error/common";
import * as launch from "../../src/debug/launch";
import { environmentManager } from "@microsoft/teamsfx-core";
=======
import { MockCore } from "../mocks/mockCore";
>>>>>>> dev

describe("handlers", () => {
  describe("activate()", function () {
    const sandbox = sinon.createSandbox();
    let setStatusChangeMap: any;

    beforeEach(() => {
      sandbox.stub(accountTreeViewProviderInstance, "subscribeToStatusChanges");
      sandbox.stub(vscode.extensions, "getExtension").returns(undefined);
      sandbox.stub(TreeViewManagerInstance, "getTreeView").returns(undefined);
      sandbox.stub(ExtTelemetry, "dispose");
    });

    afterEach(() => {
      sandbox.restore();
    });

    it("No globalState error", async () => {
      const result = await handlers.activate();
      chai.assert.deepEqual(result.isOk() ? result.value : result.error.name, {});
    });

    it("Valid project", async () => {
      sandbox.stub(projectSettingsHelper, "isValidProject").returns(true);
      const sendTelemetryStub = sandbox.stub(ExtTelemetry, "sendTelemetryEvent");
      const addSharedPropertyStub = sandbox.stub(ExtTelemetry, "addSharedProperty");
      const setCommandIsRunningStub = sandbox.stub(globalVariables, "setCommandIsRunning");
      const lockedByOperationStub = sandbox.stub(commandController, "lockedByOperation");
      const unlockedByOperationStub = sandbox.stub(commandController, "unlockedByOperation");
      let lockCallback: any;
      let unlockCallback: any;

      sandbox.stub(FxCore.prototype, "on").callsFake((event: string, callback: any) => {
        if (event === "lock") {
          lockCallback = callback;
        } else {
          unlockCallback = callback;
        }
      });
      const result = await handlers.activate();

      chai.assert.isTrue(addSharedPropertyStub.called);
      chai.assert.isTrue(sendTelemetryStub.calledOnceWith("open-teams-app"));
      chai.assert.deepEqual(result.isOk() ? result.value : result.error.name, {});

      lockCallback("test");
      setCommandIsRunningStub.calledOnceWith(true);
      lockedByOperationStub.calledOnceWith("test");

      unlockCallback("test");
      unlockedByOperationStub.calledOnceWith("test");
    });
  });
  const sandbox = sinon.createSandbox();
  afterEach(() => {
    sandbox.restore();
  });

  it("getSystemInputs()", () => {
    const input: Inputs = handlers.getSystemInputs();

    chai.expect(input.platform).equals(Platform.VSCode);
  });

  it("getSettingsVersion", async () => {
    sandbox.stub(handlers, "core").value(new MockCore());
    sandbox.stub(handlers, "getSystemInputs").returns({} as Inputs);
    sandbox
      .stub(MockCore.prototype, "projectVersionCheck")
      .resolves(ok({ currentVersion: "3.0.0" }));
    const res = await handlers.getSettingsVersion();
    chai.assert.equal(res, "3.0.0");
  });

  it("addFileSystemWatcher detect SPFx project", async () => {
    const workspacePath = "test";
    const isValidProject = sandbox.stub(projectSettingsHelper, "isValidProject").returns(true);

    const watcher = {
      onDidCreate: () => ({ dispose: () => undefined }),
      onDidChange: () => ({ dispose: () => undefined }),
      onDidDelete: () => ({ dispose: () => undefined }),
    } as any;
    const createWatcher = sandbox
      .stub(vscode.workspace, "createFileSystemWatcher")
      .returns(watcher);
    const createListener = sandbox.stub(watcher, "onDidCreate").resolves();
    const changeListener = sandbox.stub(watcher, "onDidChange").resolves();
    const deleteListener = sandbox.stub(watcher, "onDidDelete").resolves();
    const sendTelemetryEventFunc = sandbox
      .stub(ExtTelemetry, "sendTelemetryEvent")
      .callsFake(() => {});

    handlers.addFileSystemWatcher(workspacePath);

    chai.assert.equal(createWatcher.callCount, 2);
    chai.assert.equal(createListener.callCount, 2);
    chai.assert.isTrue(changeListener.calledTwice);
  });

  it("addFileSystemWatcher in invalid project", async () => {
    const workspacePath = "test";
    const isValidProject = sandbox.stub(projectSettingsHelper, "isValidProject").returns(false);

    const watcher = {
      onDidCreate: () => ({ dispose: () => undefined }),
      onDidChange: () => ({ dispose: () => undefined }),
    } as any;
    const createWatcher = sandbox
      .stub(vscode.workspace, "createFileSystemWatcher")
      .returns(watcher);
    const createListener = sandbox.stub(watcher, "onDidCreate").resolves();
    const changeListener = sandbox.stub(watcher, "onDidChange").resolves();

    handlers.addFileSystemWatcher(workspacePath);

    chai.assert.isTrue(createWatcher.notCalled);
    chai.assert.isTrue(createListener.notCalled);
    chai.assert.isTrue(changeListener.notCalled);
  });

  it("sendSDKVersionTelemetry", async () => {
    const filePath = "test/package-lock.json";

    const readJsonFunc = sandbox.stub(fs, "readJson").resolves();
    const sendTelemetryEventFunc = sandbox.stub(ExtTelemetry, "sendTelemetryEvent");

    handlers.sendSDKVersionTelemetry(filePath);

    chai.assert.isTrue(readJsonFunc.calledOnce);
  });

  it("updateAutoOpenGlobalKey", async () => {
    sandbox.stub(commonUtils, "isTriggerFromWalkThrough").returns(true);
    const globalStateUpdateStub = sinon.stub(globalState, "globalStateUpdate");

    await handlers.updateAutoOpenGlobalKey(false, false, vscode.Uri.file("test"));

    chai.assert.isTrue(globalStateUpdateStub.calledTwice);
  });

  describe("command handlers", function () {
    this.afterEach(() => {
      sinon.restore();
    });

    it("createNewProjectHandler()", async () => {
      const clock = sinon.useFakeTimers();

      sinon.stub(handlers, "core").value(new MockCore());
      sinon.stub(commonUtils, "isExistingTabApp").returns(Promise.resolve(false));
      const sendTelemetryEventFunc = sinon.stub(ExtTelemetry, "sendTelemetryEvent");
      sinon.stub(ExtTelemetry, "sendTelemetryErrorEvent");
      const createProject = sinon.spy(handlers.core, "createProject");
      const executeCommandFunc = sinon.stub(vscode.commands, "executeCommand");

      await handlers.createNewProjectHandler();

      chai.assert.isTrue(
        sendTelemetryEventFunc.calledWith(extTelemetryEvents.TelemetryEvent.CreateProjectStart)
      );
      chai.assert.isTrue(
        sendTelemetryEventFunc.calledWith(extTelemetryEvents.TelemetryEvent.CreateProject)
      );
      sinon.assert.calledOnce(createProject);
      chai.assert.isTrue(executeCommandFunc.calledOnceWith("vscode.openFolder"));
      sinon.restore();
      clock.restore();
    });

    it("provisionHandler()", async () => {
      sinon.stub(handlers, "core").value(new MockCore());
      sinon.stub(ExtTelemetry, "sendTelemetryEvent");
      sinon.stub(ExtTelemetry, "sendTelemetryErrorEvent");
      const provisionResources = sinon.spy(handlers.core, "provisionResources");
      sinon.stub(envTreeProviderInstance, "reloadEnvironments");

      await handlers.provisionHandler();

      sinon.assert.calledOnce(provisionResources);
      sinon.restore();
    });

    it("deployHandler()", async () => {
      sinon.stub(handlers, "core").value(new MockCore());
      sinon.stub(ExtTelemetry, "sendTelemetryEvent");
      sinon.stub(ExtTelemetry, "sendTelemetryErrorEvent");
      const deployArtifacts = sinon.spy(handlers.core, "deployArtifacts");

      await handlers.deployHandler();

      sinon.assert.calledOnce(deployArtifacts);
      sinon.restore();
    });

    it("publishHandler()", async () => {
      sinon.stub(handlers, "core").value(new MockCore());
      sinon.stub(ExtTelemetry, "sendTelemetryEvent");
      sinon.stub(ExtTelemetry, "sendTelemetryErrorEvent");
      const publishApplication = sinon.spy(handlers.core, "publishApplication");

      await handlers.publishHandler();

      sinon.assert.calledOnce(publishApplication);
      sinon.restore();
    });

    it("buildPackageHandler()", async () => {
      sinon.stub(handlers, "core").value(new MockCore());
      sinon.stub(ExtTelemetry, "sendTelemetryEvent");
      const sendTelemetryErrorEvent = sinon.stub(ExtTelemetry, "sendTelemetryErrorEvent");

      await handlers.buildPackageHandler();

      // should show error for invalid project
      sinon.assert.calledOnce(sendTelemetryErrorEvent);
      sinon.restore();
    });

    it("validateManifestHandler() - app package", async () => {
      sinon.stub(handlers, "core").value(new MockCore());
      sinon.stub(ExtTelemetry, "sendTelemetryEvent");
      sinon.stub(ExtTelemetry, "sendTelemetryErrorEvent");
      sinon.stub(localizeUtils, "localize").returns("");
      sinon.stub(projectSettingsHelper, "isValidProject").returns(true);
      sinon.stub(handlers, "getSystemInputs").returns({} as Inputs);
      const validateApplication = sinon.spy(handlers.core, "validateApplication");

      sinon.stub(extension, "VS_CODE_UI").value({
        selectOption: () => {
          return Promise.resolve(ok({ type: "success", result: "validateAgainstPackage" }));
        },
      });

      await handlers.validateManifestHandler();
      sinon.assert.calledOnce(validateApplication);
    });

    it("treeViewPreviewHandler() - previewWithManifest error", async () => {
      sinon.stub(localizeUtils, "localize").returns("");
      sinon.stub(ExtTelemetry, "sendTelemetryEvent");
      sinon.stub(ExtTelemetry, "sendTelemetryErrorEvent");
      sandbox.stub(handlers, "getSystemInputs").returns({} as Inputs);
      sinon.stub(handlers, "core").value(new MockCore());
      sinon.stub(handlers.core, "previewWithManifest").resolves(err({ foo: "bar" } as any));

      const result = await handlers.treeViewPreviewHandler("dev");

      chai.assert.isTrue(result.isErr());
    });

    it("treeViewPreviewHandler() - happy path", async () => {
      sinon.stub(localizeUtils, "localize").returns("");
      sinon.stub(ExtTelemetry, "sendTelemetryEvent");
      sinon.stub(ExtTelemetry, "sendTelemetryErrorEvent");
      sandbox.stub(handlers, "getSystemInputs").returns({} as Inputs);
      sinon.stub(handlers, "core").value(new MockCore());
      sinon.stub(handlers.core, "previewWithManifest").resolves(ok("test-url"));
      sandbox.stub(launch, "openHubWebClient").resolves();

      const result = await handlers.treeViewPreviewHandler("dev");

      chai.assert.isTrue(result.isOk());
    });

    it("selectTutorialsHandler()", async () => {
      sinon.stub(localizeUtils, "localize").returns("");
      sinon.stub(ExtTelemetry, "sendTelemetryEvent");
      sinon.stub(ExtTelemetry, "sendTelemetryErrorEvent");
      sinon.stub(TreatmentVariableValue, "inProductDoc").value(true);
      sinon.stub(globalVariables, "isSPFxProject").value(false);
      let tutorialOptions: OptionItem[] = [];
      sinon.stub(extension, "VS_CODE_UI").value({
        selectOption: (options: any) => {
          tutorialOptions = options.options;
          return Promise.resolve(ok({ type: "success", result: { id: "test", data: "data" } }));
        },
        openUrl: () => Promise.resolve(ok(true)),
      });

      const result = await handlers.selectTutorialsHandler();

      chai.assert.equal(tutorialOptions.length, 17);
      chai.assert.isTrue(result.isOk());
      chai.assert.equal(tutorialOptions[1].data, "https://aka.ms/teamsfx-notification-new");
    });

    it("selectTutorialsHandler() for SPFx projects - v3", async () => {
      sinon.stub(localizeUtils, "localize").returns("");
      sinon.stub(ExtTelemetry, "sendTelemetryEvent");
      sinon.stub(ExtTelemetry, "sendTelemetryErrorEvent");
      sinon.stub(TreatmentVariableValue, "inProductDoc").value(true);
      sinon.stub(globalVariables, "isSPFxProject").value(true);
      let tutorialOptions: OptionItem[] = [];
      sinon.stub(extension, "VS_CODE_UI").value({
        selectOption: (options: any) => {
          tutorialOptions = options.options;
          return Promise.resolve(ok({ type: "success", result: { id: "test", data: "data" } }));
        },
        openUrl: () => Promise.resolve(ok(true)),
      });

      const result = await handlers.selectTutorialsHandler();

      chai.assert.equal(tutorialOptions.length, 1);
      chai.assert.isTrue(result.isOk());
      chai.assert.equal(tutorialOptions[0].data, "https://aka.ms/teamsfx-add-cicd-new");
    });
  });

  it("openAccountHelpHandler()", async () => {
    const createOrShow = sandbox.stub(WebviewPanel, "createOrShow");
    await handlers.openAccountHelpHandler();
    sandbox.assert.calledOnceWithExactly(createOrShow, PanelType.AccountHelp);
  });

  describe("runCommand()", function () {
    this.afterEach(() => {
      sinon.restore();
    });
    it("openConfigStateFile() - InvalidArgs", async () => {
      const env = "local";
      const tmpDir = fs.mkdtempSync(path.resolve("./tmp"));

      sinon.stub(ExtTelemetry, "sendTelemetryEvent");
      sinon.stub(ExtTelemetry, "sendTelemetryErrorEvent");

      sinon.stub(globalVariables, "workspaceUri").value(vscode.Uri.file(tmpDir));
      const projectSettings: any = {
        appName: "myapp",
        version: "1.0.0",
        projectId: "123",
      };
      const configFolder = path.resolve(tmpDir, `.${ConfigFolderName}`, "configs");
      await fs.mkdir(configFolder, { recursive: true });
      const settingsFile = path.resolve(configFolder, "projectSettings.json");
      await fs.writeJSON(settingsFile, JSON.stringify(projectSettings, null, 4));

      sinon.stub(globalVariables, "context").value({ extensionPath: path.resolve("../../") });
      sinon.stub(extension, "VS_CODE_UI").value({
        selectOption: () => Promise.resolve(ok({ type: "success", result: env })),
      });

      const res = await handlers.openConfigStateFile([]);
      await fs.remove(tmpDir);

      if (res) {
        chai.assert.isTrue(res.isErr());
        chai.assert.equal(res.error.name, ExtensionErrors.InvalidArgs);
      }
    });

    it("create sample with projectid", async () => {
      sinon.stub(handlers, "core").value(new MockCore());
      const sendTelemetryEvent = sinon.stub(ExtTelemetry, "sendTelemetryEvent");
      sinon.stub(ExtTelemetry, "sendTelemetryErrorEvent");
      const createProject = sinon.spy(handlers.core, "createProject");
      sinon.stub(vscode.commands, "executeCommand");
      const inputs = { projectId: uuid.v4(), platform: Platform.VSCode };

      await handlers.runCommand(Stage.create, inputs);

      sinon.assert.calledOnce(createProject);
      chai.assert.isTrue(createProject.args[0][0].projectId != undefined);
      chai.assert.isTrue(sendTelemetryEvent.args[0][1]!["new-project-id"] != undefined);
    });

    it("create from scratch without projectid", async () => {
      sinon.stub(handlers, "core").value(new MockCore());
      const sendTelemetryEvent = sinon.stub(ExtTelemetry, "sendTelemetryEvent");
      sinon.stub(ExtTelemetry, "sendTelemetryErrorEvent");
      const createProject = sinon.spy(handlers.core, "createProject");
      sinon.stub(vscode.commands, "executeCommand");

      await handlers.runCommand(Stage.create);

      sinon.restore();
      sinon.assert.calledOnce(createProject);
      chai.assert.isTrue(createProject.args[0][0].projectId != undefined);
      chai.assert.isTrue(sendTelemetryEvent.args[0][1]!["new-project-id"] != undefined);
    });

    it("provisionResources", async () => {
      sinon.stub(handlers, "core").value(new MockCore());
      sinon.stub(ExtTelemetry, "sendTelemetryEvent");
      sinon.stub(ExtTelemetry, "sendTelemetryErrorEvent");
      const provisionResources = sinon.spy(handlers.core, "provisionResources");

      await handlers.runCommand(Stage.provision);

      sinon.restore();
      sinon.assert.calledOnce(provisionResources);
    });

    it("deployArtifacts", async () => {
      sinon.stub(handlers, "core").value(new MockCore());
      sinon.stub(ExtTelemetry, "sendTelemetryEvent");
      sinon.stub(ExtTelemetry, "sendTelemetryErrorEvent");
      const deployArtifacts = sinon.spy(handlers.core, "deployArtifacts");

      await handlers.runCommand(Stage.deploy);

      sinon.restore();
      sinon.assert.calledOnce(deployArtifacts);
    });

    it("deployAadManifest", async () => {
      const sandbox = sinon.createSandbox();
      sandbox.stub(handlers, "core").value(new MockCore());
      sandbox.stub(ExtTelemetry, "sendTelemetryEvent");
      sandbox.stub(ExtTelemetry, "sendTelemetryErrorEvent");
      const deployAadManifest = sandbox.spy(handlers.core, "deployAadManifest");
      const input: Inputs = handlers.getSystemInputs();
      await handlers.runCommand(Stage.deployAad, input);

      sandbox.assert.calledOnce(deployAadManifest);
      sandbox.restore();
    });

    it("deployAadManifest happy path", async () => {
      const sandbox = sinon.createSandbox();
      sandbox.stub(ExtTelemetry, "sendTelemetryEvent");
      sandbox.stub(ExtTelemetry, "sendTelemetryErrorEvent");
      sandbox.stub(handlers.core, "deployAadManifest").resolves(ok("test_success"));
      const input: Inputs = handlers.getSystemInputs();
      const res = await handlers.runCommand(Stage.deployAad, input);
      chai.assert.isTrue(res.isOk());
      if (res.isOk()) {
        chai.assert.strictEqual(res.value, "test_success");
      }
      sandbox.restore();
    });

    it("localDebug", async () => {
      sinon.stub(handlers, "core").value(new MockCore());
      sinon.stub(ExtTelemetry, "sendTelemetryEvent");

      let ignoreEnvInfo: boolean | undefined = undefined;
      let localDebugCalled = 0;
      sinon
        .stub(handlers.core, "localDebug")
        .callsFake(async (inputs: Inputs): Promise<Result<Void, FxError>> => {
          ignoreEnvInfo = inputs.ignoreEnvInfo;
          localDebugCalled += 1;
          return ok({});
        });

      await handlers.runCommand(Stage.debug);

      sinon.restore();
      chai.expect(ignoreEnvInfo).to.equal(false);
      chai.expect(localDebugCalled).equals(1);
    });

    it("publishApplication", async () => {
      sinon.stub(handlers, "core").value(new MockCore());
      sinon.stub(ExtTelemetry, "sendTelemetryEvent");
      sinon.stub(ExtTelemetry, "sendTelemetryErrorEvent");
      const publishApplication = sinon.spy(handlers.core, "publishApplication");

      await handlers.runCommand(Stage.publish);

      sinon.restore();
      sinon.assert.calledOnce(publishApplication);
    });

    it("createEnv", async () => {
      sinon.stub(handlers, "core").value(new MockCore());
      sinon.stub(ExtTelemetry, "sendTelemetryEvent");
      sinon.stub(ExtTelemetry, "sendTelemetryErrorEvent");
      const createEnv = sinon.spy(handlers.core, "createEnv");
      sinon.stub(vscode.commands, "executeCommand");

      await handlers.runCommand(Stage.createEnv);

      sinon.restore();
      sinon.assert.calledOnce(createEnv);
    });
  });

  describe("detectVsCodeEnv()", function () {
    this.afterEach(() => {
      sinon.restore();
    });

    it("locally run", () => {
      const expectedResult = {
        extensionKind: vscode.ExtensionKind.UI,
        id: "",
        extensionUri: vscode.Uri.file(""),
        extensionPath: "",
        isActive: true,
        packageJSON: {},
        exports: undefined,
        activate: sinon.spy(),
      };
      const getExtension = sinon
        .stub(vscode.extensions, "getExtension")
        .callsFake((name: string) => {
          return expectedResult;
        });

      chai.expect(handlers.detectVsCodeEnv()).equals(VsCodeEnv.local);
      getExtension.restore();
    });

    it("Remotely run", () => {
      const expectedResult = {
        extensionKind: vscode.ExtensionKind.Workspace,
        id: "",
        extensionUri: vscode.Uri.file(""),
        extensionPath: "",
        isActive: true,
        packageJSON: {},
        exports: undefined,
        activate: sinon.spy(),
      };
      const getExtension = sinon
        .stub(vscode.extensions, "getExtension")
        .callsFake((name: string) => {
          return expectedResult;
        });

      chai
        .expect(handlers.detectVsCodeEnv())
        .oneOf([VsCodeEnv.remote, VsCodeEnv.codespaceVsCode, VsCodeEnv.codespaceBrowser]);
      getExtension.restore();
    });
  });

  it("openWelcomeHandler", async () => {
    const executeCommands = sandbox.stub(vscode.commands, "executeCommand");
    const sendTelemetryEvent = sandbox.stub(ExtTelemetry, "sendTelemetryEvent");

    await handlers.openWelcomeHandler();

    sandbox.assert.calledOnceWithExactly(
      executeCommands,
      "workbench.action.openWalkthrough",
      "TeamsDevApp.ms-teams-vscode-extension#teamsToolkitGetStarted"
    );
  });

  it("openSurveyHandler", async () => {
    const sendTelemetryEvent = sandbox.stub(ExtTelemetry, "sendTelemetryEvent");
    const openLink = sandbox.stub(ExtensionSurvey.getInstance(), "openSurveyLink");
    sandbox.stub(localizeUtils, "getDefaultString").returns("test");

    await handlers.openSurveyHandler([extTelemetryEvents.TelemetryTriggerFrom.TreeView]);
    chai.assert.isTrue(sendTelemetryEvent.calledOnce);
    chai.assert.isTrue(openLink.calledOnce);
  });

  it("openSamplesHandler", async () => {
    const createOrShow = sandbox.stub(WebviewPanel, "createOrShow");
    const sendTelemetryEvent = sandbox.stub(ExtTelemetry, "sendTelemetryEvent");

    await handlers.openSamplesHandler();

    sandbox.assert.calledOnceWithExactly(createOrShow, PanelType.SampleGallery, false);
  });

  it("openReadMeHandler", async () => {
    sandbox.stub(ExtTelemetry, "sendTelemetryEvent");
    sandbox.stub(globalVariables, "isTeamsFxProject").value(true);
    const executeCommands = sandbox.stub(vscode.commands, "executeCommand");
    sandbox
      .stub(vscode.workspace, "workspaceFolders")
      .value([{ uri: { fsPath: "readmeTestFolder" } }]);
    sandbox.stub(fs, "pathExists").resolves(true);
    const openTextDocumentStub = sandbox
      .stub(vscode.workspace, "openTextDocument")
      .resolves({} as any as vscode.TextDocument);

    await handlers.openReadMeHandler([extTelemetryEvents.TelemetryTriggerFrom.Auto]);

    chai.assert.isTrue(openTextDocumentStub.calledOnce);
    chai.assert.isTrue(executeCommands.calledOnce);
  });

  it("openReadMeHandler - function notification bot template", async () => {
    sandbox.stub(ExtTelemetry, "sendTelemetryEvent");
    sandbox.stub(globalVariables, "isTeamsFxProject").value(true);
    sandbox
      .stub(vscode.workspace, "workspaceFolders")
      .value([{ uri: { fsPath: "readmeTestFolder" } }]);
    sandbox.stub(TreatmentVariableValue, "inProductDoc").value(true);
    sandbox.stub(fs, "pathExists").resolves(true);
    sandbox.stub(fs, "readFile").resolves(Buffer.from("## Get Started with the Notification bot"));
    const createOrShow = sandbox.stub(WebviewPanel, "createOrShow");

    await handlers.openReadMeHandler([extTelemetryEvents.TelemetryTriggerFrom.Auto]);

    sandbox.assert.calledOnceWithExactly(
      createOrShow,
      PanelType.FunctionBasedNotificationBotReadme
    );
  });

  it("openReadMeHandler - restify notification bot template", async () => {
    sandbox.stub(ExtTelemetry, "sendTelemetryEvent");
    sandbox.stub(globalVariables, "isTeamsFxProject").value(true);
    sandbox
      .stub(vscode.workspace, "workspaceFolders")
      .value([{ uri: { fsPath: "readmeTestFolder" } }]);
    sandbox.stub(TreatmentVariableValue, "inProductDoc").value(true);
    sandbox.stub(fs, "pathExists").resolves(true);
    sandbox
      .stub(fs, "readFile")
      .resolves(Buffer.from("## Get Started with the Notification bot restify"));
    const createOrShow = sandbox.stub(WebviewPanel, "createOrShow");

    await handlers.openReadMeHandler([extTelemetryEvents.TelemetryTriggerFrom.Auto]);

    sandbox.assert.calledOnceWithExactly(
      createOrShow,
      PanelType.RestifyServerNotificationBotReadme
    );
  });

  it("signOutM365", async () => {
    const signOut = sandbox.stub(M365TokenInstance, "signout").resolves(true);
    const sendTelemetryEvent = sandbox.stub(ExtTelemetry, "sendTelemetryEvent");
    sandbox.stub(envTreeProviderInstance, "reloadEnvironments");

    await handlers.signOutM365(false);

    sandbox.assert.calledOnce(signOut);
  });

  it("signOutAzure", async () => {
    Object.setPrototypeOf(AzureAccountManager, sandbox.stub());
    const signOut = sandbox.stub(AzureAccountManager.getInstance(), "signout");
    const sendTelemetryEvent = sandbox.stub(ExtTelemetry, "sendTelemetryEvent");

    await handlers.signOutAzure(false);

    sandbox.assert.calledOnce(signOut);
  });

  describe("decryptSecret", function () {
    this.afterEach(() => {
      sinon.restore();
    });
    it("successfully update secret", async () => {
      sinon.stub(globalVariables, "context").value({ extensionPath: "" });
      sinon.stub(handlers, "core").value(new MockCore());
      const sendTelemetryEvent = sinon.stub(ExtTelemetry, "sendTelemetryEvent");
      const sendTelemetryErrorEvent = sinon.stub(ExtTelemetry, "sendTelemetryErrorEvent");
      const decrypt = sinon.spy(handlers.core, "decrypt");
      const encrypt = sinon.spy(handlers.core, "encrypt");
      sinon.stub(vscode.commands, "executeCommand");
      const editBuilder = sinon.spy();
      sinon.stub(vscode.window, "activeTextEditor").value({
        edit: function (callback: (eb: any) => void) {
          callback({
            replace: editBuilder,
          });
        },
      });
      sinon.stub(extension, "VS_CODE_UI").value({
        inputText: () => Promise.resolve(ok({ type: "success", result: "inputValue" })),
      });
      const range = new vscode.Range(new vscode.Position(0, 10), new vscode.Position(0, 15));

      await handlers.decryptSecret("test", range);

      sinon.assert.calledOnce(decrypt);
      sinon.assert.calledOnce(encrypt);
      sinon.assert.calledOnce(editBuilder);
      sinon.assert.calledTwice(sendTelemetryEvent);
      sinon.assert.notCalled(sendTelemetryErrorEvent);
      sinon.restore();
    });

    it("failed to update due to corrupted secret", async () => {
      sinon.stub(globalVariables, "context").value({ extensionPath: "" });
      sinon.stub(handlers, "core").value(new MockCore());
      const sendTelemetryEvent = sinon.stub(ExtTelemetry, "sendTelemetryEvent");
      const sendTelemetryErrorEvent = sinon.stub(ExtTelemetry, "sendTelemetryErrorEvent");
      const decrypt = sinon.stub(handlers.core, "decrypt");
      decrypt.returns(Promise.resolve(err(new UserError("", "fake error", ""))));
      const encrypt = sinon.spy(handlers.core, "encrypt");
      sinon.stub(vscode.commands, "executeCommand");
      const editBuilder = sinon.spy();
      sinon.stub(vscode.window, "activeTextEditor").value({
        edit: function (callback: (eb: any) => void) {
          callback({
            replace: editBuilder,
          });
        },
      });
      const showMessage = sinon.stub(vscode.window, "showErrorMessage");
      const range = new vscode.Range(new vscode.Position(0, 10), new vscode.Position(0, 15));

      await handlers.decryptSecret("test", range);

      sinon.assert.calledOnce(decrypt);
      sinon.assert.notCalled(encrypt);
      sinon.assert.notCalled(editBuilder);
      sinon.assert.calledOnce(showMessage);
      sinon.assert.calledOnce(sendTelemetryEvent);
      sinon.assert.calledOnce(sendTelemetryErrorEvent);
      sinon.restore();
    });
  });

  describe("permission v3", function () {
    const sandbox = sinon.createSandbox();

    this.afterEach(() => {
      sandbox.restore();
    });

    it("happy path: grant permission", async () => {
      sandbox.stub(handlers, "core").value(new MockCore());
      sandbox.stub(extension, "VS_CODE_UI").value({
        selectOption: () => Promise.resolve(ok({ type: "success", result: "grantPermission" })),
      });
      sandbox.stub(MockCore.prototype, "grantPermission").returns(
        Promise.resolve(
          ok({
            state: CollaborationState.OK,
            userInfo: {
              userObjectId: "fake-user-object-id",
              userPrincipalName: "fake-user-principle-name",
            },
            permissions: [
              {
                name: "name",
                type: "type",
                resourceId: "id",
                roles: ["Owner"],
              },
            ],
          })
        )
      );

      const result = await handlers.manageCollaboratorHandler("env");
      chai.expect(result.isOk()).equals(true);
    });

    it("happy path: list collaborator", async () => {
      sandbox.stub(handlers, "core").value(new MockCore());
      sandbox.stub(extension, "VS_CODE_UI").value({
        selectOption: () => Promise.resolve(ok({ type: "success", result: "listCollaborator" })),
      });
      sandbox.stub(MockCore.prototype, "listCollaborator").returns(
        Promise.resolve(
          ok({
            state: CollaborationState.OK,
            collaborators: [
              {
                userPrincipalName: "userPrincipalName",
                userObjectId: "userObjectId",
                isAadOwner: true,
                teamsAppResourceId: "teamsAppResourceId",
              },
            ],
          })
        )
      );
      const vscodeLogProviderInstance = VsCodeLogProvider.getInstance();
      sandbox.stub(vscodeLogProviderInstance, "outputChannel").value({
        name: "name",
        append: (value: string) => {},
        appendLine: (value: string) => {},
        replace: (value: string) => {},
        clear: () => {},
        show: (...params: any[]) => {},
        hide: () => {},
        dispose: () => {},
      });

      const result = await handlers.manageCollaboratorHandler("env");
      chai.expect(result.isOk()).equals(true);
    });

    it("happy path: list collaborator throws error", async () => {
      sandbox.stub(handlers, "core").value(new MockCore());
      sandbox.stub(extension, "VS_CODE_UI").value({
        selectOption: () => Promise.resolve(ok({ type: "success", result: "listCollaborator" })),
      });
      sandbox.stub(MockCore.prototype, "listCollaborator").throws(new Error("Error"));
      const vscodeLogProviderInstance = VsCodeLogProvider.getInstance();
      sandbox.stub(vscodeLogProviderInstance, "outputChannel").value({
        name: "name",
        append: (value: string) => {},
        appendLine: (value: string) => {},
        replace: (value: string) => {},
        clear: () => {},
        show: (...params: any[]) => {},
        hide: () => {},
        dispose: () => {},
      });

      const result = await handlers.manageCollaboratorHandler("env");
      chai.expect(result.isErr()).equals(true);
    });

    it("User Cancel", async () => {
      sandbox.stub(handlers, "core").value(new MockCore());
      sandbox.stub(extension, "VS_CODE_UI").value({
        selectOption: () =>
          Promise.resolve(err(new UserError("source", "errorName", "errorMessage"))),
      });

      const result = await handlers.manageCollaboratorHandler();
      chai.expect(result.isErr()).equals(true);
    });
  });

  describe("manifest", () => {
    afterEach(() => {
      sinon.restore();
    });
    it("edit manifest template: local", async () => {
      sinon.restore();
      sinon.stub(ExtTelemetry, "sendTelemetryEvent");
      const openTextDocument = sinon
        .stub(vscode.workspace, "openTextDocument")
        .returns(new Promise<vscode.TextDocument>((resolve) => {}));
      sinon
        .stub(vscode.workspace, "workspaceFolders")
        .returns([{ uri: { fsPath: "c:\\manifestTestFolder" } }]);

      const args = [{ fsPath: "c:\\testPath\\manifest.local.json" }, "CodeLens"];
      await handlers.editManifestTemplate(args);
      chai.assert.isTrue(
        openTextDocument.calledOnceWith(
          "undefined/templates/appPackage/manifest.template.json" as any
        )
      );
    });

    it("edit manifest template: remote", async () => {
      sinon.restore();
      sinon.stub(ExtTelemetry, "sendTelemetryEvent");
      const openTextDocument = sinon
        .stub(vscode.workspace, "openTextDocument")
        .returns(new Promise<vscode.TextDocument>((resolve) => {}));
      sinon
        .stub(vscode.workspace, "workspaceFolders")
        .returns([{ uri: { fsPath: "c:\\manifestTestFolder" } }]);

      const args = [{ fsPath: "c:\\testPath\\manifest.dev.json" }, "CodeLens"];
      await handlers.editManifestTemplate(args);
      chai.assert.isTrue(
        openTextDocument.calledOnceWith(
          "undefined/templates/appPackage/manifest.template.json" as any
        )
      );
    });
  });

  describe("checkUpgrade", function () {
    const sandbox = sinon.createSandbox();
    const mockCore = new MockCore();

    beforeEach(() => {
      sandbox.stub(handlers, "getSystemInputs").returns({} as Inputs);
      sandbox.stub(handlers, "core").value(mockCore);
    });

    afterEach(() => {
      sandbox.restore();
    });

    it("calls phantomMigrationV3 with isNonmodalMessage when auto triggered", async () => {
      const phantomMigrationV3Stub = sandbox
        .stub(mockCore, "phantomMigrationV3")
        .resolves(ok(undefined));
      await handlers.checkUpgrade([extTelemetryEvents.TelemetryTriggerFrom.Auto]);
      chai.assert.isTrue(
        phantomMigrationV3Stub.calledOnceWith({
          locale: "en-us",
          platform: "vsc",
          projectPath: undefined,
          vscodeEnv: "local",
          isNonmodalMessage: true,
        } as Inputs)
      );
    });

    it("calls phantomMigrationV3 with skipUserConfirm trigger from sideBar and command palette", async () => {
      const phantomMigrationV3Stub = sandbox
        .stub(mockCore, "phantomMigrationV3")
        .resolves(ok(undefined));
      await handlers.checkUpgrade([extTelemetryEvents.TelemetryTriggerFrom.SideBar]);
      chai.assert.isTrue(
        phantomMigrationV3Stub.calledOnceWith({
          locale: "en-us",
          platform: "vsc",
          projectPath: undefined,
          vscodeEnv: "local",
          skipUserConfirm: true,
        } as Inputs)
      );
      await handlers.checkUpgrade([extTelemetryEvents.TelemetryTriggerFrom.CommandPalette]);
      chai.assert.isTrue(
        phantomMigrationV3Stub.calledWith({
          locale: "en-us",
          platform: "vsc",
          projectPath: undefined,
          vscodeEnv: "local",
          skipUserConfirm: true,
        } as Inputs)
      );
    });

    it("shows error message when phantomMigrationV3 fails", async () => {
      const error = new UserError(
        "test source",
        "test name",
        "test message",
        "test displayMessage"
      );
      error.helpLink = "test helpLink";
      const phantomMigrationV3Stub = sandbox
        .stub(mockCore, "phantomMigrationV3")
        .resolves(err(error));
      sandbox.stub(localizeUtils, "localize").returns("");
      const showErrorMessageStub = sinon.stub(vscode.window, "showErrorMessage");
      sandbox.stub(vscode.commands, "executeCommand");

      await handlers.checkUpgrade([extTelemetryEvents.TelemetryTriggerFrom.SideBar]);
      chai.assert.isTrue(
        phantomMigrationV3Stub.calledOnceWith({
          locale: "en-us",
          platform: "vsc",
          projectPath: undefined,
          vscodeEnv: "local",
          skipUserConfirm: true,
        } as Inputs)
      );
      chai.assert.isTrue(showErrorMessageStub.calledOnce);
    });
  });

  it("downloadSample", async () => {
    const inputs: Inputs = {
      scratch: "no",
      platform: Platform.VSCode,
    };
    sandbox.stub(handlers, "core").value(new MockCore());
    const createProject = sandbox.spy(handlers.core, "createProject");

    await handlers.downloadSample(inputs);

    inputs.stage = Stage.create;
    chai.assert.isTrue(createProject.calledOnceWith(inputs));
  });

  it("deployAadAppmanifest", async () => {
    sandbox.stub(handlers, "core").value(new MockCore());
    sandbox.stub(ExtTelemetry, "sendTelemetryEvent");
    sandbox.stub(ExtTelemetry, "sendTelemetryErrorEvent");
    const deployAadManifest = sandbox.spy(handlers.core, "deployAadManifest");
    await handlers.updateAadAppManifest([{ fsPath: "path/aad.dev.template" }]);
    sandbox.assert.calledOnce(deployAadManifest);
    deployAadManifest.restore();
  });

  it("showError", async () => {
    sandbox.stub(localizeUtils, "localize").returns("");
    const showErrorMessageStub = sandbox
      .stub(vscode.window, "showErrorMessage")
      .callsFake((title: string, button: any) => {
        return Promise.resolve(button);
      });
    const sendTelemetryEventStub = sandbox.stub(ExtTelemetry, "sendTelemetryEvent");
    sandbox.stub(vscode.commands, "executeCommand");
    const error = new UserError("test source", "test name", "test message", "test displayMessage");
    error.helpLink = "test helpLink";

    await handlers.showError(error);

    chai.assert.isTrue(
      sendTelemetryEventStub.calledWith(extTelemetryEvents.TelemetryEvent.ClickGetHelp, {
        "error-code": "test source.test name",
        "error-message": "test displayMessage",
        "help-link": "test helpLink",
      })
    );
  });

  describe("getDotnetPathHandler", async () => {
    afterEach(() => {
      sinon.restore();
    });
    it("dotnet is installed", async () => {
      sinon.stub(DepsManager.prototype, "getStatus").resolves([
        {
          name: ".NET Core SDK",
          type: DepsType.Dotnet,
          isInstalled: true,
          command: "",
          details: {
            isLinuxSupported: false,
            installVersion: "",
            supportedVersions: [],
            binFolders: ["dotnet-bin-folder/dotnet"],
          },
        },
      ]);

      const dotnetPath = await handlers.getDotnetPathHandler();
      chai.assert.equal(dotnetPath, `${path.delimiter}dotnet-bin-folder${path.delimiter}`);
    });

    it("dotnet is not installed", async () => {
      sinon.stub(DepsManager.prototype, "getStatus").resolves([
        {
          name: ".NET Core SDK",
          type: DepsType.Dotnet,
          isInstalled: false,
          command: "",
          details: {
            isLinuxSupported: false,
            installVersion: "",
            supportedVersions: [],
            binFolders: undefined,
          },
        },
      ]);

      const dotnetPath = await handlers.getDotnetPathHandler();
      chai.assert.equal(dotnetPath, `${path.delimiter}`);
    });

    it("failed to get dotnet path", async () => {
      sinon.stub(DepsManager.prototype, "getStatus").rejects(new Error("failed to get status"));
      const dotnetPath = await handlers.getDotnetPathHandler();
      chai.assert.equal(dotnetPath, `${path.delimiter}`);
    });
  });

  describe("scaffoldFromDeveloperPortalHandler", async () => {
    beforeEach(() => {
      sinon.stub(ExtTelemetry, "sendTelemetryEvent").resolves();
      sinon.stub(ExtTelemetry, "sendTelemetryErrorEvent").resolves();
    });
    afterEach(() => {
      sinon.restore();
    });
    it("missing args", async () => {
      const progressHandler = new ProgressHandler("title", 1);
      sinon.stub(extension, "VS_CODE_UI").value(new VsCodeUI(<vscode.ExtensionContext>{}));
      const createProgressBar = sinon
        .stub(extension.VS_CODE_UI, "createProgressBar")
        .returns(progressHandler);

      const res = await handlers.scaffoldFromDeveloperPortalHandler();

      chai.assert.equal(res.isOk(), true);
      chai.assert.equal(createProgressBar.notCalled, true);
    });

    it("incorrect number of args", async () => {
      const progressHandler = new ProgressHandler("title", 1);
      sinon.stub(extension, "VS_CODE_UI").value(new VsCodeUI(<vscode.ExtensionContext>{}));
      const createProgressBar = sinon
        .stub(extension.VS_CODE_UI, "createProgressBar")
        .returns(progressHandler);

      const res = await handlers.scaffoldFromDeveloperPortalHandler([]);

      chai.assert.equal(res.isOk(), true);
      chai.assert.equal(createProgressBar.notCalled, true);
    });

    it("general error when signing in M365", async () => {
      sinon.stub(extension, "VS_CODE_UI").value(new VsCodeUI(<vscode.ExtensionContext>{}));
      const progressHandler = new ProgressHandler("title", 1);
      const startProgress = sinon.stub(progressHandler, "start").resolves();
      const endProgress = sinon.stub(progressHandler, "end").resolves();
      sinon.stub(M365TokenInstance, "signInWhenInitiatedFromTdp").throws("error1");
      const createProgressBar = sinon
        .stub(extension.VS_CODE_UI, "createProgressBar")
        .returns(progressHandler);
      const showErrorMessage = sinon.stub(vscode.window, "showErrorMessage");

      const res = await handlers.scaffoldFromDeveloperPortalHandler(["appId"]);
      chai.assert.isTrue(res.isErr());
      chai.assert.isTrue(createProgressBar.calledOnce);
      chai.assert.isTrue(startProgress.calledOnce);
      chai.assert.isTrue(endProgress.calledOnceWithExactly(false));
      chai.assert.isTrue(showErrorMessage.calledOnce);
      if (res.isErr()) {
        chai.assert.isTrue(res.error instanceof UnhandledError);
      }
    });

    it("error when signing M365", async () => {
      sinon.stub(extension, "VS_CODE_UI").value(new VsCodeUI(<vscode.ExtensionContext>{}));
      const progressHandler = new ProgressHandler("title", 1);
      const startProgress = sinon.stub(progressHandler, "start").resolves();
      const endProgress = sinon.stub(progressHandler, "end").resolves();
      sinon
        .stub(M365TokenInstance, "signInWhenInitiatedFromTdp")
        .resolves(err(new UserError("source", "name", "message", "displayMessage")));
      const createProgressBar = sinon
        .stub(extension.VS_CODE_UI, "createProgressBar")
        .returns(progressHandler);
      const showErrorMessage = sinon.stub(vscode.window, "showErrorMessage");

      const res = await handlers.scaffoldFromDeveloperPortalHandler(["appId"]);

      chai.assert.equal(res.isErr(), true);
      chai.assert.equal(createProgressBar.calledOnce, true);
      chai.assert.equal(startProgress.calledOnce, true);
      chai.assert.equal(endProgress.calledOnceWithExactly(false), true);
      chai.assert.equal(showErrorMessage.calledOnce, true);
    });

    it("error when signing in M365 but missing display message", async () => {
      sinon.stub(extension, "VS_CODE_UI").value(new VsCodeUI(<vscode.ExtensionContext>{}));
      const progressHandler = new ProgressHandler("title", 1);
      const startProgress = sinon.stub(progressHandler, "start").resolves();
      const endProgress = sinon.stub(progressHandler, "end").resolves();
      sinon
        .stub(M365TokenInstance, "signInWhenInitiatedFromTdp")
        .resolves(err(new UserError("source", "name", "", "")));
      const createProgressBar = sinon
        .stub(extension.VS_CODE_UI, "createProgressBar")
        .returns(progressHandler);
      const showErrorMessage = sinon.stub(vscode.window, "showErrorMessage");

      const res = await handlers.scaffoldFromDeveloperPortalHandler(["appId"]);

      chai.assert.equal(res.isErr(), true);
      chai.assert.equal(createProgressBar.calledOnce, true);
      chai.assert.equal(startProgress.calledOnce, true);
      chai.assert.equal(endProgress.calledOnceWithExactly(false), true);
      chai.assert.equal(showErrorMessage.calledOnce, true);
    });

    it("failed to get teams app", async () => {
      sinon.stub(extension, "VS_CODE_UI").value(new VsCodeUI(<vscode.ExtensionContext>{}));
      const progressHandler = new ProgressHandler("title", 1);
      const startProgress = sinon.stub(progressHandler, "start").resolves();
      const endProgress = sinon.stub(progressHandler, "end").resolves();
      sinon.stub(M365TokenInstance, "signInWhenInitiatedFromTdp").resolves(ok("token"));
      sinon
        .stub(M365TokenInstance, "getAccessToken")
        .resolves(err(new SystemError("source", "name", "", "")));
      const createProgressBar = sinon
        .stub(extension.VS_CODE_UI, "createProgressBar")
        .returns(progressHandler);
      sinon.stub(handlers, "core").value(new MockCore());
      sinon.stub(commonUtils, "isExistingTabApp").returns(Promise.resolve(false));
      sinon.stub(vscode.commands, "executeCommand");
      sinon.stub(globalState, "globalStateUpdate");
      const getApp = sinon.stub(AppStudioClient, "getApp").throws("error");

      const res = await handlers.scaffoldFromDeveloperPortalHandler(["appId"]);

      chai.assert.isTrue(res.isErr());
      chai.assert.isTrue(getApp.calledOnce);
      chai.assert.isTrue(createProgressBar.calledOnce);
      chai.assert.isTrue(startProgress.calledOnce);
      chai.assert.isTrue(endProgress.calledOnceWithExactly(true));
    });

    it("happy path", async () => {
      sinon.stub(extension, "VS_CODE_UI").value(new VsCodeUI(<vscode.ExtensionContext>{}));
      const progressHandler = new ProgressHandler("title", 1);
      const startProgress = sinon.stub(progressHandler, "start").resolves();
      const endProgress = sinon.stub(progressHandler, "end").resolves();
      sinon.stub(M365TokenInstance, "signInWhenInitiatedFromTdp").resolves(ok("token"));
      sinon.stub(M365TokenInstance, "getAccessToken").resolves(ok("authSvcToken"));
      sinon.stub(commonTools, "setRegion").resolves();
      const createProgressBar = sinon
        .stub(extension.VS_CODE_UI, "createProgressBar")
        .returns(progressHandler);
      sinon.stub(handlers, "core").value(new MockCore());
      sinon.stub(commonUtils, "isExistingTabApp").returns(Promise.resolve(false));
      const createProject = sinon.spy(handlers.core, "createProject");
      sinon.stub(vscode.commands, "executeCommand");
      sinon.stub(globalState, "globalStateUpdate");
      const appDefinition: AppDefinition = {
        teamsAppId: "mock-id",
      };
      sinon.stub(AppStudioClient, "getApp").resolves(appDefinition);

      const res = await handlers.scaffoldFromDeveloperPortalHandler(["appId", "testuser"]);

      chai.assert.equal(createProject.args[0][0].teamsAppFromTdp.teamsAppId, "mock-id");
      chai.assert.isTrue(res.isOk());
      chai.assert.isTrue(createProgressBar.calledOnce);
      chai.assert.isTrue(startProgress.calledOnce);
      chai.assert.isTrue(endProgress.calledOnceWithExactly(true));
    });
  });

  describe("publishInDeveloperPortalHandler", async () => {
    beforeEach(() => {
      sinon.stub(globalVariables, "workspaceUri").value(vscode.Uri.file("path"));
    });

    afterEach(() => {
      sinon.restore();
    });

    it("publish in developer portal - success", async () => {
      sinon.stub(handlers, "core").value(new MockCore());
      sinon.stub(extension, "VS_CODE_UI").value(new VsCodeUI(<vscode.ExtensionContext>{}));
      sinon
        .stub(extension.VS_CODE_UI, "selectFile")
        .resolves(ok({ type: "success", result: "test.zip" }));
      const publish = sinon.spy(handlers.core, "publishInDeveloperPortal");
      sinon
        .stub(extension.VS_CODE_UI, "selectOption")
        .resolves(ok({ type: "success", result: "test.zip" }));
      sinon.stub(ExtTelemetry, "sendTelemetryEvent");
      sinon.stub(ExtTelemetry, "sendTelemetryErrorEvent");
      sinon.stub(vscode.commands, "executeCommand");
      sinon.stub(fs, "pathExists").resolves(true);
      sinon.stub(fs, "readdir").resolves(["test.zip", "test.json"] as any);

      const res = await handlers.publishInDeveloperPortalHandler();
      if (res.isErr()) {
        console.log(res.error);
      }
      chai.assert.isTrue(publish.calledOnce);
      chai.assert.isTrue(res.isOk());
    });

    it("publish in developer portal - cancelled", async () => {
      sinon.stub(handlers, "core").value(new MockCore());
      sinon.stub(extension, "VS_CODE_UI").value(new VsCodeUI(<vscode.ExtensionContext>{}));
      sinon
        .stub(extension.VS_CODE_UI, "selectFile")
        .resolves(ok({ type: "success", result: "test2.zip" }));
      const publish = sinon.spy(handlers.core, "publishInDeveloperPortal");
      sinon.stub(extension.VS_CODE_UI, "selectOption").resolves(err(new UserCancelError("VSC")));
      sinon.stub(ExtTelemetry, "sendTelemetryEvent");
      sinon.stub(ExtTelemetry, "sendTelemetryErrorEvent");
      sinon.stub(vscode.commands, "executeCommand");
      sinon.stub(fs, "pathExists").resolves(true);
      sinon.stub(fs, "readdir").resolves(["test.zip", "test.json"] as any);

      const res = await handlers.publishInDeveloperPortalHandler();
      if (res.isErr()) {
        console.log(res.error);
      }
      chai.assert.isTrue(publish.notCalled);
      chai.assert.isTrue(res.isOk());
    });

    it("select file error", async () => {
      sinon.stub(handlers, "core").value(new MockCore());
      sinon.stub(extension, "VS_CODE_UI").value(new VsCodeUI(<vscode.ExtensionContext>{}));
      sinon.stub(extension.VS_CODE_UI, "selectFile").resolves(err(new UserCancelError("VSC")));
      const publish = sinon.spy(handlers.core, "publishInDeveloperPortal");
      sinon.stub(ExtTelemetry, "sendTelemetryEvent");
      sinon.stub(ExtTelemetry, "sendTelemetryErrorEvent");
      sinon.stub(vscode.commands, "executeCommand");
      sinon.stub(fs, "pathExists").resolves(true);
      sinon.stub(fs, "readdir").resolves(["test.zip", "test.json"] as any);

      const res = await handlers.publishInDeveloperPortalHandler();
      chai.assert.isTrue(res.isOk());
      chai.assert.isFalse(publish.calledOnce);
    });
  });

  describe("openAppManagement", async () => {
    afterEach(() => {
      sinon.restore();
    });

    it("open link with loginHint", async () => {
      sinon.stub(extension, "VS_CODE_UI").value(new VsCodeUI(<vscode.ExtensionContext>{}));
      sinon.stub(handlers, "core").value(new MockCore());
      sinon.stub(M365TokenInstance, "getStatus").resolves(
        ok({
          status: signedIn,
          token: undefined,
          accountInfo: { upn: "test" },
        })
      );
      const openUrl = sinon.stub(extension.VS_CODE_UI, "openUrl").resolves(ok(true));

      sinon.stub(ExtTelemetry, "sendTelemetryEvent");
      sinon.stub(ExtTelemetry, "sendTelemetryErrorEvent");

      const res = await handlers.openAppManagement();

      chai.assert.isTrue(openUrl.calledOnce);
      chai.assert.isTrue(res.isOk());
      chai.assert.equal(openUrl.args[0][0], `${DeveloperPortalHomeLink}?login_hint=test`);
    });

    it("open link without loginHint", async () => {
      sinon.stub(extension, "VS_CODE_UI").value(new VsCodeUI(<vscode.ExtensionContext>{}));
      sinon.stub(M365TokenInstance, "getStatus").resolves(
        ok({
          status: signedOut,
          token: undefined,
          accountInfo: { upn: "test" },
        })
      );
      const openUrl = sinon.stub(extension.VS_CODE_UI, "openUrl").resolves(ok(true));

      sinon.stub(ExtTelemetry, "sendTelemetryEvent");
      sinon.stub(ExtTelemetry, "sendTelemetryErrorEvent");

      const res = await handlers.openAppManagement();

      chai.assert.isTrue(openUrl.calledOnce);
      chai.assert.isTrue(res.isOk());
      chai.assert.equal(openUrl.args[0][0], DeveloperPortalHomeLink);
    });
  });

  describe("installAppInTeams", () => {
    afterEach(() => {
      sinon.restore();
    });

    it("happy path", async () => {
      sinon.stub(debugCommonUtils, "triggerV3Migration").resolves();
      const result = await handlers.installAppInTeams();
      chai.assert.equal(result, undefined);
    });

    it("migration error", async () => {
      sinon.stub(debugCommonUtils, "triggerV3Migration").throws(err({ foo: "bar" } as any));
      sinon.stub(handlers, "showError").resolves();
      const result = await handlers.installAppInTeams();
      chai.assert.equal(result, "1");
    });
  });

  describe("callBackFunctions", () => {
    it("checkSideloadingCallback()", async () => {
      sinon.stub(localizeUtils, "localize").returns("");
      let showMessageCalledCount = 0;
      sinon.stub(extension, "VS_CODE_UI").value({
        showMessage: async () => {
          showMessageCalledCount += 1;
          return ok(undefined);
        },
      });

      await handlers.checkSideloadingCallback();

      chai.expect(showMessageCalledCount).to.be.equal(1);
      sinon.restore();
    });

    it("signinAzureCallback", async () => {
      sinon.stub(AzureAccountManager.prototype, "getAccountInfo").returns({});
      const getIdentityCredentialStub = sinon.stub(
        AzureAccountManager.prototype,
        "getIdentityCredentialAsync"
      );

      await handlers.signinAzureCallback([{}, { status: 0 }]);

      chai.assert.isTrue(getIdentityCredentialStub.calledOnce);
      sinon.restore();
    });
  });

  describe("validateAzureDependenciesHandler", () => {
    afterEach(() => {
      sinon.restore();
    });

    it("happy path", async () => {
      sinon.stub(debugCommonUtils, "triggerV3Migration").resolves();
      const result = await handlers.validateAzureDependenciesHandler();
      chai.assert.equal(result, undefined);
    });

    it("migration error", async () => {
      sinon.stub(debugCommonUtils, "triggerV3Migration").throws(err({ foo: "bar" } as any));
      sinon.stub(handlers, "showError").resolves();
      const result = await handlers.validateAzureDependenciesHandler();
      chai.assert.equal(result, "1");
    });
  });

  describe("validateLocalPrerequisitesHandler", () => {
    afterEach(() => {
      sinon.restore();
    });

    it("happy path", async () => {
      sinon.stub(debugCommonUtils, "triggerV3Migration").resolves();
      const result = await handlers.validateLocalPrerequisitesHandler();
      chai.assert.equal(result, undefined);
    });

    it("migration error", async () => {
      sinon.stub(debugCommonUtils, "triggerV3Migration").throws(err({ foo: "bar" } as any));
      sinon.stub(handlers, "showError").resolves();
      const result = await handlers.validateLocalPrerequisitesHandler();
      chai.assert.equal(result, "1");
    });
  });

  describe("backendExtensionsInstallHandler", () => {
    it("happy path", async () => {
      sinon.stub(debugCommonUtils, "triggerV3Migration").resolves();
      const result = await handlers.backendExtensionsInstallHandler();
      chai.assert.equal(result, undefined);
      sinon.restore();
    });

    it("migration error", async () => {
      sinon.stub(debugCommonUtils, "triggerV3Migration").throws(err({ foo: "bar" } as any));
      sinon.stub(handlers, "showError").resolves();
      const result = await handlers.backendExtensionsInstallHandler();
      chai.assert.equal(result, "1");
      sinon.restore();
    });
  });

  describe("preDebugCheckHandler", () => {
    it("happy path", async () => {
      sinon.stub(debugCommonUtils, "triggerV3Migration").resolves();
      const result = await handlers.preDebugCheckHandler();
      chai.assert.equal(result, undefined);
      sinon.restore();
    });

    it("happy path", async () => {
      sinon.stub(debugCommonUtils, "triggerV3Migration").throws(err({ foo: "bar" } as any));
      sinon.stub(handlers, "showError").resolves();
      const result = await handlers.preDebugCheckHandler();
      chai.assert.equal(result, "1");
      sinon.restore();
    });
  });

  describe("openDocumentHandler", () => {
    const sandbox = sinon.createSandbox();

    afterEach(() => {
      sandbox.restore();
    });

    it("opens upgrade guide when clicked from sidebar", async () => {
      const sendTelemetryStub = sandbox.stub(ExtTelemetry, "sendTelemetryEvent");
      sinon.stub(extension, "VS_CODE_UI").value(new VsCodeUI(<vscode.ExtensionContext>{}));
      const openUrl = sandbox.stub(extension.VS_CODE_UI, "openUrl").resolves(ok(true));

      await handlers.openDocumentHandler([
        extTelemetryEvents.TelemetryTriggerFrom.SideBar,
        "learnmore",
      ]);

      chai.assert.isTrue(sendTelemetryStub.calledOnceWith("documentation"));
      chai.assert.isTrue(openUrl.calledOnceWith("https://aka.ms/teams-toolkit-5.0-upgrade"));
    });
  });

  it("refreshSPFxTreeOnFileChanged", async () => {
    const initGlobalVariables = sandbox.stub(globalVariables, "initializeGlobalVariables");
    const updateTreeViewsOnSPFxChanged = sandbox
      .stub(TreeViewManagerInstance, "updateTreeViewsOnSPFxChanged")
      .resolves();

    await handlers.refreshSPFxTreeOnFileChanged();

    chai.expect(initGlobalVariables.calledOnce).to.be.true;
    chai.expect(updateTreeViewsOnSPFxChanged.calledOnce).to.be.true;
  });

  describe("getPathDelimiterHandler", () => {
    it("happy path", async () => {
      const actualPath = await handlers.getPathDelimiterHandler();
      chai.assert.equal(actualPath, path.delimiter);
    });
  });
});

describe("openPreviewAadFile", () => {
  const sandbox = sinon.createSandbox();
  afterEach(() => {
    sandbox.restore();
  });
  it("happy path", async () => {
    const core = new MockCore();
    sandbox.stub(handlers, "core").value(core);
    sandbox.stub(projectSettingsHelper, "isValidProject").returns(true);
    sandbox.stub(fs, "existsSync").returns(false);
    sandbox.stub(environmentManager, "listAllEnvConfigs").resolves(ok(["dev"]));
    sandbox.stub(extension.VS_CODE_UI, "selectOption").resolves(
      ok({
        type: "success",
        result: "dev",
      })
    );
    sandbox.stub(handlers, "askTargetEnvironment").resolves(ok("dev"));
    sandbox.stub(handlers, "showError").callsFake(async () => {});
    sandbox.stub(handlers.core, "buildAadManifest").resolves(ok(Void));
    sandbox.stub(ExtTelemetry, "sendTelemetryEvent").resolves();
    const res = await handlers.openPreviewAadFile([]);
    chai.assert.isTrue(res.isErr());
  });
});<|MERGE_RESOLUTION|>--- conflicted
+++ resolved
@@ -62,14 +62,7 @@
 import * as commonUtils from "../../src/utils/commonUtils";
 import * as localizeUtils from "../../src/utils/localizeUtils";
 import { ExtensionSurvey } from "../../src/utils/survey";
-<<<<<<< HEAD
-import { pathUtils } from "@microsoft/teamsfx-core/build/component/utils/pathUtils";
-import { FileNotFoundError } from "@microsoft/teamsfx-core/build/error/common";
-import * as launch from "../../src/debug/launch";
-import { environmentManager } from "@microsoft/teamsfx-core";
-=======
 import { MockCore } from "../mocks/mockCore";
->>>>>>> dev
 
 describe("handlers", () => {
   describe("activate()", function () {

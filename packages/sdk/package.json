{
  "name": "@microsoft/teamsfx",
<<<<<<< HEAD
  "version": "0.3.1-beta.0",
=======
  "version": "0.5.0",
>>>>>>> 5dcb579c
  "description": "Microsoft Teams Framework for Node.js and browser.",
  "main": "dist/index.node.cjs.js",
  "browser": "dist/index.esm2017.js",
  "module": "dist/index.esm2017.mjs",
  "esm5": "dist/index.esm5.js",
  "types": "types/teamsfx.d.ts",
  "scripts": {
    "prebuild": "npm run clean",
    "build": "rollup -c && api-extractor run --local && npm run api-markdown",
    "api-markdown": "api-documenter generate -i temp -o ../../docs/sdk",
    "clean": "rimraf dist dist-* temp types *.tgz *.log",
    "check-format": "prettier --list-different \"src/**/*.ts\" \"test/**/*.ts\" \"*.{js,json}\" \"config/*.js\"",
    "format": "prettier --write \"src/**/*.ts\" \"test/**/*.ts\" \"*.{js,json}\" \"config/*.js\"",
    "lint:staged": "lint-staged",
    "lint": "eslint \"**/*.ts\"",
    "test": "npm run test:unit && npm run test:e2e",
    "test:unit:browser": "karma start --single-run --unit",
    "test:unit:node": "nyc --no-clean -- mocha 'test/unit/{,!(browser)/**/}*.spec.ts' --file src/index.ts -r config/mocha.env.ts --config config/mocharc.node.js",
    "test:unit": "npm run test:unit:node && npm run test:unit:browser",
    "test:e2e:browser": "node test/e2e/scripts/DownloadSimpleAuth.js && concurrently --kill-others --success first \"node test/e2e/scripts/StartSimpleAuth.js\" \"npm run test:e2e:browser-case\"",
    "test:e2e:browser-case": "karma start --single-run --integration",
    "test:e2e:node": "nyc --reporter lcovonly -- mocha 'test/e2e/node/*.spec.ts' --file src/index.ts -r config/mocha.env.ts --config config/mocharc.node.js",
    "test:e2e": "npm run test:e2e:node && npm run test:e2e:browser",
    "ui-test": "mocha --no-timeouts -r test/mocha.env.ts -r ts-node/register test/ui/**/*.spec.ts --exit",
    "check-sensitive": "npx eslint --plugin 'no-secrets' --cache --ignore-pattern 'package.json' --ignore-pattern 'package-lock.json'",
    "precommit": "npm run check-sensitive && lint-staged",
    "version": "../../.github/scripts/pkg-version.sh templates",
    "postversion": "../../.github/scripts/pkg-postversion.sh templates"
  },
  "files": [
    "dist/*js",
    "dist/*js.map",
    "types/teamsfx.d.ts",
    "README.md",
    "LICENSE"
  ],
  "repository": "https://github.com/OfficeDev/TeamsFx",
  "engines": {
    "node": ">=10.0.0"
  },
  "keywords": [
    "typescript"
  ],
  "author": "Microsoft Corporation",
  "license": "MIT",
  "homepage": "https://github.com/OfficeDev/TeamsFx",
  "sideEffects": false,
  "dependencies": {
    "@azure/identity": "^2.0.1",
    "@azure/msal-browser": "^2.21.0",
    "@azure/msal-node": "~1.1.0",
    "@microsoft/microsoft-graph-client": "^3.0.1",
    "axios": "^0.24.0",
    "botbuilder": ">=4.15.0 <5.0.0",
    "botbuilder-dialogs": ">=4.15.0 <5.0.0",
    "botframework-schema": ">=4.15.0 <5.0.0",
    "jwt-decode": "^3.1.2",
    "tedious": "^14.2.0",
    "tslib": "^2.3.1",
    "uuid": "^8.3.2"
  },
  "peerDependencies": {
    "@microsoft/teams-js": "^2.0.0-beta.0"
  },
  "devDependencies": {
    "@azure/arm-sql": "^8.0.0",
    "@azure/ms-rest-nodeauth": "^3.1.1",
    "@commitlint/cli": "^14.1.0",
    "@commitlint/config-conventional": "^12.0.1",
    "@istanbuljs/nyc-config-typescript": "^1.0.1",
<<<<<<< HEAD
    "@microsoft/api-documenter": "^7.12.4",
    "@microsoft/api-extractor": "7.7.11",
    "@microsoft/teams-js": "^2.0.0-beta.0",
    "@rollup/plugin-commonjs": "^13.0.2",
    "@rollup/plugin-json": "^4.0.0",
    "@rollup/plugin-multi-entry": "^3.0.0",
    "@rollup/plugin-node-resolve": "^8.0.0",
    "@rollup/plugin-replace": "^2.2.0",
=======
    "@microsoft/api-documenter": "^7.14.1",
    "@microsoft/api-extractor": "^7.19.4",
    "@microsoft/teams-js": "^1.9.0",
    "@rollup/plugin-json": "^4.1.0",
>>>>>>> 5dcb579c
    "@shared/eslint-config": "file:../eslint-config",
    "@shared/prettier-config": "file:../prettier-config",
    "@types/chai": "^4.2.22",
    "@types/chai-as-promised": "^7.1.4",
    "@types/fs-extra": "^9.0.11",
    "@types/mocha": "^9.0.0",
    "@types/node": "^16.11.7",
    "@types/sinon": "^10.0.6",
    "@types/tedious": "^4.0.5",
    "@types/url-join": "^4.0.1",
    "@types/uuid": "^8.3.1",
    "@typescript-eslint/eslint-plugin": "^5.0.0",
    "@typescript-eslint/parser": "^4.13.0",
    "adm-zip": "^0.5.9",
    "botbuilder-core": ">=4.15.0 <5.0.0",
    "chai": "^4.3.4",
    "chai-as-promised": "^7.1.1",
    "concurrently": "^6.3.0",
    "dotenv": "^10.0.0",
    "eslint": "^8.1.0",
    "eslint-plugin-import": "^2.25.2",
    "eslint-plugin-no-secrets": "^0.8.9",
    "eslint-plugin-prettier": "^4.0.0",
    "fs-extra": "^9.1.0",
    "got": "^11.8.2",
    "isomorphic-fetch": "^3.0.0",
    "jwt-builder": "^1.1.0",
    "karma": "^6.3.8",
    "karma-chrome-launcher": "^3.1.0",
    "karma-cli": "^2.0.0",
    "karma-coverage": "^2.0.0",
    "karma-env-preprocessor": "^0.1.1",
    "karma-junit-reporter": "^2.0.1",
    "karma-mocha": "^2.0.1",
    "karma-mocha-reporter": "^2.2.5",
    "karma-sourcemap-loader": "^0.3.8",
    "karma-webpack": "^5.0.0",
    "lint-staged": "^11.2.6",
    "mocha": "^9.2.0",
    "mocha-junit-reporter": "^2.0.2",
    "mocked-env": "^1.3.5",
    "nyc": "^15.1.0",
    "prettier": "^2.4.1",
    "puppeteer": "^13.1.3",
    "rimraf": "^3.0.2",
    "rollup": "^2.59.0",
    "rollup-plugin-typescript2": "^0.30.0",
    "sinon": "^12.0.1",
    "source-map-loader": "^3.0.0",
    "ts-loader": "^9.2.6",
    "ts-node": "^10.4.0",
    "typescript": "^4.4.4",
    "url-join": "^4.0.1",
    "webpack": "^5.62.1",
    "yargs": "^17.2.1"
  },
  "gitHead": "7d60c0765c0ea8c023a26c10d1c93001c597afbb",
  "publishConfig": {
    "access": "public"
  },
  "lint-staged": {
    "*.{js,jsx,css,ts,tsx}": [
      "npx eslint --cache --fix --quiet"
    ]
  }
}<|MERGE_RESOLUTION|>--- conflicted
+++ resolved
@@ -1,10 +1,6 @@
 {
   "name": "@microsoft/teamsfx",
-<<<<<<< HEAD
   "version": "0.3.1-beta.0",
-=======
-  "version": "0.5.0",
->>>>>>> 5dcb579c
   "description": "Microsoft Teams Framework for Node.js and browser.",
   "main": "dist/index.node.cjs.js",
   "browser": "dist/index.esm2017.js",
@@ -75,21 +71,10 @@
     "@commitlint/cli": "^14.1.0",
     "@commitlint/config-conventional": "^12.0.1",
     "@istanbuljs/nyc-config-typescript": "^1.0.1",
-<<<<<<< HEAD
-    "@microsoft/api-documenter": "^7.12.4",
-    "@microsoft/api-extractor": "7.7.11",
-    "@microsoft/teams-js": "^2.0.0-beta.0",
-    "@rollup/plugin-commonjs": "^13.0.2",
-    "@rollup/plugin-json": "^4.0.0",
-    "@rollup/plugin-multi-entry": "^3.0.0",
-    "@rollup/plugin-node-resolve": "^8.0.0",
-    "@rollup/plugin-replace": "^2.2.0",
-=======
     "@microsoft/api-documenter": "^7.14.1",
     "@microsoft/api-extractor": "^7.19.4",
-    "@microsoft/teams-js": "^1.9.0",
+    "@microsoft/teams-js": "^2.0.0-beta.0",
     "@rollup/plugin-json": "^4.1.0",
->>>>>>> 5dcb579c
     "@shared/eslint-config": "file:../eslint-config",
     "@shared/prettier-config": "file:../prettier-config",
     "@types/chai": "^4.2.22",

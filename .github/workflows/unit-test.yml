--- conflicted
+++ resolved
@@ -12,13 +12,8 @@
       - main
       - dev
       - hotfix/**/*
-<<<<<<< HEAD
-      - v3-folder-structure-refactor
-
-=======
       - prerelease
  
->>>>>>> 18cdd205
 jobs:
   unit-test:
     runs-on: ubuntu-latest
